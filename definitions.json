--- conflicted
+++ resolved
@@ -3,351 +3,247 @@
         "en": "Just Delete Me | A directory of direct links to delete your account from web services.",
         "it": "Just Delete Me | Una directory di link diretti per eliminare il tuo account dai siti web.",
 	"de": "Just Delete Me | Ein Verzeichnis direkter Links um deinen Account aus verschiedenen Webdiensten zu löschen.",
-<<<<<<< HEAD
-	"fr": "Just Delete Me | Un annuaire de liens pour supprimer vos comptes de sites webs."
-=======
+	"fr": "Just Delete Me | Un annuaire de liens pour supprimer vos comptes de sites webs.",
         "ru": "Just Delete Me | Каталог прямых ссылок для удаления вашего аккаунта с различных веб-сайтов"
->>>>>>> 487e12bd
     },
     "description": {
         "en": "A directory of direct links to delete your account from web services. Find out how to delete your Facebook, Twitter, LinkedIn accounts and more.",
         "it": "Una directory di link diretti per eliminare il tuo account dai siti web. Scopri come eliminare il tuo account Facebook, Twitter, LinkedIn e molti altri.",
-<<<<<<< HEAD
 	"de": "Ein Verzeichnis direkter Links um deinen Account aus verschiedenen Webdiensten zu löschen.",
-	"fr": "Un annuaire de liens pour supprimer vos comptes de sites webs. Trouvez comment supprimer vos comptes Facebook, Twitter, LinkedIn et plus."
-	},
-=======
-	"de": "Ein Verzeichnis direkter Links um deinen Account aus verschiedenen Webdiensten zu löschen."
+	"fr": "Un annuaire de liens pour supprimer vos comptes de sites webs. Trouvez comment supprimer vos comptes Facebook, Twitter, LinkedIn et plus.",
         "ru": "Каталог прямых ссылок для удаления вашего аккаунта с различных веб-сайтов"
     },
->>>>>>> 487e12bd
     "difficulty": {
         "en": "difficulty",
         "it": "difficoltà",
 	"de": "Schwierigkeit",
-<<<<<<< HEAD
-	"fr": "difficulté"
-=======
+	"fr": "difficulté",
         "ru": "Сложность"
->>>>>>> 487e12bd
     },
     "difficulty_easy": {
         "en": "easy",
         "it": "facile",
 	"de": "leicht",
-<<<<<<< HEAD
-	"fr": "facile"
-=======
+	"fr": "facile",
         "ru": "легко"
->>>>>>> 487e12bd
     },
     "difficulty_medium": {
         "en": "medium",
         "it": "media",
 	"de": "mittel",
-<<<<<<< HEAD
-	"fr": "moyen"
-=======
+	"fr": "moyen",
         "ru": "средне"
->>>>>>> 487e12bd
     },
     "difficulty_hard": {
         "en": "hard",
         "it": "difficile",
 	"de": "schwer",
-<<<<<<< HEAD
-	"fr": "difficile"
-=======
+	"fr": "difficile",
         "ru": "сложно" 
->>>>>>> 487e12bd
     },
     "difficulty_impossible": {
         "en": "impossible",
         "it": "impossibile",
 	"de": "unmöglich",
-<<<<<<< HEAD
-	"fr": "impossible"
-=======
+	"fr": "impossible",
         "ru": "невозможно"
->>>>>>> 487e12bd
     },
     "tagline": {
         "en": "A directory of direct links to delete your account from web services.",
         "it": "Una directory di link diretti per eliminare il tuo account dai siti web.",
 	"de": "Ein Verzeichnis direkter Links um deinen Account aus Webdiensten zu löschen",
-<<<<<<< HEAD
-	"fr": "Un annuaire de liens pour supprimer vos comptes de sites webs."
-	},
-=======
+	"fr": "Un annuaire de liens pour supprimer vos comptes de sites webs.",
         "ru": "Каталог прямых ссылок для удаления аккаунта с веб-сайтов"
     },
->>>>>>> 487e12bd
     "noinfo": {
         "en": "No Info Available",
         "it": "Nessuna Informazione Disponibile",
 	"de": "Keine Information verfügbar.",
-<<<<<<< HEAD
-	"fr": "Informations non disponibles"
-=======
+	"fr": "Informations non disponibles",
         "ru": "Информация недоступна"
->>>>>>> 487e12bd
     
     },
     "showinfo": {
         "en": "show info...",
         "it": "mostra informazioni...",
 	"de": "zeige Info...",
-<<<<<<< HEAD
-	"fr": "voir les infos..."
-=======
+	"fr": "voir les infos...",
         "ru": "показать информацию..."
->>>>>>> 487e12bd
     },
     "hideinfo": {
         "en": "hide info...",
         "it": "nascondi informazioni...",
 	"de": "verstecke Info...",
-<<<<<<< HEAD
-	"fr": "cacher les infos..."
-=======
+	"fr": "cacher les infos...",
         "ru": "скрыть информацию..."
->>>>>>> 487e12bd
     },
     "whatisthis": {
         "en": "What is this?",
         "it": "Cos'è?",
-	"de": "Was ist das?",
-<<<<<<< HEAD
-	"fr": "Qu'est-ce que c'est ?"
-=======
+        "de": "Was ist das?",
+        "fr": "Qu'est-ce que c'est ?",
         "ru": "Что это?"
->>>>>>> 487e12bd
     },
     "whatisthis1": {
         "en": "Many companies use <a href=\"http://darkpatterns.org/\">dark pattern</a> techniques to make it difficult to find how to delete your account. JustDelete.me aims to be a directory of urls to enable you to easily delete your account from web services.",
         "it": "Molte compagnie usano strategie di <a href=\"http://darkpatterns.org/\">dark pattern</a> per rendere difficile la possibilità di eliminare il tuo account. JustDelete.me punta a essere una directory di urls per permetterti di eliminare facilmente il tuo account dai siti web.",
-	"de": "Viele Firmen nutzen <a href=\"http://darkpatterns.org/\">dark pattern</a>-Techniken um es schwierig zu machen deinen Account zu löschen. Das Ziel von JustDelete.me ist ein Verzeichnis von URLs, damit Sie leicht Ihr Konto von Webdiensten löschen können.",
-<<<<<<< HEAD
-	"fr": "De nombreuses companies utilisent des techniques appelées <a href=\"http://darkpatterns.org/\">dark patterns (lien en anglais)</a> pour qu'il soit difficile de trouver comment supprimer votre compte. JustDelete.me veut devenir un annuaire de liens qui vous permette de supprimer facilement vos comptes de différents sites webs."
-	},
-=======
+        "de": "Viele Firmen nutzen <a href=\"http://darkpatterns.org/\">dark pattern</a>-Techniken um es schwierig zu machen deinen Account zu löschen. Das Ziel von JustDelete.me ist ein Verzeichnis von URLs, damit Sie leicht Ihr Konto von Webdiensten löschen können.",
+        "fr": "De nombreuses companies utilisent des techniques appelées <a href=\"http://darkpatterns.org/\">dark patterns (lien en anglais)</a> pour qu'il soit difficile de trouver comment supprimer votre compte. JustDelete.me veut devenir un annuaire de liens qui vous permette de supprimer facilement vos comptes de différents sites webs.",
         "ru": "Многие компании используют технологию <a href=\"http://darkpatterns.org/\">dark pattern</a> для того, чтобы усложнить процесс удаления аккаунта. Каталог ссылок JustDelete.me призван помочь вам с легкостью удалить аккаунт с веб-сайта"
     },
->>>>>>> 487e12bd
     "whatisthis2": {
         "en": "Got a site you think should be added? <a href=\"http://github.com/rmlewisuk/justdelete.me\">Fork the project GitHub</a>.",
         "it": "Hai trovato un sito che credi dovrebbe essere aggiunto? <a href=\"http://github.com/rmlewisuk/justdelete.me\">Fork the project GitHub</a>.",
-	"de": "Haben Sie eine fehlende Seite zum Hinzufügen? <a href=\"http://github.com/rmlewisuk/justdelete.me\">Fork the project GitHub</a>.",
-<<<<<<< HEAD
-	"fr": "Vous pensez qu'un site devrait-être ajouté ? <a href=\"http://github.com/rmlewisuk/justdelete.me\">Forkez le projet sur GitHub</a>."
-	},
-=======
-        "en": "Есть сайт, который неободимо добавить? <a href=\"http://github.com/rmlewisuk/justdelete.me\">Fork the project GitHub</a>."
-    },
->>>>>>> 487e12bd
+        "de": "Haben Sie eine fehlende Seite zum Hinzufügen? <a href=\"http://github.com/rmlewisuk/justdelete.me\">Fork the project GitHub</a>.",
+        "fr": "Vous pensez qu'un site devrait-être ajouté ? <a href=\"http://github.com/rmlewisuk/justdelete.me\">Forkez le projet sur GitHub</a>.",
+        "ru": "Есть сайт, который неободимо добавить? <a href=\"http://github.com/rmlewisuk/justdelete.me\">Fork the project GitHub</a>."
+    },
     "whatisthis3": {
         "en": "<em>Email submission is temporarily disabled</em>",
         "it": "<em>L'invio email è temporaneamente disabilitato</em>",
 	"de": "<em>E-Mail-Vorschläge sind kurzzeitig deaktiviert</em>",
-<<<<<<< HEAD
-	"fr": "<em>L'ajout par e-mail est temporairement désactivé</em>"
-=======
+	"fr": "<em>L'ajout par e-mail est temporairement désactivé</em>",
         "ru": "<em>Прием сообщений по электронной почте временно приостановлен</em>"
->>>>>>> 487e12bd
     },
     "guide": {
         "en": "Guide",
         "it": "Guida",
 	"de": "Guide",
-<<<<<<< HEAD
-	"fr": "Guide"
-=======
+	"fr": "Guide",
         "ru": "Руководство"
->>>>>>> 487e12bd
     },
     "guideexplanations": {
         "en": "The links above are colour-coded to indicate the difficulty level of account deletion:",
         "it": "I link qui sotto sono colorati in base al livello di difficoltà per eliminare l'account",
 	"de": "Die Links oben sind farbkodiert um die Schwierigkeit des Account-Löschens anzuzeigen:",
-<<<<<<< HEAD
-	"fr": "Les liens ci-dessus utilisent un code-couleur pour indiquer le niveau de difficulté de la suppression de compte :"
-=======
+	"fr": "Les liens ci-dessus utilisent un code-couleur pour indiquer le niveau de difficulté de la suppression de compte :",
         "ru": "Сслыки выше выделены цветом, для обозначения уровня сложности удаления аккаунта:"
->>>>>>> 487e12bd
     },
     "guideeasy": {
         "en": "<span class=\"green\">Easy</span> - Simple process",
         "it": "<span class=\"green\">Facile</span> - Processo semplice",
 	"de": "<span class=\"green\">Leicht</span> - Einfacher Prozess",
-<<<<<<< HEAD
-	"fr": "<span class=\"green\">Facile</span> - Processus simple"
-=======
+	"fr": "<span class=\"green\">Facile</span> - Processus simple",
         "ru": "<span class=\"green\">Легко</span> - Простой процесс"
->>>>>>> 487e12bd
     },
     "guidemedium": {
         "en": "<span class=\"yellow\">Medium</span> - Some extra steps involved",
         "it": "<span class=\"yellow\">Media</span> - Richiede qualche azione aggiuntiva",
 	"de": "<span class=\"yellow\">Mittel</span> - Einige Extraschritte sind nötig",
-<<<<<<< HEAD
-	"fr": "<span class=\"yellow\">Moyen</span> - Étapes supplémentaires requises"
-=======
+	"fr": "<span class=\"yellow\">Moyen</span> - Étapes supplémentaires requises",
         "ru": "<span class=\"yellow\">Средне</span> - Необходимы дополнительные действия"
->>>>>>> 487e12bd
     },
     "guidehard": {
         "en": "<span class=\"red\">Hard</span> - Cannot be fully deleted without contacting customer services",
         "it": "<span class=\"red\">Difficile</span> - Non può essere completamente cancellato senza contattare l'assistenza clienti",
 	"de": "<span class=\"red\">Schwer</span> - Kann ohne den jeweiligen Support zu kontaktieren nicht gelöscht werden",
-<<<<<<< HEAD
-	"fr": "<span class=\"red\">Difficile</span> - Ne peut être totalement supprimé sans contacter le support"
-=======
+	"fr": "<span class=\"red\">Difficile</span> - Ne peut être totalement supprimé sans contacter le support",
         "ru": "<span class=\"red\">Сложно</span> - Нельзя полностью удалить без обращения в службу поддержки"
->>>>>>> 487e12bd
     },
     "guideimpossible": {
         "en": "<span class=\"black\">Impossible</span> - Cannot be deleted",
         "it": "<span class=\"black\">Impossibile</span> - Non può essere cancellato",
-	"de": "<span class=\"black\">Unmöglich</span> - Kann nicht gelöscht werden",
-<<<<<<< HEAD
-	"fr": "<span class=\"black\">Impossible</span> - Ne peut être supprimé"
-=======
+        "de": "<span class=\"black\">Unmöglich</span> - Kann nicht gelöscht werden",
+        "fr": "<span class=\"black\">Impossible</span> - Ne peut être supprimé",
         "ru": "<span class=\"black\">Невозможно</span> - Невозможно удалить"
->>>>>>> 487e12bd
     },
     "extension": {
         "en": "Google Chrome Extension",
         "it": "Estensione Google Chrome",
-<<<<<<< HEAD
-	   "de": "Google Chrome Erweiterung",
-	   "fr": "Extension Google Chrome"
-=======
-	"de": "Google Chrome Erweiterung",
+        "de": "Google Chrome Erweiterung",
+        "fr": "Extension Google Chrome",
         "ru": "Расширение для Google Chrome"
->>>>>>> 487e12bd
     },
     "extensionp1": {
         "en": "Our good friend <a target=\"_blank\" href=\"http://mikerogers.io\">Mike Rogers</a> has helped us to release an awesome Google Chrome Extension for JustDelete.me.",
         "it": "Il nostro amico <a target=\"_blank\" href=\"http://mikerogers.io\">Mike Rogers</a> ci ha aiutato a rilasciare l'estensione di JustDelete.me per Google Chrome.",
-	"de": "Unser Freund <a target=\"_blank\" href=\"http://mikerogers.io\">Mike Rogers</a> hat uns geholfen eine großartige Google Chrome Erweiterung für JustDelete.me zu machen.",
-<<<<<<< HEAD
-	"fr": "Notre ami <a target=\"_blank\" href=\"http://mikerogers.io\">Mike Rogers</a> nous a aidé à créer une superbe extension Google Chrome pour JustDelete.me"
-=======
+        "de": "Unser Freund <a target=\"_blank\" href=\"http://mikerogers.io\">Mike Rogers</a> hat uns geholfen eine großartige Google Chrome Erweiterung für JustDelete.me zu machen.",
+        "fr": "Notre ami <a target=\"_blank\" href=\"http://mikerogers.io\">Mike Rogers</a> nous a aidé à créer une superbe extension Google Chrome pour JustDelete.me",
         "ru": "Наш хороший друг <a target=\"_blank\" href=\"http://mikerogers.io\">Mike Rogers</a> помог нам выпустить прекрасное расширение JustDelete.me для Google Chrome."
->>>>>>> 487e12bd
 	},
     "extensionp2": {
         "en": "When you are on a website that is listed on justdelete.me, the Chrome Extension will add a small dot to the omnibar. Clicking on this dot will take you to the relevant delete page.",
         "it": "Quando sei su un sito che è elencato su justdelete.me, l'estensione aggiungerà un puntino colorato sulla barra degli indirizzi. Cliccandoci verrai reindirizzato alla pagina per eliminare il tuo account.",
-	"de": "Wenn Sie auf einer Seite sind, die auf justdelete.me gelistet ist, fügt die Google Chrome Erweiterung einen kleinen Punkt zur Omnibar hinzu. Auf diesen Link zu klicken befördert Sie zu der relevanten Löschen-Seite.",
-<<<<<<< HEAD
-	"fr": "Quand vous êtes sur un site web listé sur justdelete.me, l'extension ajoutera un petit point dans l'omnibar. CLiquer dessus vous dirigera vers la page qui contient la manoeuvre de suppression de compte."
-=======
+        "de": "Wenn Sie auf einer Seite sind, die auf justdelete.me gelistet ist, fügt die Google Chrome Erweiterung einen kleinen Punkt zur Omnibar hinzu. Auf diesen Link zu klicken befördert Sie zu der relevanten Löschen-Seite.",
+        "fr": "Quand vous êtes sur un site web listé sur justdelete.me, l'extension ajoutera un petit point dans l'omnibar. CLiquer dessus vous dirigera vers la page qui contient la manoeuvre de suppression de compte.",
         "ru": "Когда вы находитесь на сайте, который есть в списке justdelete.me, расширения для Chrome добавить маленькую точку в оминбар. Кликнув на эту точку, вы попадете на подходящую страницу для удаления."
->>>>>>> 487e12bd
 	},
     "extensionp3": {
         "en": "To install it, simply proceed to the <a target=\"_blank\" href=\"https://chrome.google.com/webstore/detail/justdeleteme/hfpofkfbabpbbmchmiekfnlcgaedbgcf\">Chrome Web Store</a>.",
         "it": "Per installare l'estensione, procedi su <a target=\"_blank\" href=\"https://chrome.google.com/webstore/detail/justdeleteme/hfpofkfbabpbbmchmiekfnlcgaedbgcf\">Chrome Web Store</a>.",
-	"de": "Um die Erweiterung zu installieren, rufen sie einfach den <a target=\"_blank\" href=\"https://chrome.google.com/webstore/detail/justdeleteme/hfpofkfbabpbbmchmiekfnlcgaedbgcf\">Chrome Web Store</a> auf.",
-<<<<<<< HEAD
-	"fr": "Pour l'installer, rendez-vous simplement sur le <a target=\"_blank\" href=\"https://chrome.google.com/webstore/detail/justdeleteme/hfpofkfbabpbbmchmiekfnlcgaedbgcf\">Chrome Web Store</a>."
-=======
+        "de": "Um die Erweiterung zu installieren, rufen sie einfach den <a target=\"_blank\" href=\"https://chrome.google.com/webstore/detail/justdeleteme/hfpofkfbabpbbmchmiekfnlcgaedbgcf\">Chrome Web Store</a> auf.",
+        "fr": "Pour l'installer, rendez-vous simplement sur le <a target=\"_blank\" href=\"https://chrome.google.com/webstore/detail/justdeleteme/hfpofkfbabpbbmchmiekfnlcgaedbgcf\">Chrome Web Store</a>.",
         "ru": "Для того чтобы установить, просто передите в <a target=\"_blank\" href=\"https://chrome.google.com/webstore/detail/justdeleteme/hfpofkfbabpbbmchmiekfnlcgaedbgcf\">Chrome Web Store</a>."
->>>>>>> 487e12bd
     },
     "extensionl1": {
         "en": "<span class=\"dot-wrapper\"><span class=\"dot easy\"></span></span> - Simple process",
         "it": "<span class=\"dot-wrapper\"><span class=\"dot easy\"></span></span> - Processo semplice",
-	"de": "<span class=\"dot-wrapper\"><span class=\"dot easy\"></span></span> - Einfacher Prozess",
-<<<<<<< HEAD
-	"fr": "<span class=\"dot-wrapper\"><span class=\"dot easy\"></span></span> - Processus simple"
-=======
+        "de": "<span class=\"dot-wrapper\"><span class=\"dot easy\"></span></span> - Einfacher Prozess",
+        "fr": "<span class=\"dot-wrapper\"><span class=\"dot easy\"></span></span> - Processus simple",
         "ru": "<span class=\"dot-wrapper\"><span class=\"dot easy\"></span></span> - Простой процесс"
->>>>>>> 487e12bd
     },
     "extensionl2": {
         "en": "<span class=\"dot-wrapper\"><span class=\"dot medium\"></span></span> - Some extra steps involved",
         "it": "<span class=\"dot-wrapper\"><span class=\"dot medium\"></span></span> -  Richiede qualche azione aggiuntiva",
-	"de": "<span class=\"dot-wrapper\"><span class=\"dot medium\"></span></span> -  Einige zusätzliche Schritte sind nötig",
-<<<<<<< HEAD
-	"fr": "<span class=\"dot-wrapper\"><span class=\"dot medium\"></span></span> - Étapes supplémentaires requises"
+	   "de": "<span class=\"dot-wrapper\"><span class=\"dot medium\"></span></span> -  Einige zusätzliche Schritte sind nötig",
+	   "fr": "<span class=\"dot-wrapper\"><span class=\"dot medium\"></span></span> - Étapes supplémentaires requises",
+       "ru": "<span class=\"dot-wrapper\"><span class=\"dot medium\"></span></span> -  Нужны дополнительные действия"
 	},
 	"extensionl3": {
 		"en": "<span class=\"dot-wrapper\"><span class=\"dot hard\"></span></span> - Cannot be fully deleted without contacting customer-services",
         "it": "<span class=\"dot-wrapper\"><span class=\"dot hard\"></span></span> - Non può essere completamente cancellato senza contattare l'assistenza clienti",
-	   "de": "<span class=\"dot-wrapper\"><span class=\"dot hard\"></span></span> - Kann ohne den jeweiligen Support zu kontaktieren nicht gelöscht werden",
-	   "fr": "<span class=\"dot-wrapper\"><span class=\"dot hard\"></span></span> - Ne peut être totalement supprimé sans contacter le support"
-	},
-=======
+        "de": "<span class=\"dot-wrapper\"><span class=\"dot hard\"></span></span> - Kann ohne den jeweiligen Support zu kontaktieren nicht gelöscht werden",
+        "fr": "<span class=\"dot-wrapper\"><span class=\"dot hard\"></span></span> - Ne peut être totalement supprimé sans contacter le support",
         "ru": "<span class=\"dot-wrapper\"><span class=\"dot medium\"></span></span> -  Нужны дополнительные действия"
     },
     "extensionl3": {
-	"en": "<span class=\"dot-wrapper\"><span class=\"dot hard\"></span></span> - Cannot be fully deleted without contacting customer-services",
+        "en": "<span class=\"dot-wrapper\"><span class=\"dot hard\"></span></span> - Cannot be fully deleted without contacting customer-services",
         "it": "<span class=\"dot-wrapper\"><span class=\"dot hard\"></span></span> - Non può essere completamente cancellato senza contattare l'assistenza clienti",
-	"de": "<span class=\"dot-wrapper\"><span class=\"dot hard\"></span></span> - Kann ohne den jeweiligen Support zu kontaktieren nicht gelöscht werden",
-        "en": "<span class=\"dot-wrapper\"><span class=\"dot hard\"></span></span> - Невозможно полностью удалить без обращения в службу поддержки"
-    },
->>>>>>> 487e12bd
+        "de": "<span class=\"dot-wrapper\"><span class=\"dot hard\"></span></span> - Kann ohne den jeweiligen Support zu kontaktieren nicht gelöscht werden",
+        "fr": "<span class=\"dot-wrapper\"><span class=\"dot hard\"></span></span> - Ne peut être totalement supprimé sans contacter le support",
+        "ru": "<span class=\"dot-wrapper\"><span class=\"dot hard\"></span></span> - Невозможно полностью удалить без обращения в службу поддержки"
+    },
+
     "extensionl4": {
         "en": "<span class=\"dot-wrapper\"><span class=\"dot impossible\"></span></span> - Cannot be deleted",
         "it": "<span class=\"dot-wrapper\"><span class=\"dot impossible\"></span></span> - Non può essere cancellato",
-	"de": "<span class=\"dot-wrapper\"><span class=\"dot impossible\"></span></span> - Kann nicht gelöscht werden",
-<<<<<<< HEAD
-	"fr": "<span class=\"dot-wrapper\"><span class=\"dot impossible\"></span></span> - Ne peut être supprimé"
-=======
+        "de": "<span class=\"dot-wrapper\"><span class=\"dot impossible\"></span></span> - Kann nicht gelöscht werden",
+        "fr": "<span class=\"dot-wrapper\"><span class=\"dot impossible\"></span></span> - Ne peut être supprimé",
         "ru": "<span class=\"dot-wrapper\"><span class=\"dot impossible\"></span></span> - Невозможно удалить"
->>>>>>> 487e12bd
     },
     "banner": {
         "en": "Try our new <span>Chrome Extension</span>",
         "it": "Prova la nostra nuova <span>Estensione Chrome</span>",
-	"de": "Testen Sie unsere neue <span>Chrome Erweiterung</span>",
-<<<<<<< HEAD
-	"fr": "Essayez notre nouvelle <span>Extension Chrome</span>"
-=======
+        "de": "Testen Sie unsere neue <span>Chrome Erweiterung</span>",
+        "fr": "Essayez notre nouvelle <span>Extension Chrome</span>",
         "ru": "Попробуйте наше новое <span>расширение для Chrome</span>"
->>>>>>> 487e12bd
     },
     "footer": {
         "en": "Made by <a href=\"http://robblewis.me\">Robb Lewis</a> and <a href=\"http://edpoole.me\">Ed Poole</a> | Fork on <a href=\"http://github.com/rmlewisuk/justdelete.me\">GitHub</a> | Hosted by <a href=\"http://www.mediatemple.net/#a_aid=521a8aefe4c3b\">Media Temple</a> | Analytics by <a href=\"https://t.co/fvPnva7p4Y\">GoSquared</a>",
         "it": "Creato da <a href=\"http://robblewis.me\">Robb Lewis</a> and <a href=\"http://edpoole.me\">Ed Poole</a> | Fork on <a href=\"http://github.com/rmlewisuk/justdelete.me\">GitHub</a> | Hosted by <a href=\"http://www.mediatemple.net/#a_aid=521a8aefe4c3b\">Media Temple</a> | Analytics by <a href=\"https://t.co/fvPnva7p4Y\">GoSquared</a>",
         "de": "Erstellt von <a href=\"http://robblewis.me\">Robb Lewis</a> und <a href=\"http://edpoole.me\">Ed Poole</a> | Fork auf <a href=\"http://github.com/rmlewisuk/justdelete.me\">GitHub</a> | Gehostet von <a href=\"http://www.mediatemple.net/#a_aid=521a8aefe4c3b\">Media Temple</a> | Analytics von <a href=\"https://t.co/fvPnva7p4Y\">GoSquared</a>",
-<<<<<<< HEAD
-        "fr": "Créé par <a href=\"http://robblewis.me\">Robb Lewis</a> et <a href=\"http://edpoole.me\">Ed Poole</a> | Forkez sur <a href=\"http://github.com/rmlewisuk/justdelete.me\">GitHub</a> | Hébergé par <a href=\"http://www.mediatemple.net/#a_aid=521a8aefe4c3b\">Media Temple</a> | Analytics par <a href=\"https://t.co/fvPnva7p4Y\">GoSquared</a>"
-		},
-=======
+        "fr": "Créé par <a href=\"http://robblewis.me\">Robb Lewis</a> et <a href=\"http://edpoole.me\">Ed Poole</a> | Forkez sur <a href=\"http://github.com/rmlewisuk/justdelete.me\">GitHub</a> | Hébergé par <a href=\"http://www.mediatemple.net/#a_aid=521a8aefe4c3b\">Media Temple</a> | Analytics par <a href=\"https://t.co/fvPnva7p4Y\">GoSquared</a>",
         "ru": "Сделано <a href=\"http://robblewis.me\">Robb Lewis</a> и <a href=\"http://edpoole.me\">Ed Poole</a> | Fork on <a href=\"http://github.com/rmlewisuk/justdelete.me\">GitHub</a> | Хостинг <a href=\"http://www.mediatemple.net/#a_aid=521a8aefe4c3b\">Media Temple</a> | Статистика <a href=\"https://t.co/fvPnva7p4Y\">GoSquared</a>"
     },
->>>>>>> 487e12bd
     "help": {
         "en": "Help translate",
         "it": "Aiuta a tradurre",
-	"de": "Hilf uns bei der Übersetzung",
-<<<<<<< HEAD
-	"fr": "Aidez à traduire"
-=======
+        "de": "Hilf uns bei der Übersetzung",
+        "fr": "Aidez à traduire",
         "ru": "Помогите с переводом"
->>>>>>> 487e12bd
     },
     "donate": {
         "en": "Hosting costs money. If you like JustDelete.me, please consider making a donation.",
         "it": "Possedere un sito costa soldi. Se JustDelete.me ti ha aiutato, per favore considera una donazione.",
 	"de": "Hosting kostet Geld. Wenn du JustDelete.me magst, bitte überlege über eine Spende nach.",
-<<<<<<< HEAD
-	"fr": "L'hébergement n'est pas gratuit ; si vous aimez JustDelete.me, faites éventuellement un don."
-=======
+	"fr": "L'hébergement n'est pas gratuit ; si vous aimez JustDelete.me, faites éventuellement un don.",
         "ru": "Хостинг стоит денег. Если вам понравился JustDelete.me, пожалуйста, сделайте пожертвование."
->>>>>>> 487e12bd
     },
     "sendmail": {
         "en": "Send email",
         "it": "Invia e-mail",
         "de": "E-mail senden",
-<<<<<<< HEAD
-        "fr": "Envoyez un mail"
-=======
+        "fr": "Envoyez un mail",
         "ru": "E-mail отправлен"
->>>>>>> 487e12bd
     }
 }]
