[
	{
		"name" : "Wunderlist",
		"url" : "https://www.wunderlist.com/#/preferences/account",
		"difficulty" : "easy",
		"notes" : "Click 'Delete Account' at the bottom of the account preferences pane"
	},
	
	{
		"name" : "Grammarly",
		"url" : "https://ed.grammarly.com/accounts/me",
		"difficulty" : "easy"
	},
	
	{
		"name" : "Boxee",
		"url" : "http://bbx.boxee.tv/user/delete",
		"difficulty" : "easy"
	},
	
	{
		"name" : "Dropmark",
		"url" : "http://support.dropmark.com/customer/portal/questions/564826-deleting-my-account",
		"difficulty" : "hard"
	},

    {
		"name" : "ScanMyServer",
		"url" : "https://scanmyserver.com/?suspend=1",
		"difficulty" : "easy",
		"notes" : "Login to your account and follow 'Account Suspension' instructions."
    },

	{
		"name" : "Soundcloud",
		"url" : "http://soundcloud.com/settings/account#delete-user",
		"difficulty" : "easy"
	},
	
	{
		"name" : "Twitter",
		"url" : "https://twitter.com/settings/accounts/confirm_deactivation",
		"difficulty" : "easy"
	},

	{
		"name" : "Wikipedia",
		"url" : "https://en.wikipedia.org/wiki/Wikipedia:FAQ#How_do_I_change_my_username.2Fdelete_my_account.3F",
		"difficulty" : "impossible",
		"notes" : "'A username cannot be deleted.' However, they do have some suggestions."
	},
	
	{
		"name" : "App.net",
		"url" : "https://account.app.net/settings/delete/",
		"difficulty" : "easy"
	},

	{
		"name" : "Skype",
		"url" : "https://support.skype.com/en/faq/FA142/can-i-delete-my-skype-account",
		"difficulty" : "hard",
		"notes" : "Contact customer services. You’ll need to know 5 contacts from your contacts list, the month you created your account, and your signup email address."
	},

	{
		"name" : "GitHub",
		"url" : "https://github.com/settings/admin",
		"difficulty" : "easy"
	},

	{
		"name" : "Facebook",
		"url" : "https://www.facebook.com/help/delete_account?rdrhc",
		"difficulty" : "easy"
	},

	{
		"name" : "iTunes / Apple ID",
		"url" : "http://www.apple.com/support/itunes/contact/",
		"difficulty" : "hard",
		"notes" : "Contact customer services. You will lose access to any media you haven’t downloaded to your computer."
	},

	{
		"name" : "Medium",
		"url" : "https://medium.com/me/settings",
		"difficulty" : "easy"
	},

	{
		"name" : "LinkedIn",
		"url" : "http://help.linkedin.com/app/answers/detail/a_id/63/kw/delete%20account",
		"difficulty" : "easy"
	},

	{
		"name" : "Hotmail",
		"url" : "https://mail.live.com/mail/CloseAccountConfirmation.aspx",
		"difficulty" : "easy"
	},

	{
		"name" : "Netflix",
		"url" : "https://support.netflix.com/en/node/407",
		"difficulty" : "impossible",
		"notes" : "Contact customer services. Even then they may not delete your account under the premise that you might want to rejoin and keep your history and recommendations."
	},

	{
		"name" : "Google",
		"url" : "https://www.google.com/accounts/Login",
		"difficulty" : "easy"
	},

	{
		"name" : "Yahoo!",
		"url" : "https://edit.yahoo.com/config/delete_user",
		"difficulty" : "easy"
	},

	{
		"name" : "Dropbox",
		"url" : "https://www.dropbox.com/account/delete",
		"difficulty" : "easy"
	},

	{
		"name" : "Foursquare",
		"url" : "https://foursquare.com/delete_me",
		"difficulty" : "easy"
	},

	{
		"name" : "PayPal",
		"url" : "https://www.paypal.com/us/cgi-bin/webscr?cmd=_close-account",
		"difficulty" : "easy"
	},

	{
		"name" : "Tumblr",
		"url" : "http://www.tumblr.com/account/delete",
		"difficulty" : "easy"
	},

	{
		"name" : "Reddit",
		"url" : "https://ssl.reddit.com/prefs/delete/",
		"difficulty" : "easy",
		"notes" : "Increase your productivity by over 5 times with this one trick they don’t want you to know about!"
	},

	{
		"name" : "Lovefilm",
		"url" : "https://www.lovefilm.com/account/cancel",
		"difficulty" : "medium",
		"notes" : "Requires any physical discs to be returned—account will be “cancellation pending” until received."
	},

	{
		"name" : "MySpace",
		"url" : "https://new.myspace.com/settings/profile",
		"difficulty" : "easy"
 	},

 	{
 		"name" : "Klout",
 		"url" : "http://klout.com/#/edit-settings/optout",
 		"difficulty" : "medium",
 		"notes" : "It can take up to 180 days for all your data to be removed from the system."
 	},
 	
 	{
 		"name" : "Amazon",
 		"url" : "https://www.amazon.com/gp/help/customer/contact-us/ref=cu_cf_email?ie=UTF8&mode=email#a",
 		"difficulty" : "hard",
 		"notes" : "To close your account, contact Amazon by email (via this contact form) and request that your account be closed."
 	},

 	{
 		"name" : "Droplr",
 		"url" : "https://droplr.com/settings",
 		"difficulty" : "easy"
 	},
 	
 	{
 		"name" : "Spotify",
 		"url" : "https://www.spotify.com/se/about-us/contact/contact-spotify-support/?contact",
 		"difficulty" : "hard",
 		"notes" : "Contact Spotify’s customer services through their contact form and request for your account to be closed."
 	},
 	
 	{
 		"name" : "eBay",
 		"url" : "http://cgi1.ebay.com/ws/eBayISAPI.dll?CloseAccount",
 		"difficulty" : "easy",
 		"notes" : "A few survey questions will be asked prior to account deletion."
 	},
 	
 	{
 		"name" : "Digg",
 		"url" : "http://digg.com/contact",
 		"difficulty" : "hard",
 		"notes" : "Contact Digg’s customer support and request for your account to be closed."
 	},

 	{
 		"name" : "WordPress.com",
 		"url" : "http://en.support.wordpress.com/deleting-accounts/",
 		"difficulty" : "impossible",
 		"notes" : "“WordPress.com accounts cannot be deleted.” The best you can do is remove any identifying data from your account."
 	},

 	{
 		"name" : "Flickr",
 		"url" : "http://www.flickr.com/profile_delete.gne",
 		"difficulty" : "easy"
 	},

 	{
 		"name" : "Quora",
 		"url" : "https://www.quora.com/settings/privacy",
 		"difficulty" : "easy"
 	},

 	{
 		"name" : "Heroku",
 		"url" : "https://dashboard.heroku.com/account",
 		"difficulty" : "easy",
 		"notes" : "“Close your account...” link at the bottom of the page."
 	},

 	{
 		"name" : "New York Times",
 		"url" : "https://myaccount.nytimes.com/membercenter/help.html",
 		"difficulty" : "hard",
 		"notes" : "Use the form to write to customer services and ask them to close your account."
 	},

 	{
 		"name" : "StackOverflow",
 		"url" : "http://meta.stackoverflow.com/help/deleting-account",
 		"difficulty" : "hard",
 		"notes" : "If you haven't posted on the site, it's just one click. Otherwise, edit your 'About Me' bio to say 'please delete me' then contact support."
 	},

 	{

 		"name" : "Mozilla Persona",
 		"url" : "https://login.persona.org/",
 		"difficulty" : "easy",
 		"notes" : "“Cancel your account” link at the bottom of the page."
 	},

 	{
 		"name" : "Etsy",
 		"url" : "http://www.etsy.com/help/article/53",
 		"difficulty" : "hard",
 		"notes" : "You can't have any unpaid Etsy bills or an open non-delivery reports. Your email address will remain on file."
 	},
 	
 	{
  		"name" : "Steam",
		"url" : "https://support.steampowered.com/newticket.php",
		"difficulty" : "impossible",
  		"notes" : "If you contact Steam support, they will most likely tell you just to not use the account. If your account has no games on it, it will be disabled after a while."
  	},

 	{
 		"name" : "Outlook",
 		"url" : "https://account.live.com/summarypage.aspx",
 		"difficulty" : "easy"
 	},

	{
		"name" : "Glassboard",
		"url" : "http://glassboard.com/support/",
		"difficulty" : "hard",
		"notes" : "Use the support email address to ask them to close your account."
	},

	{
		"name" : "TripIt",
		"url" : "https://www.tripit.com/account/delete",
		"difficulty" : "easy"
	},

	{
		"name" : "Goodreads",
		"url" : "http://www.goodreads.com/user/destroy",
		"difficulty" : "easy"
	},

	{
		"name" : "Starbucks",
		"url" : "http://customerservice.starbucks.com/app/contact/ask_starbucks_website/",
		"difficulty" : "impossible",
		"notes" : "They will not delete your account but upon request they can “scramble all of your information so that you don’t receive emails and none of your information is available to [them] for potential fraud”."
	},

 	{
 		"name" : "Gumroad",
 		"url" : "https://gumroad.com/",
 		"difficulty" : "hard",
 		"notes" : "No page explaining how to delete your account. You have to contact support directly (link at the bottom of the page) and they'll do it for you."
 	},
 	
 	{
 		"name" : "IFTTT",
 		"url" : "https://ifttt.com/settings/deactivate",
 		"difficulty" : "easy"
 	},

 	{
 		"name" : "Pinterest",
 		"url" : "https://pinterest.com/settings/",
 		"difficulty" : "impossible",
 		"notes" : "Accounts can be deactivated, which means that your pins and profile are hidden but not deleted."
 	},

 	{
 		"name" : "Disqus",
 		"url" : "http://disqus.com/pages/dashboard/#account",
 		"difficulty" : "easy"
 	},

 	{
 		"name" : "Pandora",
 		"url" : "http://help.pandora.com/customer/portal/articles/24624-cancel-account",
 		"difficulty" : "hard",
 		"notes" : "You have to email support from the email associated with your account.  If you do not have access to that, you need to provide the email address, birth year, and zip code on the account."
 	},

 	{
 		"name" : "Meetup",
 		"url" : "http://www.meetup.com/account/remove/",
 		"difficulty" : "easy"
 	},

 	{
 		"name" : "Craigslist",
 		"url" : "http://www.craigslist.org/about/help/user_accounts",
 		"difficulty" : "impossible",
 		"notes" : "There is no way to delete your account, not even by contacting support."
 	},

 	{
		"name" : "GoDaddy",
		"url" : "http://support.godaddy.com/groups/go-daddy-customers/forum/topic/how-do-i-delete-my-account-with-godaddy/",
		"difficulty" : "impossible",
		"notes" : "GoDaddy Accounts are apparently retained “to comply with [their] legal obligations” though you are able to clear out most of your information by editing your profile."
	},
	
	{
		"name" : "SourceForge",
		"url" : "https://sourceforge.net/account/remove",
		"difficulty" : "medium",
		"notes" : "Data created by the user such as posts and tickets will remain and be attributed to the account, even if deleted. The username will not become available."
	},
	
	{
		"name" : "Scribd",
		"url" : "http://www.scribd.com/account_settings/preferences",
		"difficulty" : "easy"
	},
	
	{
 		"name" : "Evernote",
 		"url" : "https://www.evernote.com/Deactivate.action",
 		"difficulty" : "impossible",
 		"notes" : "You cannot delete your Evernote account, just deactivate it temporarily. Deactivation does not remove your data so you will have to manually delete all notes and personal info, perform a sync and then deactivate the account." 
 	},
	
	{
		"name" : "Hacker News",
		"url" : "http://jacquesmattheij.com/The+Unofficial+HN+FAQ#deleteaccount",
		"difficulty" : "impossible",
		"notes" : "Your contributions are there to stay, but you can at least clear out your profile -- even your email address."
	},

	{
 		"name" : "Instagram",
 		"url" : "https://instagram.com/accounts/remove/request",
 		"difficulty" : "easy"
 	},

 	{
 		"name" : "IMDb",
 		"url" : "https://secure.imdb.com/register-imdb/delete",
 		"difficulty" : "easy"
 	},

 	{
 		"name" : "Path",
 		"url" : "https://path.com",
 		"difficulty" : "medium",
 		"notes" : "You cannot delete your account from the website. Open the iOS/Android app, go to settings &rarr; about &rarr; disable account &rarr; delete account."
 	},

 	{
 		"name" : "Rdio",
 		"url" : "http://www.rdio.com/settings/advanced/",
 		"difficulty" : "easy"
 	},

 	{
 		"name" : "Battle.net",
 		"url" : "https://eu.battle.net/support/en/ticket/submit",
 		"difficulty" : "hard",
 		"notes" : "Customer Support will require you to send a signed written letter confirming your wishes, your account details and a copy of legal identification (passport, drivers license) to your account region's office headquarters."
 	},

 	{
 		"name" : "About.me",
 		"url" : "https://about.me/account",
 		"difficulty" : "easy"
 	},

 	{
 		"name" : "Airbnb",
 		"url" : "https://www.airbnb.com/users/settings",
 		"difficulty" : "easy"
 	},

 	{
 		"name" : "Box",
 		"url" : "https://app.box.com/settings",
 		"difficulty" : "easy"
 	},

 	{
 		"name" : "Forrst",
 		"url" : "http://forrst.com/settings",
 		"difficulty" : "easy"
 	},

 	{
 		"name" : "Instapaper",
 		"url" : "https://www.instapaper.com/user/delete",
 		"difficulty" : "easy"
 	},

 	{
 		"name" : "LiveJournal",
 		"url" : "http://www.livejournal.com/accountstatus.bml",
 		"difficulty" : "medium",
 		"notes" : "Once you delete your journal you have 30 days to undelete it, in case you change your mind. After 30 days, the journal will be permanently deleted and there will be no way to recover it."
 	},

 	{
 		"name" : "Mint",
 		"url" : "https://mint.com",
 		"difficulty" : "easy"
 	},

 	{
 		"name" : "Pocket",
 		"url" : "http://getpocket.com/account_deletion/",
 		"difficulty" : "easy"
 	},

 	{
 		"name" : "Vimeo",
 		"url" : "https://vimeo.com/settings/goodbye/forever",
 		"difficulty" : "easy"
 	},

 	{
 		"name" : "Artsy",
 		"url" : "http://artsy.net/user/delete",
 		"difficulty" : "easy"
 	},

 	{
        "name" : "Grooveshark",
        "url" : "http://grooveshark.com/#!/settings/account",
        "difficulty" : "easy"
	},

	{
    	"name" : "Pushover",
    	"url" : "https://pushover.net/settings/delete_account",
    	"difficulty" : "easy"
    },

    {
    	"name" : "NewsBlur",
    	"url" : "https://www.newsblur.com/profile/delete_account",
    	"difficulty" : "easy"
    },

    {
    	"name" : "Vine",
    	"url" : "https://support.twitter.com/forms/vine",
    	"difficulty" : "hard",
    	"notes" : "The only way to delete your Vine account without deleting your Twitter account is to contact Twitter through their contact form."
    },

    {
    	"name" : "Strava",
    	"url" : "https://www.strava.com/settings/privacy",
    	"difficulty" : "medium",
    	"notes" : "Upon deactivation, all of your activities will be deleted and you will be removed from all leaderboards. Strava will keep an archive of your raw GPS data as uploaded to Strava, but the archive cannot be used to restore your account."
    },

    {
    	"name" : "Rainforest QA",
    	"url" : "https://app.rainforestqa.com/settings",
    	"difficulty" : "easy",
    	"notes" : "Login, go to the settings page and click 'I want to delete my account'."
    },

    {
		"name" : "Twitch",
		"url" : "http://www.twitch.tv/user/close_account",
		"difficulty" : "easy"
    },

    {
		"name" : "Gumtree",
		"url" : "https://my.gumtree.com/manage/details/deactivate",
		"difficulty" : "easy"
	},
	
	{
		"name" : "500px",
		"url" : "https://500px.com/settings",
		"difficulty" : "easy"
	},

	{
	  	"name" : "Khan Academy",
	  	"url" : "https://www.khanacademy.org/settings",
	  	"difficulty" : "easy"
	},

	{
	  	"name" : "Duolingo",
	  	"url" : "http://www.duolingo.com/settings/deactivate",
	  	"difficulty" : "easy"
	},

	{
		"name" : "Fitocracy",
		"url" : "https://www.fitocracy.com/home/",
		"difficulty" : "hard",
		"notes" : "Send support a request to requests@fitocracy.com and they'll mark your account for deletion"
	},

	{
		"name" : "Daily Mile",
		"url" : "http://www.dailymile.com/account/settings/edit",
		"difficulty" : "easy",
		"notes" : "Edit your account and select \"remove my account\"."
	},

	{
		"name" : "Coursera",
		"url" : "https://www.coursera.org/about/contact",
		"difficulty" : "hard",
		"notes" : "Contact support and request they delete your account."
	},

	{
		"name" : "Delicious",
		"url" : "https://delicious.com/settings/deactivate",
		"difficulty" : "easy"
	},
	
	{
		"name" : "Xing",
		"url" : "https://www.xing.com/app/user?op=cancel;sid=0.bc7191",
		"difficulty" : "easy"
	},
	
	{
		"name" : "MyOpenID",
		"url" : "https://www.myopenid.com/delete",
		"difficulty" : "impossible",
		"notes" : "Although it seems the account is deleted, you can reactivate so likely the data has not been deleted at all."
	},
	
	{
		"name" : "Zoho",
		"url" : "https://accounts.zoho.com/u/h#setting/closeaccount",
		"difficulty" : "easy"
	},
	
	{
		"name" : "Geni",
		"url" : "http://www.geni.com/account_settings",
		"difficulty" : "medium",
		"notes" : "Delete any of the information you would like removed from the site. Then select 'Account Settings' and 'Close Account'"
	},
	
	{
		"name" : "Netlog",
		"url" : "http://en.netlog.com/go/login",
		"difficulty" : "easy",
		"notes" : "Select 'settings', then 'account', then 'delete'."
	},
	
	{
		"name" : "Hi5",
		"url" : "http://www.hi5.com/account_cancel.html",
		"difficulty" : "easy"
	},
	
	{
		"name" : "Last.fm",
		"url" : "http://www.lastfm.de/settings/account",
		"difficulty" : "easy",
		"notes" : "May take up to 7 days to delete your data."
	},
	
	{
		"name" : "Feedly",
		"url" : "https://getsatisfaction.com/feedly/topics/how_do_i_delete_my_feedly_account",
		"difficulty" : "hard",
		"notes" : "Email customer support to request deletion."
	},
	
	{
		"name" : "Shutterfly",
		"url" : "http://www.shutterfly.com/about/contact_details.jsp",
		"difficulty" : "hard",
		"notes" : "Contact customers services by email or live chat and request deletion."
	},
	
	{
		"name" : "EA Origin",
		"url" : "https://help.ea.com/en/contact-us/ask",
		"difficulty" : "hard",
		"notes" : "Contact customer services to request deletion. If you're outside the US this must be by phone."
	},
	
	{
		"name" : "Yelp",
		"url" : "http://www.yelp.co.uk/contact?topic=support&subtopic=close",
		"difficulty" : "easy"
	},
	
	{
		"name" : "Plenty of Fish",
		"url" : "http://www.pof.com/deleteaccount.aspx",
		"difficulty" : "easy",
		"notes" : "Fill out the deletion form"
	},
	
	{
		"name" : "Code School",
		"url" : "http://help.codeschool.com/kb/codeschool-faqs/account-questions",
		"difficulty" : "medium",
		"notes" : "Start a private discussion with them and they will 'take care of it'."
	},
	
	{
		"name" : "Yatado",
		"url" : "http://about.yatedo.com/manage-your-digital-id/",
		"difficulty" : "medium",
		"notes" : "You must request deletion of your Yatado data <em>before</em> deleting the related social account."
	},
	
	{
		"name" : "Pixoona",
		"url" : "http://www.pixoona.com/dashboard#user/delete",
		"difficulty" : "easy"
	},
	
	{
		"name" : "Freenode",
		"url" : "https://ezcrypt.it/ML4n#ej6rorotmsxq7jF8ViyGjTVh",
		"difficulty" : "easy",
		"notes" : "/msg NickServ DROP nick password"
	},

	{
		"name" : "Codecademy",
		"url" : "http://help.codecademy.com/customer/portal/articles/416872",
		"difficulty" : "hard",
		"notes" : "For security reasons, we will need to verify that these requests have come from the email address that's on your Codecademy account."
	},

	{
		"name" : "Grindr",
		"url" : "http://help.grindr.com/entries/21377499-All-Devices-Clear-Your-Grindr-Profile",
		"difficulty" : "medium",
		"notes" : "You can remove your profile and chat history from within the app or you can email support with your UDID."
	},
	
	{
    	"name" : "LibraryThing",
    	"url" : "http://www.librarything.de/editprofile/change",
		"difficulty" : "easy"
	},

	{
		"name" : "ImageShack",
		"url" : "http://imageshack.us/prefs/",
		"difficulty" : "easy"
	},
	
	{
		"name" : "Dribbble",
		"url" : "http://dribbble.com/account",
		"difficulty" : "easy"
	},

	{
		"name" : "Rotten Tomatoes",
		"url" : "http://flixster.desk.com/customer/portal/articles/169347-how-do-i-cancel-my-account-",
		"difficulty" : "hard",
		"notes" : "You need to contact flixster to cancel a native RT profile, while Facebook linked or Flixster.com accounts are easier to cancel."
	},

	{
		"name" : "EdX",
		"url" : "https://www.edx.org/student-faq",
		"difficulty" : "impossible",
		"notes" : "There's no need to delete your account. An old, unused edX account with no course completions associated with it will disappear."
	},

	{
		"name" : "Udacity",
		"url" : "http://forums.udacity.com/answer_link/100044663/",
		"difficulty" : "impossible",
		"notes" : "A Udacity employee recommends that you stop using the account, which means there's currently no way of deleting the account."
	},

	{
		"name" : "Geocaching",
		"url" : "http://support.groundspeak.com/index.php?pg=kb.page&id=102",
		"difficulty" : "medium",
		"notes" : "You must email support from the registered email to remove this account. Any outstanding Premium Memberships will not be refunded"
	},

	{
		"name" : "Orkut",
		"url" : "https://accounts.google.com/DeleteService?service=orkut",
		"difficulty" : "easy"
	},

	{
		"name" : "Hulu",
		"url" : "https://secure.hulu.com/users/delete",
		"difficulty" : "easy"
	},

	{
		"name" : "CloudApp",
		"url" : "http://my.cl.ly/account/delete",
		"difficulty" : "easy"
	},

	{
		"name" : "Hypejar",
		"url" : "http://www.hypejar.com/settings/account",
		"difficulty" : "easy"
	},

	{
		"name" : "MediaFire",
		"url" : "https://www.mediafire.com/myaccount/accountbilling.php",
		"difficulty" : "easy"
	},

	{
		"name" : "Flipboard",
		"url" : "https://flipboard.com/support/",
		"difficulty" : "easy",
		"notes" : "Go to account management within the app"
	},

	{
		"name" : "Instacanvas",
		"url" : "http://feedback.instacanv.as/knowledgebase/articles/117760-how-do-i-cancel-my-gallery-",
		"difficulty" : "hard",
		"notes" : "Email your username and email to customer services and they will delete your account."
	},

	{
		"name" : "MyLife.com",
		"url" : "http://www.mylife.com/showDeleteAccount.do",
		"difficulty" : "easy"
	},

	{
		"name" : "Sonico",
		"url" : "http://www.sonico.com/tyc.php",
		"difficulty" : "hard",
		"notes" : "Send a request to legal@sonico.com and request deletion."
	},

	{
		"name" : "Kik",
		"url" : "https://kikinteractive.zendesk.com/entries/23593116-How-do-I-deactivate-my-account-",
		"difficulty" : "impossible",
		"notes" : "You can only deactivate your account. There appears to be no way to permanently delete your account or data."
	},

	{
		"name" : "Couchsurfing",
		"url" : "https://www.couchsurfing.org/delete_profile.html?delete=1",
		"difficulty" : "easy",
		"notes" : "Fill out the form and select 'I understand. Please delete my profile.'"
	},

	{
		"name" : "DeviantArt",
		"url" : "https://www.deviantart.com/settings/deactivation",
		"difficulty" : "easy",
		"notes" : "All data is wiped immediately. Accounts can be reactivated within 30 days, after that they can no longer be recovered."
	},

	{
		"name" : "Desktoppr",
		"url" : "https://www.desktoppr.co/settings",
		"difficulty" : "easy"
	},

	{
		"name" : "Trello",
		"url" : "https://trello.com/your/account",
		"difficulty" : "easy",
		"notes" : "Select 'Delete your account?' option to delete your account"
	},
	
 	{
 		"name" : "Xobni",
 		"url" : "https://www.xobni.com/account/settings",
 		"difficulty" : "easy",
 		"notes" : "“Delete account” link at the bottom of the page."
 	},

 	{
		"name" : "Code Red",
		"url" : "https://cne.coderedweb.com",
		"difficulty" : "impossible",
		"notes" : "You can't delete yourself. You can only change your phone nr. to a bogus number."
	},
	
	{
		"name" : "Bitbucket",
		"url" : "https://bitbucket.org/account/",
		"difficulty" : "easy",
		"notes" : "On the side menu, click on 'Delete Account' and on the confirmation page click 'Delete Account', all repositories and the account is immediately wiped."
	},
<<<<<<< HEAD
	
=======

>>>>>>> bdf73e59
	{
		"name" : "VK/ВКонтакте",
		"url" : "http://vk.com/settings?act=deactivate",
		"difficulty" : "easy"
	},

	{
		"name" : "Abload",
		"url" : "http://abload.de/settings.php",
		"difficulty" : "easy"
	},

	{
		"name" : "C&M News by Rеss.at",
		"url" : "http://www.ress.at/profil/profil_entfernen.php",
		"difficulty" : "easy",
<<<<<<< HEAD
		"notes" : "Just click 'Abschicken'"
	},
	
	{
		"name" : "HOL Virtual Hogwarts",
		"url" : "http://hol.org.uk/profile.php?view=quithol",
		"difficulty" : "impossible",
		"notes" : "You can remove information and manually quit HOL, but you account stays forever."
	},

	{
		"name" : "BodyBuilding",
		"url" : "http://www.bodybuilding.com/store/help/delete-bodyspace-account.htm",
		"difficulty" : "impossible",
		"notes" : "You can only deactivate your account by contacting support as they state on the help page. There is no way to permanently delete your account or data, and an inactive public profile will always be visible to public."
=======
		"notes" : ""
	},
	
	{
		"name" : "Gitorious",
		"url" : "https://gitorious.org",
		"difficulty" : "easy"
	},

	{
		"name" : "Transifex",
		"url" : "http://support.transifex.com/customer/portal/articles/1052765-how-can-i-delete-my-account-",
		"difficulty" : "impossible",
		"notes" : "You can't delete your account, but you can contact them via email to deactivate it."
	},

	{
		"name" : "Imgur",
		"url" : "http://imgur.com/account/settings",
		"difficulty" : "easy"
	},

	{
		"name" : "Adobe",
		"url" : "https://learn.adobe.com/wiki/display/wel/Delete+your+account",
		"difficulty" : "hard",
		"notes" : "You have to call them in order to delete your account. Alternatively, you can send them an email."
>>>>>>> bdf73e59
	}
]<|MERGE_RESOLUTION|>--- conflicted
+++ resolved
@@ -845,11 +845,7 @@
 		"difficulty" : "easy",
 		"notes" : "On the side menu, click on 'Delete Account' and on the confirmation page click 'Delete Account', all repositories and the account is immediately wiped."
 	},
-<<<<<<< HEAD
-	
-=======
-
->>>>>>> bdf73e59
+
 	{
 		"name" : "VK/ВКонтакте",
 		"url" : "http://vk.com/settings?act=deactivate",
@@ -866,7 +862,6 @@
 		"name" : "C&M News by Rеss.at",
 		"url" : "http://www.ress.at/profil/profil_entfernen.php",
 		"difficulty" : "easy",
-<<<<<<< HEAD
 		"notes" : "Just click 'Abschicken'"
 	},
 	
@@ -882,8 +877,6 @@
 		"url" : "http://www.bodybuilding.com/store/help/delete-bodyspace-account.htm",
 		"difficulty" : "impossible",
 		"notes" : "You can only deactivate your account by contacting support as they state on the help page. There is no way to permanently delete your account or data, and an inactive public profile will always be visible to public."
-=======
-		"notes" : ""
 	},
 	
 	{
@@ -910,6 +903,5 @@
 		"url" : "https://learn.adobe.com/wiki/display/wel/Delete+your+account",
 		"difficulty" : "hard",
 		"notes" : "You have to call them in order to delete your account. Alternatively, you can send them an email."
->>>>>>> bdf73e59
 	}
 ]