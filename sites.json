[

	{
		"name" : "Twitter",
		"url" : "https://twitter.com/settings/accounts/confirm_deactivation",
		"difficulty" : "easy"
	},

	{
		"name" : "Wikipedia",
		"url" : "https://en.wikipedia.org/wiki/Wikipedia:FAQ#How_do_I_change_my_username.2Fdelete_my_account.3F",
		"difficulty" : "impossible",
		"notes": "'A username cannot be deleted.' However, they do have some suggestions."
	},
	
	{
		"name" : "App.net",
		"url" : "https://account.app.net/settings/delete/",
		"difficulty" : "easy"
	},

	{
		"name" : "Skype",
		"url" : "https://support.skype.com/en/faq/FA142/can-i-delete-my-skype-account",
		"difficulty" : "hard",
		"notes" : "Contact customer services. You’ll need to know 5 contacts from your contacts list, the month you created your account, and your signup email address."
	},

	{
		"name" : "GitHub",
		"url" : "https://github.com/settings/admin",
		"difficulty" : "easy"
	},

	{
		"name" : "Facebook",
		"url" : "https://www.facebook.com/help/delete_account?rdrhc",
		"difficulty" : "easy"
	},

	{
		"name" : "iTunes",
		"url" : "http://www.apple.com/support/itunes/contact/",
		"difficulty" : "hard",
		"notes" : "Contact customer services. You will lose access to any media you haven’t downloaded to your computer."
	},

	{
		"name" : "Medium",
		"url" : "https://medium.com/me/settings",
		"difficulty" : "easy"
	},

	{
		"name" : "LinkedIn",
		"url" : "http://help.linkedin.com/app/answers/detail/a_id/63/kw/delete%20account",
		"difficulty" : "easy"
	},

	{
		"name" : "Hotmail",
		"url" : "https://mail.live.com/mail/CloseAccountConfirmation.aspx",
		"difficulty" : "easy"
	},

	{
		"name" : "Netflix",
		"url" : "https://support.netflix.com/en/node/407",
		"difficulty" : "impossible",
		"notes" : "Contact customer services. Even then they may not delete your account under the premise that you might want to rejoin and keep your history and recommendations."
	},

	{
		"name" : "Google",
		"url" : "https://www.google.com/accounts/Login",
		"difficulty" : "easy"
	},

	{
		"name" : "Yahoo!",
		"url" : "https://edit.yahoo.com/config/delete_user",
		"difficulty" : "easy"
	},

	{
		"name" : "Dropbox",
		"url" : "https://www.dropbox.com/account/delete",
		"difficulty" : "easy"
	},

	{
		"name" : "Foursquare",
		"url" : "https://foursquare.com/delete_me",
		"difficulty" : "easy"
	},

	{
		"name" : "PayPal",
		"url" : "https://www.paypal.com/us/cgi-bin/webscr?cmd=_close-account",
		"difficulty" : "easy"
	},

	{
		"name" : "Tumblr",
		"url" : "http://www.tumblr.com/account/delete",
		"difficulty" : "easy"
	},

	{
		"name" : "Reddit",
		"url" : "https://ssl.reddit.com/prefs/delete/",
		"difficulty" : "easy",
		"notes" : "Increase your productivity by over 5 times with this one trick they don’t want you to know about!"
	},

	{
		"name" : "Lovefilm",
		"url" : "https://www.lovefilm.com/account/cancel",
		"difficulty" : "medium",
		"notes" : "Requires any physical discs to be returned—account will be “cancellation pending” until received."
	},

	{
		"name" : "MySpace",
		"url" : "https://new.myspace.com/settings/profile",
		"difficulty" : "easy"
 	},

 	{
 		"name" : "Klout",
 		"url" : "http://klout.com/#/edit-settings/optout",
 		"difficulty" : "medium",
 		"notes" : "It can take up to 180 days for all your data to be removed from the system."
 	},
 	
 	{
 		"name" : "Amazon",
 		"url" : "https://www.amazon.com/gp/help/customer/contact-us/ref=cu_cf_email?ie=UTF8&mode=email#a",
 		"difficulty" : "hard",
 		"notes" : "To close your account, contact Amazon by email (via this contact form) and request that your account be closed."
 	},

 	{
 		"name" : "Droplr",
 		"url" : "https://droplr.com/settings",
 		"difficulty" : "easy"
 	},
 	
 	{
 		"name" : "Spotify",
 		"url" : "https://www.spotify.com/se/about-us/contact/contact-spotify-support/?contact",
 		"difficulty" : "hard",
 		"notes" : "Contact Spotify’s customer services through their contact form and request for your account to be closed."
 	},
 	
 	{
 		"name" : "eBay",
 		"url" : "http://cgi1.ebay.com/ws/eBayISAPI.dll?CloseAccount",
 		"difficulty" : "easy",
 		"notes" : "A few survey questions will be asked prior to account deletion."
 	},
 	
 	{
 		"name" : "Digg",
 		"url" : "http://digg.com/contact",
 		"difficulty" : "hard",
 		"notes" : "Contact Digg’s customer support and request for your account to be closed."
 	},

 	{
 		"name" : "WordPress",
 		"url" : "http://en.support.wordpress.com/deleting-accounts/",
 		"difficulty" : "impossible",
 		"notes" : "“WordPress.com accounts cannot be deleted.” The best you can do is remove any identifying data from your account."
 	},

 	{
 		"name" : "Flickr",
 		"url" : "http://www.flickr.com/profile_delete.gne",
 		"difficulty" : "easy"
 	},

 	{
 		"name" : "Quora",
 		"url" : "https://www.quora.com/settings/privacy",
 		"difficulty" : "easy"
 	},

 	{
 		"name" : "Heroku",
 		"url" : "https://dashboard.heroku.com/account",
 		"difficulty" : "easy",
 		"notes": "“Close your account...” link at the bottom of the page."
 	},

 	{
 		"name" : "New York Times",
 		"url" : "https://myaccount.nytimes.com/membercenter/help.html",
 		"difficulty" : "hard",
 		"notes" : "Use the form to write to customer services and ask them to close your account."
 	},

 	{
 		"name" : "StackOverflow",
 		"url" : "http://meta.stackoverflow.com/help/deleting-account",
 		"difficulty" : "hard",
 		"notes" : "If you haven't posted on the site, it's just one click. Otherwise, edit your 'About Me' bio to say 'please delete me' then contact support."
 	},

 	{

 		"name" : "Mozilla Persona",
 		"url" : "https://login.persona.org/",
 		"difficulty" : "easy",
 		"notes" : "“Cancel your account” link at the bottom of the page."
 	},

 	{
 		"name" : "Etsy",
 		"url" : "http://www.etsy.com/help/article/53",
 		"difficulty" : "hard",
 		"notes" : "You can't have any unpaid Etsy bills or an open non-delivery reports. Your email address will remain on file."
 	},
 	
 	{
  		"name" : "Steam",
		"url" : "https://support.steampowered.com/newticket.php",
		"difficulty" : "impossible",
  		"notes" : "If you contact Steam support, they will most likely tell you just to not use the account. If your account has no games on it, it will be disabled after a while."
  	},

 	{
 		"name" : "Outlook",
 		"url" : "https://account.live.com/summarypage.aspx",
 		"difficulty" : "easy"
 	},

	{
		"name" : "Glassboard",
		"url" : "http://glassboard.com/support/",
		"difficulty" : "hard",
		"notes" : "Use the support email address to ask them to close your account."
	},

	{
		"name" : "TripIt",
		"url" : "https://www.tripit.com/account/delete",
		"difficulty" : "easy"
	},

	{
		"name" : "Goodreads",
		"url" : "http://www.goodreads.com/user/destroy",
		"difficulty" : "easy"
	},

	{
		"name" : "Starbucks",
		"url" : "http://customerservice.starbucks.com/app/contact/ask_starbucks_website/",
		"difficulty" : "impossible",
		"notes" : "They will not delete your account but upon request they can “scramble all of your information so that you don’t receive emails and none of your information is available to [them] for potential fraud”."
	},

 	{
 		"name" : "Gumroad",
 		"url" : "https://gumroad.com/",
 		"difficulty" : "hard",
 		"notes" : "No page explaining how to delete youraccount. You have to contact support directly (link at the bottom of the page) and they'll do it for you."
 	},
 	
<<<<<<< HEAD
 	 {
 		"name" : "IFTTT",
 		"url" : "https://ifttt.com/settings/deactivate",
 		"difficulty" : "easy"
=======
 	{
 		"name" : "Pinterest",
 		"url" : "https://pinterest.com/settings/",
 		"difficulty" : "impossible",
 		"notes" : "Accounts can be deactivated, which means that your pins and profile are hidden but not deleted."
>>>>>>> 16a91c2e
 	}
]<|MERGE_RESOLUTION|>--- conflicted
+++ resolved
@@ -268,17 +268,16 @@
  		"notes" : "No page explaining how to delete youraccount. You have to contact support directly (link at the bottom of the page) and they'll do it for you."
  	},
  	
-<<<<<<< HEAD
- 	 {
+ 	{
  		"name" : "IFTTT",
  		"url" : "https://ifttt.com/settings/deactivate",
  		"difficulty" : "easy"
-=======
+ 	},
+
  	{
  		"name" : "Pinterest",
  		"url" : "https://pinterest.com/settings/",
  		"difficulty" : "impossible",
  		"notes" : "Accounts can be deactivated, which means that your pins and profile are hidden but not deleted."
->>>>>>> 16a91c2e
  	}
 ]