[
    {
        "name": "4shared",
        "url": "http://www.4shared.com/web/account/settings#overview",
        "difficulty": "easy"
    },

    {
        "name": "500px",
        "url": "https://500px.com/settings",
        "difficulty": "easy"
    },

    {
        "name": "9GAG",
        "url": "https://9gag.com/member/delete",
        "difficulty": "easy",
        "notes": "Login to your account, go to parameters, click Delete my account. Confirm by clicking I want to delete my account. And again by clicking Delete my 9GAG account.",
        "notes_fr": "Connectez vous, allez dans les parametres, cilquez sur supprimer mon compte. Confirmez en cliquant sur je supprimer mon compte. Et confirmez encore avec supprimer mon compte.",
        "notes_it": "Logga il tuo account, vai su parameters, clicca Delete my account. Conferma cliccando I want to delete my account. E ancora cliccando Delete my 9GAG account.",
        "notes_pt_br": "Faça login em sua conta, vá em parâmetros, clique em Delete my account. Confirme clicando em I want to delete my account. E novamente em Delete my 9GAG account.",
        "notes_cat": "Entra al teu compte, ves a paràmetres, fés clic a 'Delete my account'. Confirma clicant a 'I want to delete my account'. I novament a 'Delete my 9GAG account'."
    },

    {
        "name": "Abload",
        "url": "http://abload.de/settings.php",
        "difficulty": "easy"
    },

    {
        "name": "About.me",
        "url": "https://about.me/account",
        "difficulty": "easy"
    },

    {
        "name": "Adobe",
        "url": "https://learn.adobe.com/wiki/display/wel/Delete+your+account",
        "difficulty": "hard",
        "notes": "You have to call them in order to delete your account. Alternatively, you can send them an email.",
        "notes_fr": "Vous devez les appeler pour supprimer votre compte. Vous pouvez aussi envoyer un email.",
        "notes_it": "Per eliminare il tuo account dovrai contattarli via telefono. Alternativamente puoi spedire una mail",
        "notes_pt_br": "Você deve ligar para eles para deletar sua conta. De maneira alternativa, você pode enviá-los um e-mail.",
        "notes_cat": "S'ha de posar en cotacte amb ells. Mitjançant telèfon o e-mail."
    },

    {
        "name": "Airbnb",
        "url": "https://www.airbnb.com/users/settings",
        "difficulty": "easy"
    },

    {
        "name": "Amazon",
        "url": "https://www.amazon.com/gp/help/customer/contact-us/ref=cu_cf_email?ie=UTF8&mode=email#a",
        "difficulty": "hard",
        "notes": "To close your account, contact Amazon by email (via this contact form) and request that your account be closed.",
        "notes_fr": "Pour fermer votre compte, contactez Amazon par mail (par le formulaire de contact) et demandez la fermeture de votre compte.",
        "notes_it": "Per chiudere il tuo account, contatta amazon via mail (utilizzando il form contattaci) richiedendo di chiudere il tuo account",
        "notes_de": "Um deinen Account zu löschen, kontaktiere den Support über den Link und beantrage die Löschung dort.",
        "notes_pt_br": "Para fechar sua conta, contate Amazon por e-mail (usando este modelo de contato) e requira que sua conta seja fechada.",
        "notes_cat": "Per tancar el seu compte, contacti amb Amazon via e-mail (omplint aquest formulari de contacte) i demanant que es tanqui el seu compte."
    },

    {
        "name": "Animal Crossing Community",
        "url": "http://www.animalcrossingcommunity.com/help_main.asp?HelpSectionID=5#Topic201",
        "difficulty": "impossible",
        "notes": "We do not 'delete' or 'terminate' accounts on ACC. If you no longer wish to use the site, you may delete all personal information from your profile and then stop logging in.",
        "notes_fr": "ACC ne supprime pas les comptes. Cependant vous pouvez supprimer les informations qui sont dessus et arreter de vous connecter.",
        "notes_it": "Non è possibile chiudere o terminare un account su ACC. Se non desideri più utilizzare il sito, puoi comunque eliminare tutti i dati personali dal tuo profilo e non loggarci più",
        "notes_pt_br": "Nós não 'deletamos' ou 'terminamos' contas na ACC. Caso você não queira mais utilizar o site, você pode deletar todas as suas informações pessoas em seu perfil e então parar de logar-se.",
        "notes_cat": "Nosaltres no 'esborrem' o 'finalitzem' comptes d'ACC. En el cas que no vulgui utilitzar més el lloc, pot esborrar totes les teves dades personals del seu perfil i evitar entrar més."
    },

    {
        "name": "AOL / Instant Messenger",
        "url": "http://cancel.aol.com",
        "difficulty": "easy"
    },

    {
        "name": "App.net",
        "url": "https://account.app.net/settings/delete/",
        "difficulty": "easy"
    },

    {
        "name": "Artsy",
        "url": "http://artsy.net/user/delete",
        "difficulty": "easy"
    },

    {
        "name": "Ask.fm",
        "url": "http://ask.fm/feedbacks/new",
        "difficulty": "hard",
        "notes": "Request deletion from customer services.",
        "notes_fr": "Demandez la suppresion du compte par le support du site.",
        "notes_it": "Richiedi la cancellazione al servizio clienti",
        "notes_de": "Beantrage die Löschung beim Support.",
        "notes_pt_br": "Peça para que seja deletada pela assistência ao cliente.",
        "notes_cat": "Demani l'eliminació del compte al servei d'atenció al client."
    },

    {
        "name": "Assembla",
        "url": "https://www.assembla.com/user/edit/edit_account_settings",
        "difficulty": "easy"
    },

    {
        "name": "Bambuser",
        "url": "https://bambuser.com/settings",
        "difficulty": "easy",
        "notes": "Go to your Settings page and scroll down to find 'Deactivate' account. Click on 'Close Account' button, and confirm the account deletion.",
        "notes_fr": "Allez dans vos Parametres et allez jusqu'à Désactiver mon compte. Cliquez Fermer mon compte, et confirmez.",
        "notes_it": "Vai sulla pagina delle impostazioni e scorri giù fino a trovare 'Deactivate account'. Clicca su il pulsante 'Close Account', e conferma la cancellazione dell'account",
        "notes_pt_br": "Vá para a página Settings e desça até o final da página e ache 'Deactivate account'. Clique no botão 'Close Account', e confirme.",
        "notes_cat": "Vagi a la pàgina 'Settings', baixa fins a trobar 'Deactivate account'. Cliqui al botó 'Close Account', i confirmi-ho."
    },

    {
        "name": "Battle.net",
        "url": "https://eu.battle.net/support/en/ticket/submit",
        "difficulty": "hard",
        "notes": "Customer Support will require you to send a signed written letter confirming your wishes, your account details and a copy of legal identification (passport, drivers license) to your account region's office headquarters.",
        "notes_fr": "Le support vous demandera une lettre écrite demandant la suppresion du compte, dans cette lettre donnez vos details de compte ainsi qu'un justificatif d'identité.",
        "notes_it": "Il servizio clienti richiede di spedire una lettera firmata al quartier generale della tua nazione confermando le tue intenzioni, allegando i dettagli del tuo account e una copia di un documento (passaporto, patente)",
        "notes_pt_br": "A Assistência ao Cliente irá pedir que você envie uma carta assinada confirmando os seus desejos, os detalhes de sua conta e uma cópia autenticada de identificação (passaporte, carteira de motorista) para o escritório da região de sua conta.",
        "notes_cat": "L'Assistencia al Client li demanarà que envii una carta firmada confirmant els seus desitjos, els detalls de la seva conta i una copia d'identificació legal (Passaport, DNI, )."
    },

    {
        "name": "BBC iD",
        "url": "https://ssl.bbc.co.uk/id/settings/delete",
        "difficulty": "easy"
    },

    {
        "name": "Bitbucket",
        "url": "https://bitbucket.org/account/",
        "difficulty": "easy",
        "notes": "On the side menu, click on 'Delete Account' and on the confirmation page click 'Delete Account', all repositories and the account is immediately wiped.",
        "notes_fr": "Dans les parametres du compte cliquez sur supprimer le compte puis sur supprimer le compte. Tous les dépot ainsi que le compte seront immediatement supprimés.",
        "notes_it": "Nel menu al lato, clicca su 'Delete Account' e fai lo stesso sulla pagina di conferma, l'account e i repositories saranno cancellati",
        "notes_pt_br": "No menu lateral, clique em 'Delete Account' e na página de confirmação clique em 'Delete Account', todos os repositórios e contas serão imediatamente excluídos.",
        "notes_cat": "En el menú lateral, cliqui a 'Delete Account', a la pagina de confirmació cliqui 'Delete Account', tots els comptes i repositoris serán cancel·lats"
    },

    {
        "name": "bitly",
        "url": "http://support.bitly.com/knowledgebase/articles/105373-how-do-i-delete-my-account-",
        "difficulty": "impossible",
        "notes": "The best you can do is archive all of your links. Go to the link you want to archive and click the 'x' in the upper right of the shortlink to archive the link. You can also make all of your shortlinks private.",
        "notes_cat": "El millor que pots fer es arxivar tots els teus enllaços. Vés al enllaç que vols arxivar i fés clic a la 'x' a la cantonada superior dreta per arxivar l'enllaç. També els pots fer privats."
    },

    {
        "name": "Blogger",
        "url": "https://support.google.com/blogger/answer/41932",
        "difficulty": "impossible",
        "notes": "You can't delete your Blogger Account without deleting your entire Google Account. But you can delete your blog.",
        "notes_fr": "Vous ne pouvez pas supprimer votre compte Blogger sans supprimer votre compte Google, mais vous pouvez supprimer votre blog.",
        "notes_cat": "Hauries d'esborrar tot el compte de Google sencer, però si que pots eliminar el teu blog."
        
    },

    {
        "name": "Blue Apron",
        "url": "www.blueapron.com/cancel_subscription",
        "difficulty": "easy"
    },

    {
        "name": "BodyBuilding",
        "url": "http://www.bodybuilding.com/store/help/delete-bodyspace-account.htm",
        "difficulty": "impossible",
        "notes": "You can only deactivate your account by contacting support as they state on the help page. There is no way to permanently delete your account or data, and an inactive public profile will always be visible to public.",
        "notes_fr": "Vous pouvez seulement désactiver votre compte en contactant le support.",
        "notes_it": "Puoi solo disattivare l'account contattando il supporto. Non esiste modo di eliminare permanentemente il tuo account o i dati, e un account inattivo resterà comunque visibile al pubblico",
        "notes_pt_br": "Você pode apenas desativar sua conta contatando a assistência ao cliente como explicitado na página de ajuda. Não há como remover permanentemente sua conta ou seus dados, e um perfil publico inativo sempre estará visível ao público.",
        "notes_cat": "Només pots desactivar el compte contactant amb l'Assistencia al client. No podrás eliminar mai la conta, només desactivarla, les contes desactivades son visibles al públic."
    },

    {
        "name": "Box",
        "url": "https://app.box.com/settings",
        "difficulty": "easy"
    },

    {
        "name": "Boxee",
        "url": "http://bbx.boxee.tv/user/delete",
        "difficulty": "easy"
    },

    {
        "name": "C&M News by Rеss.at",
        "url": "http://www.ress.at/profil/profil_entfernen.php",
        "difficulty": "easy",
        "notes": "Just click 'Abschicken'",
        "notes_fr": "Cliquez juste 'Abschicken'.",
        "notes_it": "Clicca semplicemente 'Abschicken'",
        "notes_de": "Einfach auf 'Abschicken' klicken",
        "notes_pt_br": "Apenas clique em 'Abschicken'",
        "notes_cat": "Només cal clicar a 'Abschicken'"
    },

    {
        "name": "Change.org",
        "url": "https://www.change.org/account_settings",
        "difficulty": "easy"
    },

    {
        "name": "Channel 4",
        "url": "https://4id.channel4.com/account/remove",
        "difficulty": "easy"
    },

    {
        "name": "CloudApp",
        "url": "http://my.cl.ly/account/delete",
        "difficulty": "easy"
    },

    {
        "name": "CloudMagic",
        "url": "https://cloudmagic.com/a/v2/preferences",
        "difficulty": "easy"
    },

    {
        "name": "Code Red",
        "url": "https://cne.coderedweb.com",
        "difficulty": "impossible",
        "notes": "You can't delete yourself. You can only change your phone nr. to a bogus number.",
        "notes_fr": "Vous ne pouvez pas supprimer votre compte. Vous pouvez seulement donner un faux numéro.",
        "notes_it": "Non puoi eliminarti. Puoi solamente cambiare il tuo numero di telefono con uno inventato",
        "notes_pt_br": "Você não pode deletar sua conta. Você pode mudar o número de telefone para um número qualquer.",
        "notes_cat": "No podrá eliminar el compte. Només pots canviarte el número de telèfon."
    },

    {
        "name": "Code School",
        "url": "http://help.codeschool.com/kb/codeschool-faqs/account-questions",
        "difficulty": "medium",
        "notes": "Start a private discussion with them and they will 'take care of it'.",
        "notes_fr":"Posez leur la question pour qu'ils vous prennent en charge.",
        "notes_it": "Inizia una discussione privata con loro e se ne occuperanno loro",
        "notes_de": "Starte eine private Diskussion mit ihnen und sie 'Kümmern sich drum'.",
        "notes_pt_br": "Inicie uma discussão privada com eles e eles irão 'cuidar disso'.",
        "notes_cat": "Comenci una discusió privada amb ells i 'procurarán fer-ho'."
    },

    {
        "name": "Codecademy",
        "url": "http://help.codecademy.com/customer/portal/articles/416872",
        "difficulty": "hard",
        "notes": "For security reasons, we will need to verify that these requests have come from the email address that's on your Codecademy account.",
        "notes_it": "Per ragioni di sicurezza, dobbiamo verificare che queste richieste ci arrivino dall'email che è registrata sul tuo account Codacademy",
        "notes_pt_br": "Por razões de segurança, nós precisaremos verificar se estes pedidos vêm do endereço de e-mail que está na sua conta no Codecademy.",
        "notes_cat": "Per raons de seguretat, necessitem verificar si aquestes peticions provenen des del e-mail lligat al seu compte de Codacademy."
    },

    {
        "name": "Codepen",
        "url": "http://blog.codepen.io/documentation/faq/how-do-i-delete-my-account/",
        "difficulty": "easy"
    },
    
    {
        "name" : "Coderwall",
        "url" : "https://twitter.com/coderwall/status/250670074741022720",
        "difficulty": "hard",
        "notes" : "E-mail support@coderwall.com with username and ask for account deletion.",
<<<<<<< HEAD
        "notes_cat" : "Envia un e-mail a support@coderwall.com amb el nom d'usuari i una petició per esborrar el compte.",
=======
        "notes_fr":" Envoyez un mail à support@coderwall.com en donnant votre identifiant et en demandant la suppresion du compte.",
>>>>>>> b0d27086
        "email": "support@coderwall.com"
    },

    {
        "name": "Couchsurfing",
        "url": "https://www.couchsurfing.org/delete_profile.html?delete=1",
        "difficulty": "impossible",
        "notes": "Cannot be deleted fully, reactivation is always available. Fill out the form and select 'I understand. Please delete my profile.'.",
        "notes_fr":"Ne sera pas completement supprimé, reactivation toujours possible. Remplissez le formulaire et selectionnez 'I understand. Please delete my profile.",
        "notes_it": "Non può essere eliminato completamente, una riattivazione è sempre effettuabile. Riempi il modulo e scegli 'I understand. Please delete my profile.'.",
        "notes_de": "Kann nicht vollständig gelöscht werden, reaktivierung ist immer möglich. Fülle das Formular aus und wähle 'I understand. Please delete my profile.'.",
        "notes_pt_br": "Não pode ser totalmente deletada, reativação é sempre possível. Preencha o formulário e selecione 'I understand. Please delete my profile.'.",
        "notes_cat": "No pot ser completament eliminada, la reactivació será possible sempre. Ompli el formulari i seleccioni 'I understand. Please delete my profile.'."
    },

    {
        "name": "Coursera",
        "url": "https://www.coursera.org/about/contact",
        "difficulty": "hard",
        "notes": "Contact support and request they delete your account.",
        "notes_fr":"Contactez le support et demandez la suppression de vore compte.",
        "notes_it": "Contatta il supporto e richiedi la cancellazione del tuo account.",
        "notes_de": "Kontaktiere den Support und sie löschen deinen Account.",
        "notes_pt_br": "Contate o suporte e peça que eles deletem sua conta.",
        "notes_cat": "Contacti amb l'assistencia al client i demana que li esborrrin el compte."
    },

    {
        "name": "Craigslist",
        "url": "http://www.craigslist.org/about/help/user_accounts",
        "difficulty": "hard",
        "notes": "Send an email to abuse@craigslist.org and request deletion.",
        "notes_fr":"Envoyez un mail à abuse@craigslist.org et demandez la suppression du compte. ",
        "notes_it": "Spedisci un email a abuse@craigslist.org e richiedi la cancellazione",
        "notes_de": "Sende eine E-Mail an abuse@craigslist.org und beantrage die Löschung",
        "notes_pt_br": "Envie um e-mail para abuse@craigslist.org e peça a remoção.",
        "notes_cat": "Enviï un e-mail a abuse@craigslist.org i demana la supresió del compte.",
        "email": "abuse@craigslist.org"
    },

    {
        "name": "Daily Mile",
        "url": "http://www.dailymile.com/account/settings/edit",
        "difficulty": "easy",
        "notes": "Edit your account and select 'Remove my account'.",
        "notes_fr":"Modifiez vos infos et selectionnez Remove my account.",
        "notes_de": "Editiere deinen Account und wähle 'Remove my account'",
        "notes_it": "Edita il tuo account e clicca il pulsante 'Remove my account'",
        "notes_pt_br": "Edite sua conta e seleciona 'Remove my account'.",
        "notes_cat": "Editi el seu compte i seleccioni 'Remove my account'."
    },

    {
        "name": "Deadspin (Gawker Media)",
        "url": "http://legal.kinja.com/kinja-terms-of-use-90161644",
        "difficulty": "impossible",
        "notes": "You may discontinue your use of the Service at any time without informing us. We may, however, retain and continue to use any Content that you have submitted or uploaded through the Service.",
        "notes_it": "Puoi in qualsiasi momento smettere di usare il servizio. Tuttavia noi possiamo comunque accedere a qualsiasi contenuto che hai inviato attraverso il servizio.",
        "notes_pt_br": "Você pode parar de usar o serviço a qualquer momento. Nós, no entando, iremos manter e usar qualquer conteúdo enviado por você através do serviço.",
        "notes_cat": "Vosté pot parar de fer servir el servei en qualsevol moment. Nosaltres, si més no mantindrem i continuarem utilitzant qualsevol contingut que hagi enviat al nostre servei."
    },

    {
        "name": "Delicious",
        "url": "https://delicious.com/settings/deactivate",
        "difficulty": "easy"
    },

    {
        "name": "Desktoply",
        "url": "http://desktop.ly/settings",
        "difficulty": "easy"
    },

    {
        "name": "Desktoppr",
        "url": "https://www.desktoppr.co/settings",
        "difficulty": "easy"
    },

    {
        "name": "DeviantArt",
        "url": "https://www.deviantart.com/settings/deactivation",
        "difficulty": "easy",
        "notes": "All your data is ereased immediately. Accounts can be reactivated within 30 days. After that, Accounts can't be reactivated.",
        "notes_de": "Alle Daten sind sofort gelöscht. Accounts können innerhalb von 30 Tagen reaktiviert werden. Nach dieser Zeitspanne können sie nicht mehr wiederhergestellt werden.",
        "notes_it": "Tutti i dati saranno immediatamente cancellati. L'account potrà essere riattivato entro 30 giorni, dopodichè non sarà piu recuperabile.",
        "notes_pt_br": "Todos os dados são apagados imediatamente. Contas podem ser reativadas em até 30 dias, após este prazo não poderão mais ser recuperadas.",
        "notes_cat": "Totes les seves dades son borrades inmediatament. Els comptes poden ser reactivats abans de 30 dies, després d'aquest termini no podrà ser reactivada."
    },

    {
        "name": "DHL (Paket.de)",
        "url": "https://www.paket.de/pkp/appmanager/pkp/desktop?_nfpb=true&_nfxr=false&_pageLabel=pkp_portal_page_footer_cah_faqs",
        "difficulty": "impossible",
        "notes": "There's no information about account-deletion in their FAQ. The hotline also says that account-deletion isn't possible.",
        "notes_de": "Keine Informationen in den FAQ über Account-Löschung. Der Mitarbeiter an der Hotline bestätigte, dass die Löschung nicht möglich ist.",
        "notes_it": "Nessuna informazione nelle FAQ riguardo la cancellazione dell'account, l'operatore al telefono ha confermato che la cancellazione non è possibile.",
        "notes_pt_br": "Nenhuma informação no FAQ sobre remoção de contas, o operador no telefone disse que deletar não é possível.",
        "notes_cat": "No hi ha cap informació al FAQ sobre la cancel·lació de comptes, l'operador telefonic diu que no es poden borrar els comptes."
    },

    {
        "name": "Diaspora",
        "url": "https://diasp.eu/user/edit#close_account_pane",
        "difficulty": "easy",
        "notes": "Click close my account and confirm with your password.",
        "notes_fr":"Cliquez sur fermez mon compte et confirmer avec votre mot de passe.",
        "notes_it": "Clicca chiudi il mio account e conferma inserendo la tua password.",
        "notes_de": "Klicke auf 'close my account' und bestätige dies mit deinem Passwort.",
        "notes_pt_br": "Clique em 'close my account' e confirme com sua senha.",
        "notes_cat": "Cliqui a 'close my account' i confirmi-ho amb la seva contrasenya."
    },

    {
        "name": "Digg",
        "url": "http://digg.com/contact",
        "difficulty": "hard",
        "notes": "Contact Digg’s customer support and request for your account to be closed.",
        "notes_fr": "Contactez le support Digg et demandez la suppresion du compte.",
        "notes_it": "Contatta il servizio clienti e richiedi che il tuo account sia chiuso.",
        "notes_de": "Kontaktiere Digg's Kundensupport und beantrage die Löschung deines Accounts.",
        "notes_pt_br": "Contate a assistência ao cliente da Digg e peça que sua conta seja fechada.",
        "notes_cat": "Contacti amb l'assistència al client de Digg i demani que es clausuri el seu compte."
    },

    {
        "name": "Disqus",
        "url": "http://disqus.com/pages/dashboard/#account",
        "difficulty": "easy"
    },

    {
        "name": "Dribbble",
        "url": "http://dribbble.com/account",
        "difficulty": "easy"
    },

    {
        "name": "Dropbox",
        "url": "https://www.dropbox.com/account/delete",
        "difficulty": "easy"
    },

    {
        "name": "Droplr",
        "url": "https://droplr.com/settings",
        "difficulty": "easy"
    },

    {
        "name": "Dropmark",
        "url": "http://support.dropmark.com/customer/portal/questions/564826-deleting-my-account",
        "difficulty": "hard"
    },

    {
        "name": "Duolingo",
        "url": "http://www.duolingo.com/settings/deactivate",
        "difficulty": "easy"
    },

    {
        "name": "Dwolla",
        "url": "http://help.dwolla.com/customer/portal/articles/269223-how-can-i-delete-my-dwolla-account-",
        "difficulty": "hard",
        "notes": "All accounts stay in their system for at least 3 years. Remove any banking information before you delete.",
        "notes_de": "Alle Accounts bleiben 3 Tage lang in ihrem System. Lösche alle Bank-Informationen bevor du deinen Account löschst.",
        "notes_it": "Tutti gli account rimangono nei loro sistemi per almeno 3 anni. Rimuovi qualsiasi credenziale bancaria prima di cancellarti.",
        "notes_pt_br": "Todas as contas permanecem no sistema por pelo menos 3 anos. Remova qualquer informação de bancos antes de deletar.",
        "notes_cat": "Tots els comptes romandràn al sistema durant 3 anys. Esborri qualsevol informació relativa a les seves contes bancaries."
    },

    {
        "name": "EA Origin",
        "url": "https://help.ea.com/en/contact-us/ask",
        "difficulty": "hard",
        "notes": "Contact customer services to request deletion. If you're outside the US this must be by phone.",
        "notes_fr":"Contactez le support pour demander la suppression du compte. Si vous n'êtes pas americain cela se fait par téléphone.",
        "notes_it": "Contatta il sistema clienti per cancellarti. Se sei fuori dagli Stati Uniti questa azione va effettuata via telefono.",
        "notes_de": "Kontaktiere den Support um die Löschung zu beantragen. Wenn du außerhalb der USA bist, muss dies per Telefon geschehen.",
        "notes_pt_br": "Contate a assistência ao cliente e peça que sua conta seja deletada. Se você estiver fora dos EUA você deve fazer isso pelo telefone.",
        "notes_cat": "Contacti amb assistència al client i demani que es clausuri el seu compte. Si vius fora dels EEUU ho hauràs de fer per telèfon."
    },

    {
        "name": "eBay",
        "url": "http://cgi1.ebay.com/ws/eBayISAPI.dll?CloseAccount",
        "difficulty": "easy",
        "notes": "A few survey questions will be asked prior to account deletion.",
        "notes_de": "Ein paar Fragen werden dir vor dem Löschen gestellt.",
        "notes_it": "Ti sarà chiesto di compilare qualche questionario prima che l'account sia eliminato",
        "notes_pt_br": "Algumas perguntas serão feitas antes de deletar sua conta.",
        "notes_cat": "Se li farà un petit qüestionari abans de borrar el compte."
    },

    {
        "name": "EdX",
        "url": "https://www.edx.org/student-faq",
        "difficulty": "impossible",
        "notes": "There's no need to delete your account. An old, unused edX account with no course completions associated with it will disappear.",
        "notes_de": "Es gibt keine Notwendigkeit deinen Account zu löschen. Ein alter, unbenutzter edX Account ohne fertiggestellte Kurse wird automatisch gelöscht.",
        "notes_it": "Non è necessario cancellare il tuo account. Un vecchio, inusato edX account scomparirà da solo",
        "notes_pt_br": "Não há porque deletar sua conta. Uma conta antiga, e não usada sem cursos completos irá desaparecer.",
        "notes_cat": "No té perqué borrar el seu compte. Un compte antic no usada i sense cursos completats serà eliminada."
    },

    {
        "name": "Etsy",
        "url": "http://www.etsy.com/help/article/53",
        "difficulty": "hard",
        "notes": "You can't have any unpaid Etsy bills or an open non-delivery reports. Your email address will remain on file.",
        "notes_it": "Non puoi avere nessuna bolletta Etsy non pagata o un aperta segnalazione. La tua email rimarrà nei file",
        "notes_pt_br": "Você não pode ter dívidas com a Etsy ou uma denúncia de entrega aberta. Seu endereço de e-mail permanecerá armazenado."
    },

    {
        "name": "Eventbrite",
        "url": "https://www.eventbrite.com/account-close",
        "difficulty": "easy"
    },

    {
        "name": "Evernote",
        "url": "https://www.evernote.com/Deactivate.action",
        "difficulty": "impossible",
        "notes": "You cannot delete your Evernote account, just deactivate it temporarily. Deactivation does not remove your data so you will have to manually delete all notes and personal info, perform a sync and then deactivate the account.",
        "notes_it": "Non puoi eliminare il tuo account Evernote, solo disattivarlo temporaneamente. La disattivazione non cancella nessuno dei tuoi dati quindi dovrai cancellarli manualmente prima di effettuare la disattivazione.",
        "notes_de": "Du kannst deinen Evernote-Account nicht löschen, du kannst ihn nur temporär deaktivieren. Deaktivierung löscht nicht deine Daten, deshalb musst du manuell jede Notiz und persönliche Information löschen. Schließe dann eine Synchronisation ab und deaktiviere deinen Account dann.",
        "notes_pt_br": "Você não pode deletar sua conta Evernote, apenas desativá-la temporariamente. Desativação não remove seus dados então você terá que remover manualmente todas suas informações, realizar uma sincronização e então desativar sua conta.",
         "notes_cat": "No pot eliminar un compte d'Evernote, només pot desactivar-la temporalment. La desactivaciò no esborra les seves dades, ho haurà de fer manualment, després sincronitzar i desactivar."
    },

    {
        "name": "Facebook",
        "url": "https://www.facebook.com/help/delete_account?rdrhc",
        "difficulty": "medium",
        "notes": "While you can delete your account easily, some of the datas including chat- or group-messages are here to stay forever, just as stated in the website's Privacy.",
        "notes_it": "Mentre puoi eliminare il tuo account facilmente, qualche dato come le chat o i messaggi di gruppo rimarranno nei loro database, come scritto sul loro sito nella pagina Privacy",
        "notes_de": "Während du deinen Account leicht löschen kannst, bleiben einige deiner Daten dauerhaft. z.B. Chat- und Gruppennachrichten. Dies ist so in den Datenschutzbestimmungen bestimmt.",
        "notes_pt_br": "Você pode deletar sua conta facilmente, porém dados de conversas ficarão armazenados para sempre, como explicitado na Privacidade do site.",
        "notes_cat": "Pot borrar el compte facilment, algunes dades com el chat o missatges en grup son guardades per sempre, com s'explica als termes de privacitat del lloc."
    },

    {
        "name": "Feedly",
        "url": "https://getsatisfaction.com/feedly/topics/how_do_i_delete_my_feedly_account",
        "difficulty": "hard",
        "notes": "Email customer support to request deletion.",
        "notes_fr": "Contactez le support pour supprimer votre compte.",
        "notes_it": "Contatta il servizio clienti via email per richiedere la cancellazione.",
        "notes_de": "Schreibe eine mail an den Kundensupport um die Löschung zu beantragen",
        "notes_pt_br": "Envie um e-mail para a assistência ao cliente para pedir a remoção.",
        "notes_cat": "Enviï un e-mail a l'assistencia al client per demanar l'eliminació del compte."
    },

    {
        "name": "Finanzblick",
        "url": "https://finanzblick.de/webapp",
        "difficulty": "medium",
        "notes": "Click on your username (top left) &rarr; click on 'Profileinstellungen' &rarr; 'Account löschen'. All data is fully erased.",
        "notes_it": "Clicca sul tuo username (in alto a sinistra) &rarr; clicca su 'Profileinstellungen' &rarr; 'Account löschen'. Tutti i dati saranno cancellati.",
        "notes_de": "Klicke auf deinen username (oben rechts) &rarr; klicke auf 'Profileinstellungen' &rarr; 'Account löschen'. Alle Daten sind augenblicklich gelöscht.",
        "notes_pt_br": "Clique em seu usuário (topo esquerdo) &rarr; clique em 'Profileinstellungen' &rarr; 'Account löschen'. Todos os seus dados serão completamente apagados.",
        "notes_cat": "Cliqui al seu usuari (adalt esquerra) &rarr; cliqui a 'Profileinstellungen' &rarr; 'Account löschen'. Totes les seves dades seràn eliminades."
    },

    {
        "name": "Fitocracy",
        "url": "https://www.fitocracy.com/home/",
        "difficulty": "hard",
        "notes": "Send support a request to requests@fitocracy.com and they'll mark your account for deletion",
        "notes_de": "Sende dem Support eine E-Mail an requests@fitoracy.com und sie werden deinen Account für die Löschung markieren.",
        "notes_it": "Spedisci una email a requests@fitocracy.com e il tuo account verrà messo in coda per la cancellazione",
        "notes_pt_br": "Envie ao suporte um pedido para requests@fitocracy.com e eles irão marcar sua conta para remoção",
        "notes_cat": "Enviï a requests@fitocracy.com una petició per borrar el seu compte, ells marcaran la compte per ser borrada",
        "email": "requests@fitocracy.com"
    },

    {
        "name": "Flickr",
        "url": "http://www.flickr.com/profile_delete.gne",
        "difficulty": "easy"
    },

    {
        "name": "Flipboard",
        "url": "https://flipboard.com/support/",
        "difficulty": "easy",
        "notes": "Go to account management within the app",
        "notes_fr": "Allez dans les parametres du compte.",
        "notes_de": "Gehe auf 'Account Management' innerhalb der App.",
        "notes_it": "Vai su gestione account da dentro l'app",
        "notes_pt_br": "Vá em account managemente no aplicativo",
        "notes_cat": "Vés a 'Account Management' dins l'aplicació"
    },

    {
        "name": "Forka",
        "url": "http://www.fotka.pl/ustawienia/konto_usun",
        "difficulty": "medium",
        "notes": "To delete your account, you must not post anything for at least three days.",
        "notes_fr":"Pour supprimer votre compte, ne postez rien pendant 3 jours.",
        "notes_it": "Per eliminare il tuo account, non devi pubblicare niente per almeno tre giorni.",
        "notes_de": "Um deinen Account zu löschen, schreibe nichts für mindestens drei Tage.",
        "notes_pt_br": "Para deletar sua conta, você deve postar nada por pelo menos três dias.",
        "notes_cat": "Per borrar el seu compte no ha de pujar res en 3 dies."
    },

    {
        "name": "Forrst",
        "url": "http://forrst.com/settings",
        "difficulty": "easy"
    },

    {
        "name": "Foursquare",
        "url": "https://foursquare.com/delete_me",
        "difficulty": "easy"
    },

    {
        "name": "Freelancer",
        "url": "http://www.freelancer.com/report/contact.php",
        "difficulty": "hard",
        "notes": "Make sure your account balance is positive, then issue a support ticket requesting to close your account.",
        "notes_de": "Stelle sicher, dass der Kontostand positiv ist, dann erstelle ein Support-Ticket um deinen Account zur Löschung zu beantragen.",
        "notes_it": "Assicurati che il saldo sia positivo, quindi apri un ticket di supporto per chiudere il tuo account.",
        "notes_pt_br": "Certifique-se de que seu balanço é positivo, então crie um ticket no suporte pedindo que sua conta seja fechada",
        "notes_cat": "Fixa't si el balanç del compte es positiu, si ho és envía un 'ticket' a l'assistencia demanant que tanquin el seu compte"
    },

    {
        "name": "Freenode",
        "url": "https://ezcrypt.it/ML4n#ej6rorotmsxq7jF8ViyGjTVh",
        "difficulty": "easy",
        "notes": "/msg NickServ DROP nick password",
        "notes_fr":"/msg NickServ DROP pseudo mot-de-passe",
        "notes_de":"/msg NickServ DROP Nutzername Passwort",
        "notes_pt_br": "/msg NickServ DROP apelido senha",
        "notes_cat": "/msg NickServ DROP nom_usuari contrasenya"
    },

    {
        "name": "FriendFeed",
        "url": "https://friendfeed.com/account/delete",
        "difficulty": "easy"
    },

    {
        "name": "Gamespot",
        "url": "https://gamespot.custhelp.com/app/ask",
        "difficulty": "hard",
        "notes": "Account deletion requires contacting Customer Support.",
        "notes_fr": "Pour supprimer votre compte contactez le support.",
        "notes_it": "La cancellazione account richiede di contattare il servizio clienti.",
        "notes_de": "Account-Löschung erfordert es den Kundensupport zu kontaktieren",
        "notes_pt_br": "Para deletar a sua conta contate a assistência ao cliente",
        "notes_cat": "Per a borrar el seu compte contacti amb l'assistència al client"
    },

    {
        "name": "Gauges",
        "url": "http://get.gaug.es/tos/",
        "difficulty": "impossible",
        "notes": "If you wish to terminate your Gauges account, you may simply discontinue using Gauges.",
        "notes_de": "Wenn du deinen Gauges-Account löschen willst, solltest du aufhören Gauges zu nutzen.",
        "notes_it": "Se desideri cancellare il tuo Gauges account, devi semplicemente non usarlo più.",
        "notes_pt_br": "Se você deseja fechar sua conta em Gauges, apenas pare de usar Gauges.",
        "notes_cat": "Si desitja tancar el seu compte a Gauges, tant sols ha de deixar de fer-la servir."
    },

    {
        "name": "Gawker (Gawker Media)",
        "url": "http://legal.kinja.com/kinja-terms-of-use-90161644",
        "difficulty": "impossible",
        "notes": "You may discontinue your use of the Service at any time without informing us. We may, however, retain and continue to use any Content that you have submitted or uploaded through the Service.",
        "notes_de": "Du solltest aufhören den Service zu nutzen, ohne uns zu informieren. Wir behalten uns vor, dein Inhalt und deine Daten, die du durch unseren Service hochgeladen hast weiterhin zu nutzen.", 
        "notes_it": "Puoi in qualsiasi momento smettere di usare il servizio. Tuttavia noi possiamo comunque accedere a qualsiasi contenuto che hai inviato attraverso il servizio.",
        "notes_pt_br": "Você pode parar de usar o serviço a qualquer momento. Nós, no entando, iremos manter e usar qualquer conteúdo enviado por você através do serviço.",
        "notes_cat": "Pot deixar d'utilitzar el servei en qualsevol moment. Nosaltres, no obstant continuarém fent servir el Contingut que ha enviat."
    },

    {
        "name": "Geni",
        "url": "http://www.geni.com/account_settings",
        "difficulty": "medium",
        "notes": "Delete any of the information you would like removed from the site. Then select 'Account Settings' and 'Close Account'",
        "notes_de": "Lösche die Informationen, die du entfernt haben möchtest, von der Seite. Dann wähle 'Account Settings' und 'Close Account'",
        "notes_it": "Elimina qualsiasi informazione che desideri sia rimossa. Quindi seleziona 'Account Settings' e 'Close Account'",
        "notes_pt_br": "Delete qualquer informação que você deseja ser removida do site. Então selecione 'Account Settings' e 'Close Account'",
        "notes_cat": "Elimini qualsevol informació que vulgui que no apareixi al lloc web. Després seleccioni 'Account Settings' i 'Close Account'"
    },

    {
        "name": "Geocaching",
        "url": "http://support.groundspeak.com/index.php?pg=kb.page&id=102",
        "difficulty": "medium",
        "notes": "You must email support from the registered email to remove this account. Any outstanding Premium Memberships will not be refunded",
        "notes_it": "Devi spedire una email al servizio clienti dall'email con cui ti sei registrato. Non prevedono nessun rimborso per i membri Premium",
        "notes_de": "Du musst den Support von der E-Mail-Adresse aus kontaktieren, die registriert ist. Dann beantreage die Löschung. Eine bestehende Premium-Mitgliedschaft wird nicht erstattet.",
        "notes_pt_br": "Você deve enviar um e-mail ao suporte do seu e-mail registrado para remover a conta. Qualquer tipo de Premium Membership não será ressarcida",
        "notes_cat": "Ha d'enviar un e-mail a l'assistencia al client. Si es disposava de compte Premium no es tornaràn els diners."
    },

    {
        "name": "GitHub",
        "url": "https://github.com/settings/admin",
        "difficulty": "easy"
    },

    {
        "name": "Gitorious",
        "url": "https://gitorious.org",
        "difficulty": "easy"
    },

    {
        "name": "Gizmodo (Gawker Media)",
        "url": "http://legal.kinja.com/kinja-terms-of-use-90161644",
        "difficulty": "impossible",
        "notes": "You may discontinue your use of the Service at any time without informing us. We may, however, retain and continue to use any Content that you have submitted or uploaded through the Service.",
        "notes_de": "Du solltest aufhören den Service zu nutzen, ohne uns zu informieren. Wir behalten uns vor, dein Inhalt und deine Daten, die du durch unseren Service hochgeladen hast weiterhin zu nutzen.", 
        "notes_it": "Puoi in qualsiasi momento smettere di usare il servizio. Tuttavia noi possiamo comunque accedere a qualsiasi contenuto che hai inviato attraverso il servizio.",
        "notes_pt_br": "Você pode parar de usar o serviço a qualquer momento. Nós, no entando, iremos manter e usar qualquer conteúdo enviado por você através do serviço.",
        "notes_cat": "Pot parar d'utilitzar el servei en qualsevol moment. Nosaltres seguirem fent servir el Contingut que ha enviat al lloc."
    },

    {
        "name": "Glassboard",
        "url": "http://glassboard.com/support/",
        "difficulty": "hard",
        "notes": "Use the support email address to ask them to close your account.",
        "notes_de": "Nutze die Support-Mail-Adresse und beantrage die Löschung dort.",
        "notes_it": "Usa l'email del supporto per richiedere la cancellazione del tuo account.",
        "notes_pt_br": "Use o e-mail de suporte para pedir que encerrem sua conta.",
        "notes_cat": "Fagi servir l'e-mail d'assistència al client per demanar que tanquem el seu compte",
        "email": "support@sepialabs.com"
    },

    {
        "name": "Glassdoor",
        "url": "http://www.glassdoor.com/about/contact_input.htm?opt=cc",
        "difficulty": "hard",
        "notes": "Contact customer services and request deletion.",
        "notes_fr": "Contactez le support pour supprimer votre compte.",
        "notes_de": "Kontaktiere den Kundensupport und beantrage die Löschung",
        "notes_it": "Contatta il servizio clienti e richiedi la cancellazione.",
        "notes_pt_br": "Contate a assistência ao cliente e peça a remoção."
    },

    {
        "name": "GMX",
        "url": "http://www.gmx.net/",
        "difficulty": "impossible",
        "notes": "You can't delete your account, but you can deactivate it. (Start →  Mein Account →  Account stilllegen)",
        "notes_de": "Du kannst deinen Account nicht löschen, aber du kannst ihn deaktivieren (Start →  Mein Account →  Account stilllegen)",
        "notes_it": "Non puoi cancellare il tuo account, ma puoi disattivarlo. (Start →  Mein Account →  Account stilllegen)",
        "notes_pt_br": "Você não pode deletar sua conta, mas você pode desativá-la. (Start →  Mein Account →  Account stilllegen)",
        "notes_cat": "Vosté no pot borrar el seu compte, però pot desactivarla. (Start →  Mein Account →  Account stilllegen)"
    },

    {
        "name": "GoDaddy",
        "url": "http://support.godaddy.com/groups/go-daddy-customers/forum/topic/how-do-i-delete-my-account-with-godaddy/",
        "difficulty": "impossible",
        "notes": "GoDaddy Accounts are apparently retained “to comply with [their] legal obligations” though you are able to clear out most of your information by editing your profile.",
        "notes_it": "Gli account GoDaddy sono apparentemente mantenuti per “per rispettare i [loro] obblighi di legge.” ma puoi comunque eliminare la maggior parte delle tue informazioni editando il tuo profilo.",
        "notes_pt_br": "Contas do GoDaddy são aparentemente retidas “para comparecer com as obrigações legais [deles]” porém você pode remover grande parte de suas informações editando seu perfil.",
        "notes_cat": "Els comptes de GoDaddy son aparentment retingudes “per complir amb les [seves] obligacions legals ” pots borrar molta informació editant el teu perfil."
    },

    {
        "name": "Good Noows",
        "url": "http://goodnoows.com",
        "difficulty": "easy",
        "notes": "On the top bar, click on 'Your name', then click on the 'Delete Account' button at the bottom of the dialog.",
        "notes_it": "Sul menu in alto, clicca sul tuo nome, quindi clicca sul pulsante 'Delete Account' che è posizionato in fondo.",
        "notes_pt_br": "Na barra superior, clique em 'seu nome', então clique no botão 'Delete Account' no final do diálogo.",
        "notes_cat": "A la barra superior, cliqui al 'seu nom', després cliqui a 'Delete Account' al final del quadre de diàleg."
    },

    {
        "name": "Goodreads",
        "url": "http://www.goodreads.com/user/destroy",
        "difficulty": "easy"
    },

    {
        "name": "Google",
        "url": "https://www.google.com/accounts/Login",
        "difficulty": "easy"
    },

    {
        "name": "GoPetition",
        "url": "http://www.gopetition.com/",
        "difficulty": "easy",
        "notes": "Select a reason for closing and it'll take 2 clicks.",
        "notes_fr":"Choisissez la raison de la suppression et cela se fait en 2 cliques.",
        "notes_de": "Wähle einen Grund für die Löschung und es wird nur 2 Klicks benötigen.",
        "notes_it": "Seleziona un motivo perchè stai chiudendo il tuo account e fatto",
        "notes_pt_br": "Selecione um motivo para fechar a conta e irá levar dois cliques.",
        "notes_cat": "Seleccioni un motiu per tancar el compte, només seran 2 clics"
    },

    {
        "name": "GoSquared",
        "url": "https://www.gosquared.com/home/account/close",
        "difficulty": "easy",
        "notes": "Select a reason for closing and it'll take 2 clicks.",
        "notes_de": "Wähle einen Grund für die Löschung. Es braucht nur 2 clicks.",
        "notes_fr":"Choisissez la raison de la suppression et cela se fait en 2 cliques.",
        "notes_it": "Logga il tuo account, quindi clicca su 'My Profile'. Vedrai un link 'Close my account'. Cliccaci e segui le istruzioni.",
        "notes_pt_br": "Selecione um motivo para fechar a conta e irá levar dois cliques.",
        "notes_cat": "Seleccioni un motiu per tancar el compte, només seran 2 clics"
    },

    {
        "name": "Grammarly",
        "url": "https://ed.grammarly.com/accounts/me",
        "difficulty": "easy"
    },

    {
        "name": "Gravatar",
        "url": "http://gravatar.com",
        "difficulty": "impossible",
        "notes": "You can't delete your Gravatar Account without deleting your entire WordPress Account.",
        "notes_fr": "Gravatar appartient à Wordpress, ce qui veut dire que vous ne pouvez pas supprimer votre compte.",
        "notes_cat": "No es pot borrar el seu compte de Gravatar sense borrar tot el compte de WordPress."
    },

    {
        "name": "Grindr",
        "url": "http://help.grindr.com/entries/21377499-All-Devices-Clear-Your-Grindr-Profile",
        "difficulty": "medium",
        "notes": "You can remove your profile and chat history from within the app or you can email support with your UDID.",
        "notes_de": "Du kannst dein Profil und dein Chat-Verlauf innerhalb der App löschen oder du kanns den Support per mail mit deiner UDID kontaktieren.",
        "notes_it": "Puoi cancellare il tuo profilo e la cronologia chat dall'app o puoi inviare un email al supporto col tuo UDID.",
        "notes_pt_br": "Você pode remover seu perfil e o histórico de conversa através do aplicativo ou você pode enviar um e-mail ao suporte com seu UDID.",
        "notes_cat": "Pot borrar el seu perfil i historial de xat desde la mateixa aplicació o pot enviar un e-mail amb el seu UDID."
    },

    {
        "name": "Grooveshark",
        "url": "http://grooveshark.com/#!/settings/account",
        "difficulty": "easy"
    },

    {
        "name": "Gumroad",
        "url": "https://gumroad.com/",
        "difficulty": "hard",
        "notes": "No page explaining how to delete your account. You have to contact support directly (link at the bottom of the page) and they'll do it for you.",
        "notes_it": "Nessuna pagina spiega come eliminare l'account. Devi contattare il supporto direttamente (il link si trova in fondo alla pagina) e lo faranno al posto tuo.",
        "notes_pt_br": "Não há uma página explicando como deletar sua conta. Você terá de contatar o suporte diretamente (link no final da página) e eles irão deletá-la para você.",
        "notes_cat": "No s'explica com eliminar el compte. Haurà de contactar directament amb el servei d'assistència (link al final de la pàgina) i ells li borraran el compte."
    },

    {
        "name": "Gumtree",
        "url": "https://my.gumtree.com/manage/details/deactivate",
        "difficulty": "easy"
    },

    {
        "name": "Hacker News",
        "url": "http://jacquesmattheij.com/The+Unofficial+HN+FAQ#deleteaccount",
        "difficulty": "impossible",
        "notes": "Your contributions are there to stay, but you can at least clear out your profile -- even your email address.",
        "notes_it": "Le tue donazioni resteranno, ma puoi almeno pulire il tuo profilo -- anche il tuo indirizzo email",
        "notes_pt_br": "Suas contribuições serão mantidas, mas você pode limpar o seu perfil -- inclusive seu endereço de e-mail.",
        "notes_cat": "Les seves contribucions es mantindran, però pot neteijar el seu perfil -- incloent el seu e-mail."
    },

    {
        "name": "Heroku",
        "url": "https://dashboard.heroku.com/account",
        "difficulty": "easy",
        "notes": "“Close your account...” link at the bottom of the page.",
        "notes_fr":"Lien 'Fermez mon compte...' en bas de la page.",
        "notes_it": "“Close your account...” link in fondo alla pagina",
        "notes_pt_br": "Link “Close your account...” no final da página.",
        "notes_cat": "Link “Close your account...” al final de la pàgina."
    },

    {
        "name": "Hi5",
        "url": "http://www.hi5.com/account_cancel.html",
        "difficulty": "easy"
    },

    {
        "name": "HOL Virtual Hogwarts",
        "url": "http://hol.org.uk/profile.php?view=quithol",
        "difficulty": "impossible",
        "notes": "You can remove information and manually quit HOL, but your account stays forever.",
        "notes_it": "Puoi rimuovere le tue informazioni e effettuare il logout, ma il tuo account resterà li.",
        "notest_pt_br": "Você pode remover as informações e manualmente sair do HOL, mas sua conta é permanente.",
        "notest_cat": "Pot borrar la seva informaciò i manualment sortir d'HOL, però el seu compte es permanent."
    },

    {
        "name": "Hotmail",
        "url": "https://account.live.com/CloseAccount.aspx",
        "difficulty": "easy"
    },

    {
        "name": "Hulu",
        "url": "https://secure.hulu.com/users/delete",
        "difficulty": "easy"
    },

    {
        "name": "Hypejar",
        "url": "http://www.hypejar.com/settings/account",
        "difficulty": "easy"
    },

    {
        "name": "Iceber.gs",
        "url": "https://iceber.gs/home",
        "difficulty": "easy",
        "notes": "On top bar: 'Your name', 'My Account' and just click on 'Delete Account' link at bottom.",
        "notes_it": "Nel menu in alto: 'Tuo nome', 'My Account', e clicca sul link 'Delete Account' in fondo.",
        "notes_pt_br": "Na barra superior: 'Seu nome', 'My Account' e clique no link 'Delete Account' no final.",
        "notes_cat": "A la barra superior: 'Seu nome', 'My Account' i faci click a 'Delete Account' al final."
    },

    {
        "name": "ICQ",
        "url": "http://www.icq.com/download/icq/knownissues/account/en",
        "difficulty": "impossible",
        "notes": "ICQ is now working on providing a delete feature which will be available in upcoming ICQ versions. Currently, there’s no such functionality.",
        "notes_it": "ICQ sta implementando la possibilità di eliminare il tuo account e sarà disponibile nelle prossime versioni di ICQ. Al momento non esiste modo di eliminare il tuo account.",
        "notes_de": "ICQ arbeitet an einer Löschfunktion. Diese wird in künftigen Versionen von ICQ verfügbar sein. Momentan gibt es diese Funktion nicht.",
        "notes_pt_br": "ICQ está trabalhando para providenciar uma funcionalidade para deletar contas que estará disponível nas próximas versões do ICQ. Atualmente, não há tal funcionalidade.",
        "notes_cat": "ICQ està treballant per oferir una funcionalitat per borrar comptes, estarà disponible a les pròximes versions. Actualment no existeix aquesta funcionalitat."
    },

    {
        "name": "IFTTT",
        "url": "https://ifttt.com/settings/deactivate",
        "difficulty": "easy"
    },

    {
        "name": "ImageShack",
        "url": "http://imageshack.us/prefs/",
        "difficulty": "easy"
    },

    {
        "name": "IMDb",
        "url": "https://secure.imdb.com/register-imdb/delete",
        "difficulty": "easy"
    },

    {
        "name": "Imgur",
        "url": "http://imgur.com/account/settings",
        "difficulty": "easy"
    },

    {
        "name": "InnoGames",
        "url": "http://goodbye.innogames.com/",
        "difficulty": "easy"
    },

    {
        "name": "Instacanvas",
        "url": "http://feedback.instacanv.as/knowledgebase/articles/117760-how-do-i-cancel-my-gallery-",
        "difficulty": "hard",
        "notes": "Email your username and email to customer services and they will delete your account.",
        "notes_it": "Spedisci un email al servizio clienti contenente l'username e elimineranno il tuo account.",
        "notes_pt_br": "Envie um e-mail com seu usuário e e-mail para a assistência ao cliente e eles deletarão sua conta.",
        "notes_cat": "Enviï un e-mail amb el seu nom d'usuari i e-mail a l'assistència al client i ells borraran el seu compte."
    },

    {
        "name": "Instagram",
        "url": "https://instagram.com/accounts/remove/request",
        "difficulty": "easy"
    },

    {
        "name": "Instapaper",
        "url": "https://www.instapaper.com/user/delete",
        "difficulty": "easy"
    },

    {
        "name": "IO9 (Gawker Media)",
        "url": "http://legal.kinja.com/kinja-terms-of-use-90161644",
        "difficulty": "impossible",
        "notes": "You may discontinue your use of the Service at any time without informing us. We may, however, retain and continue to use any Content that you have submitted or uploaded through the Service.",
        "notes_it": "Puoi in qualsiasi momento smettere di usare il servizio. Tuttavia noi possiamo comunque accedere a qualsiasi contenuto che hai inviato attraverso il servizio.",
        "notes_pt_br": "Você pode parar de usar o serviço a qualquer momento. Nós, no entando, iremos manter e usar qualquer conteúdo enviado por você através do serviço.",
        "notes_cat": "Pot parar de fer servir el servei en qualsevol moment. Nosaltres, si més no mantindrém i continuarem utilitzant el contingut que ha enviat amb el servei."
    },

    {
        "name": "iTunes / Apple ID",
        "url": "http://www.apple.com/support/itunes/contact/",
        "difficulty": "hard",
        "notes": "Contact customer services. You will lose access to any media you haven’t downloaded to your computer.",
        "notes_it": "Contatta il servizio clienti. Perderai l'accesso a qualsiasi file di cui non hai una copia sul computer.",
        "notes_de": "Kontaktiere den Kundenservice. Du wirst deinen Zugang zu allen Medien verlieren, die du nicht auf deinen Computer heruntergeladen hast.",
        "notes_cat": "Contacta amb el servei d'assistència. Perdrà l'accés a qualsevol contingut que no hagi descarregat al seu ordinador."
    },

    {
        "name": "Jalopnik (Gawker Media)",
        "url": "http://legal.kinja.com/kinja-terms-of-use-90161644",
        "difficulty": "impossible",
        "notes": "You may discontinue your use of the Service at any time without informing us. We may, however, retain and continue to use any Content that you have submitted or uploaded through the Service.",
        "notes_it": "Puoi in qualsiasi momento smettere di usare il servizio. Tuttavia noi possiamo comunque accedere a qualsiasi contenuto che hai inviato attraverso il servizio.",
        "notes_pt_br": "Você pode parar de usar o serviço a qualquer momento. Nós, no entando, iremos manter e usar qualquer conteúdo enviado por você através do serviço.",
        "notes_cat": "Pot parar de fer servir el servei en qualsevol moment. Nosaltres, si més no mantindrém i continuarem utilitzant el contingut que ha enviat amb el servei."
    },

    {
        "name": "Jezebel (Gawker Media)",
        "url": "http://legal.kinja.com/kinja-terms-of-use-90161644",
        "difficulty": "impossible",
        "notes": "You may discontinue your use of the Service at any time without informing us. We may, however, retain and continue to use any Content that you have submitted or uploaded through the Service.",
        "notes_it": "Puoi in qualsiasi momento smettere di usare il servizio. Tuttavia noi possiamo comunque accedere a qualsiasi contenuto che hai inviato attraverso il servizio.",
        "notes_pt_br": "Você pode parar de usar o serviço a qualquer momento. Nós, no entando, iremos manter e usar qualquer conteúdo enviado por você através do serviço.",
        "notes_cat": "Pot parar de fer servir el servei en qualsevol moment. Nosaltres, si més no mantindrém i continuarem utilitzant el contingut que ha enviat amb el servei."
    },

    {
        "name": "JoliCloud / JoliDrive",
        "url": "https://drive.jolicloud.com/#/settings/account",
        "difficulty": "easy",
        "notes": "Click 'Delete Account' at the botom of the account preference page",
        "notes_fr":"Cliquez 'Supprimer mon compte' en bas de la page.",
        "notes_it": "Clicca 'Delete Account' in fondo alla pagina delle preferenze.",
        "notes_pt_br": "Clique em 'Delete Accout' no final da página de preferências da conta",
        "notes_cat": "Cliqui a 'Delete Accout' al final de la pàgina de preferències del compte"
    },

    {
        "name": "Jottacloud",
        "url": "https://www.jottacloud.com/account/delete",
        "difficulty": "easy",
        "notes": "Log in. Type in password. Press 'delete'.",
        "notes_fr":"Loggez vous, tapez votre mot de passe, cliquez sur Delete.",
        "notes_it": "Log in. Digita la password. Premi 'delete'.",
        "notes_de": "Logge dich ein, tippe dein Passwort ein. Klicke auf 'delete'.",
        "notes_pt_br": "Logue-se. Digite sua senha. Pressione 'delete'.",
        "notes_cat": "Entri al compte. Posi la seva contrassenya. Presioni 'delete'."
    },

    {
        "name": "jsFiddle",
        "url": "http://doc.jsfiddle.net/meta/channels.html?highlight=contact",
        "difficulty": "hard",
        "notes": "Please send a request to support@jsfiddle.net if you'd like your account to be deleted. <a href='https://github.com/jsfiddle/jsfiddle-issues/issues/237'>More here</a>",
        "notes_it": "Spedisci una email a support@jsfiddle.net se desideri che il tuo account sia cancellato <a href='https://github.com/jsfiddle/jsfiddle-issues/issues/237'>More here</a>",
        "notes_pt_br": "Envie um pedido para support@jsfiddle.net se você deseja que sua conta seja deletada. <a href='https://github.com/jsfiddle/jsfiddle-issues/issues/237'>Mais aqui</a>",
        "notes_cat": "Enviï un mail a support@jsfiddle.net per demanar que eliminin el seu compte. <a href='https://github.com/jsfiddle/jsfiddle-issues/issues/237'>Més aquí</a>",
        "email": "support@jsfiddle.net"
    },

    {
        "name": "Justin.tv",
        "url": "http://www.justin.tv/user/close_account",
        "difficulty": "easy"
    },

    {
        "name": "Khan Academy",
        "url": "https://www.khanacademy.org/settings",
        "difficulty": "easy"
    },

    {
        "name": "Kik",
        "url": "https://kikinteractive.zendesk.com/entries/23593116-How-do-I-deactivate-my-account-",
        "difficulty": "impossible",
        "notes": "You can only deactivate your account. There appears to be no way to permanently delete your account or data.",
        "notes_it": "Puoi solo disattivare il tuo account. Non c'è modo di eliminare il tuo account o le informazioni.",
        "notes_pt_br": "Você apenas pode desativar sua conta. Aparentemente não há como deletar sua conta ou dados.",
        "notes_cat": "Només podrà inhabilitar el compte, no hi ha manera de fer-ho permanentment."
    },

    {
        "name": "Kinja (Gawker Media)",
        "url": "http://legal.kinja.com/kinja-terms-of-use-90161644",
        "difficulty": "impossible",
        "notes": "You may discontinue your use of the Service at any time without informing us. We may, however, retain and continue to use any Content that you have submitted or uploaded through the Service.",
        "notes_it": "Puoi in qualsiasi momento smettere di usare il servizio. Tuttavia noi possiamo comunque accedere a qualsiasi contenuto che hai inviato attraverso il servizio.",
        "notes_pt_br": "Você pode parar de usar o serviço a qualquer momento. Nós, no entando, iremos manter e usar qualquer conteúdo enviado por você através do serviço.",
        "notes_cat": "Pot parar de fer servir el servei en qualsevol moment. Nosaltres, si més no mantindrém i continuarem utilitzant el contingut que ha enviat amb el servei."
    },

    {
        "name": "Klout",
        "url": "http://klout.com/#/edit-settings/optout",
        "difficulty": "medium",
        "notes": "It can take up to 180 days for all your data to be removed from the system.",
        "notes_it": "La cancellazione dei dati dal sistema può richiedere fino a 180 giorni.",
        "notes_de": "Es kann bis zu 180 Tage dauern, bis all deine Daten aus dem System entfernt sind",
        "notes_pt_br": "Pode levar até 180 dias para que todos os seus dados sejam removidos do sistema.",
        "notes_cat": "Trigaran aproximadament 180 dies per eliminar les teves dades del sistema ."
    },

    {
        "name": "Kotaku (Gawker Media)",
        "url": "http://legal.kinja.com/kinja-terms-of-use-90161644",
        "difficulty": "impossible",
        "notes": "You may discontinue your use of the Service at any time without informing us. We may, however, retain and continue to use any Content that you have submitted or uploaded through the Service.",
        "notes_it": "Puoi in qualsiasi momento smettere di usare il servizio. Tuttavia noi possiamo comunque accedere a qualsiasi contenuto che hai inviato attraverso il servizio.",
        "notes_pt_br": "Você pode parar de usar o serviço a qualquer momento. Nós, no entando, iremos manter e usar qualquer conteúdo enviado por você através do serviço.",
        "notes_cat": "Pot parar de fer servir el servei en qualsevol moment. Nosaltres, si més no mantindrém i continuarem utilitzant el contingut que ha enviat amb el servei."
    },

    {
        "name": "Krrb",
        "url": "http://krrb.com/settings/disable-account",
        "difficulty": "easy"
    },

    {
        "name": "Last.fm",
        "url": "http://www.last.fm/settings/account",
        "difficulty": "easy",
        "notes": "May take up to 7 days to delete your data.",
        "notes_it": "La cancellazione dei dati dal sistema può richiedere fino a 7 giorni.",
        "notes_de": "Es kann bis zu 7 Tage dauern um deine Daten zu löschen.",
        "notes_pt_br": "Pode levar até 7 dias para deletar seus dados.",
        "notes_cat": "La desactivació pot trigar 7 dies a eliminar les teves dades"
    },

    {
        "name": "LastPass",
        "url": "https://lastpass.com/delete_account.php",
        "difficulty": "easy"
    },

    {
        "name": "Letterboxd",
        "url": "http://letterboxd.com/user/disableaccount/",
        "difficulty": "easy"
    },

    {
        "name": "LibraryThing",
        "url": "http://www.librarything.de/editprofile/change",
        "difficulty": "easy"
    },

    {
        "name": "Libre.fm",
        "url": "http://libre.fm/user-edit.php#",
        "difficulty": "easy",
        "notes": "Click 'Profile', then 'Edit', then 'Show advanced settings', and finally check the 'Delete my account' checkbox.",
        "notes_it": "Clicca 'Profile', quindi 'Edit', quindi 'Show advanced settings', e per ultimo fai un tick su 'Delete my account'",
        "notes_pt_br": "Clique em 'Profile', então 'Edit', então 'Show advanced settings', e finalmente marque a caixa 'Delete my account'.",
        "notes_cat": "Cliqui a 'Profile', després 'Edit', 'Show advanced settings', i finalment marqui 'Delete my account'."
    },

    {
        "name": "Lifehacker (Gawker Media)",
        "url": "http://legal.kinja.com/kinja-terms-of-use-90161644",
        "difficulty": "impossible",
        "notes": "You may discontinue your use of the Service at any time without informing us. We may, however, retain and continue to use any Content that you have submitted or uploaded through the Service.",
        "notes_it": "Puoi in qualsiasi momento smettere di usare il servizio. Tuttavia noi possiamo comunque accedere a qualsiasi contenuto che hai inviato attraverso il servizio.",
        "notes_pt_br": "Você pode parar de usar o serviço a qualquer momento. Nós, no entando, iremos manter e usar qualquer conteúdo enviado por você através do serviço.",
        "notes_cat": "Pot parar de fer servir el servei en qualsevol moment. Nosaltres, si més no mantindrém i continuarem utilitzant el contingut que ha enviat amb el servei."
    },

    {
        "name": "LinkedIn",
        "url": "http://help.linkedin.com/app/answers/detail/a_id/63/kw/delete%20account",
        "difficulty": "easy"
    },

    {
        "name": "LiveJournal",
        "url": "http://www.livejournal.com/accountstatus.bml",
        "difficulty": "medium",
        "notes": "Once you delete your journal you have 30 days to undelete it, in case you change your mind. After 30 days, the journal will be permanently deleted and there will be no way to recover it.",
        "notes_it": "Una volta eliminato il tuo Journal hai 30 giorni per recuperarlo, nel caso cambiassi idea. Dopo 30 giorni, il tuo Journal sarà permanentemente cancellato e non ci sarà modo di recuperarlo.",
        "notes_pt_br": "Uma vez que você tenha deletado seu jornal você tem 30 dias para desfazer a remoção, caso você mude de ideia. Após 30 dias, o seu jornal permanecerá deletado e não haverá como recuperá-lo.",
        "notes_cat": "Una vegada que hagi eliminat el seu Journal, tindrà 30 dies per tirar enderrera la decisiò. Després de 30 dies el seu contingut serà borrat permanentment i no es podrà recuperar."
    },

    {
        "name": "Lovefilm",
        "url": "https://www.lovefilm.com/account/cancel",
        "difficulty": "medium",
        "notes": "Requires any physical discs to be returned—account will be “cancellation pending” until received.",
        "notes_it": "Richiede che ogni disco fisico sia restituito-L'account verrà classificato come “In attesa di cancellazione” fino all'arrivo dei dischi.",
        "notes_pt_br": "Você precisa devolver todos os discos físico, sua conta estará em “cancelamento pendente” até que eles recebam os discos.",
        "notes_cat": "Ha de tornar tots els discs físics, el seu compte estarà en “cancelament pendent” fins que es rebin els discs."
    },

    {
        "name": "MailChimp",
        "url": "http://kb.mailchimp.com/article/how-do-i-close-my-account",
        "difficulty": "medium",
        "notes": "Account Settings → Account Settings Drop-down → Close my account → Type DELETE and press Delete Account button.",
        "notes_it": "Account Settings → Account Settings Drop-down → Close my account → Digita DELETE e premi il pulsante Delete Account.",
        "notes_pt_br": "Account Settings → Account Settings Drop-down → Close my account → Digite DELETE e pressione o botão Delete Account.",
        "notes_cat": "Account Settings → Account Settings Drop-down → Close my account → Marca DELETE i presioni e botò 'Delete Account'."
    },

    {
        "name": "MediaFire",
        "url": "https://www.mediafire.com/myaccount/accountbilling.php",
        "difficulty": "easy"
    },

    {
        "name": "Medium",
        "url": "https://medium.com/me/settings",
        "difficulty": "easy"
    },

    {
        "name": "Meetup",
        "url": "http://www.meetup.com/account/remove/",
        "difficulty": "easy"
    },

    {
        "name": "Microsoft Office 365",
        "url": "http://office.com/myaccount",
        "difficulty": "easy"
    },

    {
        "name": "Mint",
        "url": "https://mint.com",
        "difficulty": "easy",
        "notes": "Click 'Accounts' in the upper right, then select the 'Settings' tab.  Scroll to the bottom and click 'Delete Your Mint Account' and finally 'YES, delete my Mint account'.",
        "notes_it": "Clicca 'Accounts' nell'angolo in alto a destra, quindi seleziona 'Settings'.  Scorri in basso e clicca 'Delete Your Mint Account' e infine 'YES, delete my Mint account'.",
        "notes_pt_br": "Clique em 'Accounts' no topo à direita, então selecione a aba 'Settings'. Va até o final da página e clique em 'Delete Your Mint Account' e finalmente 'YES, delete my Mint account'.",
        "notes_cat": "Cliqui a 'Accounts' adalt a la dreta, després seleccioni 'Settings'. Vés al final de la pàgina i cliqui a 'Delete Your Mint Account' i finalment 'YES, delete my Mint account'."
    },

    {
        "name": "MixCloud",
        "url": "http://www.mixcloud.com/myaccount/account/",
        "difficulty": "easy"
    },

    {
        "name": "Mojang",
        "url": "https://account.mojang.com/me/settings",
        "difficulty": "easy",
        "notes": "If you have registered a Mojang account and would like to delete your account, please visit your account settings page. Please be aware that if your account is deleted, you will no longer be able to log into Mojang services, and will not be able to purchase future Mojang games.",
        "notes_it": "Se desideri cancellare il tuo account, visita la pagina impostazioni. Se elimini il tuo account, non potrai piu loggare nei servizi Mojang, e non potrai piu acquistare dei giochi Mojang in futuro.",
        "notes_pt_br": "Se você registrou uma conta Mojango e gostaria de deletá-la, visite a página de configurações da conta. Lembre-se de que se sua conta for deletada, você não poderá mais fazer login nos serviços Mojang, e não poderá adquirir futuros jogos da Mojang.",
        "notes_cat": "Si vostè es va registrar a Mojang i ara vol esborrar el seu compte, visiti la página de configuració del compte. Tingui en compte que si l'elimina no podrà entrar més amb els serveis de Mojang i no podrà adquirir futurs jocs de Mojang."
    },

    {
        "name": "Monster",
        "url": "http://my.monster.com/Account/CancelMembership",
        "difficulty": "easy"
    },

    {
        "name": "Mozilla Persona",
        "url": "https://login.persona.org/",
        "difficulty": "easy",
        "notes": "“Cancel your account” link at the bottom of the page.",
        "notes_it": "“Cancel your account” in fondo alla pagina.",
        "notes_pt_br": "Link “Cancel your account” no final da página.",
        "notes_cat": "“Cancel your account” al final de la pàgina."
    },

    {
        "name": "MyLife.com",
        "url": "http://www.mylife.com/showDeleteAccount.do",
        "difficulty": "easy"
    },

    {
        "name": "MyOpenID",
        "url": "https://www.myopenid.com/delete",
        "difficulty": "impossible",
        "notes": "Although it seems the account is deleted, you can reactivate so likely the data has not been deleted at all.",
        "notes_it": "Anche se pare che l'account sia cancellato, puoi riattivarlo quindi i dati non sono stati cancellati.",
        "notes_pt_br": "Apesar de parecer que sua conta foi deletada, você pode reativá-la então provavelmente os dados não foram removidos.",
        "notes_cat": "Malgrat que sembla que el seu compte hagi estat eliminat, podrà reactivar-lo, així que les seves dades no s'han borrat del tot"
    },

    {
        "name": "MySpace",
        "url": "https://new.myspace.com/settings/profile",
        "difficulty": "easy"
    },

    {
        "name": "Netflix",
        "url": "https://support.netflix.com/en/node/407",
        "difficulty": "impossible",
        "notes": "Contact customer services. Even then they may not delete your account under the premise that you might want to rejoin and keep your history and recommendations.",
        "notes_it": "Contatta il servizio clienti.",
        "notes_pt_br": "Contate a assistência ao cliente. Mesmo assim eles não deletarão sua conta sobre a premissa que talvez você queira retornar em manter seu histórico e recomendações."
    },

    {
        "name": "Netlog",
        "url": "http://en.netlog.com/go/login",
        "difficulty": "easy",
        "notes": "Select 'settings', then 'account', then 'delete'.",
        "notes_it": "Seleziona 'settings', quindi 'account' e infine 'delete'.",
        "notes_pt_br": "Selecione 'settings', então 'account', e 'delete'."
    },

    {
        "name": "New York Times",
        "url": "https://myaccount.nytimes.com/membercenter/help.html",
        "difficulty": "hard",
        "notes": "Use the form to write to customer services and ask them to close your account.",
        "notes_it": "Usa il modulo per scrivere all'assistenza clienti e chiedere la chiusura del tuo account.",
        "notes_pt_br": "Use o formulário para escrever à assistência ao cliente e peça-os para fechar sua conta."
    },

    {
        "name": "NewsBlur",
        "url": "https://www.newsblur.com/profile/delete_account",
        "difficulty": "easy"
    },

    {
        "name": "Odnoklassniki",
        "url": "http://www.odnoklassniki.ru/regulations",
        "difficulty": "easy",
        "notes": "Login to your account, scroll License Agreement down, click Delete profile, check any boxes you want, enter password and press Remove button.",
        "notes_it": "Fai il login, scorri il contratto, premi Delete profile, fai il tick sulle caselle che vuoi, inserisci la password e premi il pulsante Remove.",
        "notes_pt_br": "Faça login em sua conta, vá até o License Agreement, clique em Delete profile, marque as caixas que você quiser, digite sua senha e pressione o botão Remove."
    },

    {
        "name": "OkCupid",
        "url": "https://www.okcupid.com/settings",
        "difficulty": "easy",
        "notes": "Visit your settings page, and select 'Delete Account'",
        "notes_it": "Visita la pagina impostazioni, quindi seleziona 'Delete Account'",
        "notes_pt_br": "Visite a sua página de configurações, e selecione 'Delete Account'"
    },

    {
        "name": "OnlineTVRecorder.com",
        "url": "http://www.onlinetvrecorder.com/v2/index.php?go=account&do=cancel",
        "difficulty": "impossible",
        "notes": "You can deactivate your account with the link. But the data isn't deleted. Even if you contact the support they don't delete your data.",
        "notes_it": "Puoi disattivare il tuo account. Ma i dati non saranno cancellati neanche se contatti il supporto.",
        "notes_de": "Du kannst deinen Account mit dem Link deaktivieren, aber deine Daten werden nicht gelöscht. Auch wenn du den Support kontaktierst, können sie deine Daten nicht löschen.",
        "notes_pt_br": "Você pode desativar sua conta neste link. Mas os dados não são deletados. Mesmo se você contatar o suporte eles não irão apagar seus dados."
    },

    {
        "name": "OpenDNS",
        "url": "http://forums.opendns.com/comments.php?DiscussionID=8326",
        "difficulty": "hard",
        "notes": "You must open a ticket to completely get your account deleted at http://www.opendns.com/support/contact/",
        "notes_it": "Devi aprire un ticket alla pagina http://www.opendns.com/support/contact/ per eliminare completamente il tuo account",
        "notes_pt_br": "Você deve abrir um ticket para ter sua conta completamente apagada em http://www.opendns.com/support/contact/",
        "notes_cat": "Hauría d'enviar un ticket para que s'elimini completament el compte http://www.opendns.com/support/contact/"
    },

    {
        "name": "Orkut",
        "url": "https://accounts.google.com/DeleteService?service=orkut",
        "difficulty": "easy"
    },

    {
        "name": "Outlook",
        "url": "https://account.live.com/CloseAccount.aspx",
        "difficulty": "easy"
    },

    {
        "name": "Pandora",
        "url": "http://help.pandora.com/customer/portal/articles/24624-cancel-account",
        "difficulty": "hard",
        "notes": "You have to email support from the email associated with your account. If you do not have access to that, you need to provide the email address, birth year, and zip code on the account.",
        "notes_it": "Devi spedire un email al supporto usando l'email associata al tuo account. Se non hai accesso all'email, puoi fornire l'email, l'anno di nascita e il codice postale dell'account.",
        "notes_pt_br": "Você terá de enviar um e-mail para o suporte com o e-mail associado a sua conta. Se você não tiver acesso a isto, você precisa especificar seu e-mail, ano de nascimento e código postal da conta."
    },

    {
        "name": "Pastebin",
        "url": "http://pastebin.com/profile",
        "difficulty": "impossible",
        "notes": "You can remove your pastes, but there's no link to delete your account.",
        "notes_fr":"Vous pouvez supprimer vos pastes, mais il n'y aucun lien permettant de supprimer votre compte.",
        "notes_it": "Puoi cancellare completamente i tuoi paste, ma non esiste il modo di cancellare l'account.",
        "notes_pt_br": "Você pode remover seus pastes, mas não há um link para remover sua conta.",
        "notes_cat": "Pot esborrar els seus 'pastes', però no hi ha cap enllaç per esborrar el compte."
    },

    {
        "name": "Path",
        "url": "https://path.com",
        "difficulty": "medium",
        "notes": "You cannot delete your account from the website. Open the iOS/Android app, go to settings → about → disable account → delete account.",
        "notes_it": "Non puoi cancellare il tuou account. Apri l'app iOS/Android, vai su go to settings → about → disable account → delete account.",
        "notes_pt_br": "Você não pode deletar sua conta do site. Abra o aplicativo iOS/Android, vá em settings → about → disable account → delete account."
    },

    {
        "name": "Patrick-Krempf-Reminder",
        "url": "http://reminder.patrickkempf.de/manage.php?do=delaccount",
        "difficulty": "easy"
    },

    {
        "name": "Paukd",
        "url": "https://paukd.com",
        "difficulty": "easy",
        "notes": "Login to your account, go to settings (small gear next to your username), click Delete my account. You'll receive a confirmation link via e-mail.",
        "notes_it": "Entra nel tuo account, vai in impostazioni (piccolo ingranaggio affianco al tuo username9, clicca Elimina il mio account. Riceverai un link di conferma via e-mail.",
        "notes_pt_br": "Faça login em sua conta, vá em configurações (pequena engrenagem próximo ao seu usuário), clique Delete my acccount. Você receberá um link de confirmação por e-mail."
    },

    {
        "name": "PayPal",
        "url": "https://www.paypal.com/us/cgi-bin/webscr?cmd=_close-account",
        "difficulty": "easy"
    },

    {
        "name": "Picasa",
        "url": "http://picasaweb.google.com/",
        "difficulty": "impossible",
        "notes": "You can't delete your Google Account for Picasa Web Albums without deleting your entire Google Account.",
        "notes_it": "Non puoi eliminare il tuo account Picasa Web Albums senza eliminare l'intero Account Google.",
        "notes_pt_br": "Você não pode deletar sua conta Picasa sem deletar toda sua Conta Google.",
        "notes_cat": "No pot esborrar el seu compte a Picasa sense esborrar el seu compte de Google."
    },

    {
        "name": "Pingdom",
        "url": "https://my.pingdom.com/account/cancel/confirm",
        "difficulty": "easy"
    },

    {
        "name": "Pinterest",
        "url": "https://pinterest.com/settings/",
        "difficulty": "impossible",
        "notes": "Accounts can be deactivated, which means that your pins and profile are hidden but not deleted.",
        "notes_it": "Gli account possono essere disattivati, il che significa che i tuoi pin ed il tuoi profilo saranno nascosti ma non eliminati.",
        "notes_pt_br": "Contas podem ser desativadas, o que significa que seus pins e perfil são ocultados mas não deletados.",
        "notes_cat": "Comptes poden ser desactivat, el que significa que els seus pins i perfil seràn ocultats, però no esborrats."
    },

    {
        "name": "Pixoona",
        "url": "http://www.pixoona.com/dashboard#user/delete",
        "difficulty": "easy"
    },

    {
        "name": "Plenty of Fish",
        "url": "http://www.pof.com/deleteaccount.aspx",
        "difficulty": "easy",
        "notes": "Fill out the deletion form",
        "notes_it": "Completa il form per l'eliminazione.",
        "notes_pt_br": "Preencha o formulário de remoção"
    },

    {
        "name": "Pocket",
        "url": "http://getpocket.com/account_deletion/",
        "difficulty": "easy"
    },

    {
        "name": "Postcrossing",
        "url": "http://www.postcrossing.com/removal",
        "difficulty": "easy",
        "notes": "Log into your account -> Click the link (data fully deleted, not possible to revert this).",
        "notes_it": "Entra nel tuo account -> Clicca il link (informazioni completamente eliminate, operazione non reversibile).",
        "notes_pt_br": "Faça login em sua conta -> Clique no link (dados totalmente apagados, não é possível reverter)."
    },

    {
        "name": "Pushover",
        "url": "https://pushover.net/settings/delete_account",
        "difficulty": "easy"
    },

    {
        "name": "Quora",
        "url": "https://www.quora.com/settings/privacy",
        "difficulty": "easy"
    },

    {
        "name": "Rainforest QA",
        "url": "https://app.rainforestqa.com/settings",
        "difficulty": "easy",
        "notes": "Login, go to the settings page and click 'I want to delete my account'.",
        "notes_it": "Entra, recati nella pagina impostazioni e clicca 'Voglio eliminare il mio account'.",
        "notes_pt_br": "Faça login, vá na página de configurações e clique 'I want to delete my account'."
    },

    {
        "name": "Raptr",
        "url": "http://raptr.com/account/deactivation",
        "difficulty": "easy"
    },

    {
        "name": "Rdio",
        "url": "http://www.rdio.com/settings/advanced/",
        "difficulty": "easy"
    },

    {
        "name": "Readability",
        "url": "https://www.readability.com/account/delete",
        "difficulty": "impossible",
        "notes": "You can't delete your account, but you can deactivate it.",
        "notes_it": "Non puoi eliminare il tuo account ma puoi disattivarlo.",
        "notes_pt_br": "Você não pode deletar sua conta, mas você pode desativá-la."
    },

    {
        "name": "Reddit",
        "url": "https://ssl.reddit.com/prefs/delete/",
        "difficulty": "easy",
        "notes": "Increase your productivity by over 5 times with this one trick they don't want you to know about!",
        "notes_it": "Incrementa la tua produttività di oltre 5 volte con questi consigli che loro non vogliono farti sapere!",
        "notes_pt_br": "Aumente sua produtividade em 5 vezes com este truque que eles não querem que você saiba!",
        "notes_cat": "Augmenti la seva productivitat fins a 5 vegades amb aquest truc que ningú en vol sentir a parlar!"
    },

    {
        "name": "Redditgifts",
        "url": "http://redditgifts.com/privacy/",
        "difficulty": "hard",
        "notes": "If you decide you would like to delete your account you must email us at support@redditgifts.com. You must email us from the email address associated with your account and provide your reddit username.",
        "notes_it": "Per eliminare il tuo account invia un'e-mail a support@redditgifts.com. Invia l'e-mail dall'indirizzo associato al tuo account ed inserisci il tuo username reddit.",
        "notes_pt_br": "Caso você decida apagar sua conta você deve enviar um e-mail para support@redditgifts.com. O e-mail deve ser enviado pelo e-mail associado a sua conta e você deve especificar seu usuário reddit.",
        "email": "support@redditgifts.com"
    },

    {
        "name": "Remember The Milk",
        "url": "https://www.rememberthemilk.com/login/delete.rtm",
        "difficulty": "easy"
    },

    {
        "name": "Rotten Tomatoes",
        "url": "http://flixster.desk.com/customer/portal/articles/169347-how-do-i-cancel-my-account-",
        "difficulty": "hard",
        "notes": "You need to contact flixster to cancel a native RT profile, while Facebook linked or Flixster.com accounts are easier to cancel.",
        "notes_it": "Devi contattare flixster per eliminare il tuo profilo RT nativo, mentre il collegamento a Facebook o Flixter.com sono più facili da eliminare.",
        "notes_pt_br": "Você precisará contatar flixster para cancelar o perfile nativo RT, enquanto contas ligadas ao Facebook ou Flixter.com são mais facilmente canceladas."
    },

    {
        "name": "Rovio",
        "url": "https://account.rovio.com/",
        "difficulty": "easy",
        "notes": "Bottom link 'Delete Account'",
        "notes_it": "Link sul fondo 'Delete Account'.",
        "notes_pt_br": "Link no final 'Delete Account'"
    },

    {
        "name": "RunKeeper",
        "url": "http://runkeeper.com/I-Love-RunKeeper",
        "difficulty": "medium",
        "notes": "After clicking the button, you will have to enter your password, complete a capcha, click another button, AND a confirmation modal dialog.",
        "notes_it": "Dopo aver cliccato il bottone dovrai: inserire la tua password, completare un capcha, clicare un altro bottone E un dialogo di conferma.",
        "notes_pt_br": "Após clicar no botão, você terá que digitar sua senha, completar o captcha, clicar em outro botão, E a confirmar."
    },

    {
        "name": "ScanMyServer",
        "url": "https://scanmyserver.com/?suspend=1",
        "difficulty": "easy",
        "notes": "Login to your account and follow 'Account Suspension' instructions.",
        "notes_it": "Entra nel tuo account e segui le istruzioni 'Account Suspension'.",
        "notes_pt_br": "Faça login e siga as instruções de 'Account Suspension'."
    },

    {
        "name": "Scribd",
        "url": "http://www.scribd.com/account_settings/preferences",
        "difficulty": "easy"
    },

    {
        "name": "Scriptogr.am",
        "url": "http://scriptogr.am/dashboard/#settings",
        "difficulty": "easy",
        "notes": "Click the link 'Delete your account' at the bottom. Note: On your dropbox, the content of this site will not be removed. If needed, you can delete the folder 'Apps/scriptogram' manually.",
        "notes_it": "Clicca il link 'Delete your account' sul fondo. Nota: Su dropbox il contenuto di questo sito non verrà eliminato. Se necessario, devi eliminare la cartella 'Apps/scriptogram' manualmente",
        "notes_pt_br": "Clique no link 'Delete your account' no final da página. Nota: No seu dropbox, o conteúdo deste site não será removido. Caso necessário, você pode remover a pastas 'Apps/scriptogram' manualmente."
    },

    {
        "name": "Shopify",
        "url": "http://shopify.com/admin/settings/account",
        "difficulty": "easy",
        "notes": "Select 'Please cancel my account'. Choose a reason then select 'close my shopify store'.",
        "notes_it": "Seleziona 'Please cancel my account'. Seleziona un motivo e seleziona 'close my shopify store'.",
        "notes_pt_br": "Selecione 'Please cancel my account'. Escolha um motivo e selecione 'close my shopify store'."
    },

    {
        "name": "Shutterfly",
        "url": "http://www.shutterfly.com/about/contact_details.jsp",
        "difficulty": "hard",
        "notes": "Contact customers services by email or live chat and request deletion.",
        "notes_it": "Contatta il servizio clienti via email o via chat e richiedi la cancellazione.",
        "notes_pt_br": "Contate a assistência ao cliente por e-mail ou chat ao vivo e peça a remoção."
    },

    {
        "name": "Skype",
        "url": "https://support.skype.com/en/faq/FA142/can-i-delete-my-skype-account",
        "difficulty": "hard",
        "notes": "Contact customer services. You’ll need to know 5 contacts from your contacts list, the month you created your account, and your signup email address.",
        "notes_it": "Contatta il servizio clienti. Devi conoscere 5 contatti dalla tua lista contatti, il mese di creazione dell'account e la email con cui ti sei registrato.",
        "notes_pt_br": "Contate a assistência ao cliente. Você precisará saber 5 contatos da sua lista de contatos, o mês em que sua conta foi criada, e seu e-mail de cadastro.",
        "notes_cat": "Contacti amb l'assistència al client. Haurà de coneixer 5 contactes de la seva llista, el mes que va ser creat el compte i el e-mail associat."
    },

    {
        "name": "Slashdot",
        "url": "http://slashdot.org/faq/accounts.shtml",
        "difficulty": "impossible"
    },

    {
        "name": "Slideshare",
        "url": "http://help.slideshare.com/entries/57912-How-do-I-delete-my-SlideShare-account-",
        "difficulty": "easy",
        "notes": "A direct link is not available as it is based on your username.",
        "notes_pt_br": "Um link direto não está disponível e é baseado no seu usuário."
    },

    {
        "name": "Snapchat",
        "url": "http://www.snapchat.com/a/delete_account",
        "difficulty": "easy",
        "notes": "Enter username and password and click 'Delete'.",
        "notes_it": "Inserisci username e password e clicca 'Delete'.",
        "notes_pt_br": "Digite seu usuário e senha e clique em 'Delete'."
    },

    {
        "name": "Sonico",
        "url": "http://www.sonico.com/tyc.php",
        "difficulty": "hard",
        "notes": "Send a request to legal@sonico.com and request deletion.",
        "notes_it": "Invia la richiesta a legal@sonico.com",
        "notes_pt_br": "Envie um pedido para legal@sonico.com e peça a remoção.",
        "email": "legal@sonico.com"
    },

    {
        "name": "Soundcloud",
        "url": "http://soundcloud.com/settings/account#delete-user",
        "difficulty": "easy"
    },

    {
        "name": "SourceForge",
        "url": "https://sourceforge.net/account/remove",
        "difficulty": "medium",
        "notes": "Data created by the user such as posts and tickets will remain and be attributed to the account, even if deleted. The username will not become available.",
        "notes_it": "I dati creati dall'utente come post e ticket rimarranno attribuiti all'account, anche se cancellato. L'username non sarà più disponibile.",
        "notes_pt_br": "Dados criads pelo usuário como posts e tickets se manterão atribuídos à conta, mesmo que deletada. O usuário não se tornará disponível.",
        "notes_cat": "Dades creades per l'usuari, com els posts i tickets es mantindran atribuits al compte, inclús si es eliminada. El nom d'usuari no estarà disponible."
    },

    {
        "name": "Speaker Deck",
        "url": "https://speakerdeck.com/tos",
        "difficulty": "impossible",
        "notes": "If you wish to terminate your Speaker Deck account, you may simply discontinue using Speaker Deck.",
        "notes_it": "Se desideri terminare il tuo Speaker Deck account, devi semplicemente non usarlo più.",
        "notes_pt_br": "Se você deseja terminar sua conta Speaker Deck, você pode apenas parar de usar Speaker Deck."
    },

    {
        "name": "Splitwise",
        "url": "https://secure.splitwise.com/account/settings",
        "difficulty": "easy"
    },

    {
        "name": "Spotify",
        "url": "https://www.spotify.com/se/about-us/contact/contact-spotify-support/?contact",
        "difficulty": "hard",
        "notes": "Contact Spotify’s customer services through their contact form and request for your account to be closed.",
        "notes_it": "Contatta l'assistenza clienta di Spotify attraverso il loro modulo e richiedi la cancellazione dell'account.",
        "notes_pt_br": "Contate a assistência ao cliente da Spotify através do formulário de contato e peça o fechamento da sua conta.",
        "notes_cat": "Contacti amb l'assistència al client d'Spotify a través del formulari de contacte i demana el clausurament del compte."
    },

    {
        "name": "StackOverflow",
        "url": "http://meta.stackoverflow.com/help/deleting-account",
        "difficulty": "hard",
        "notes": "If you haven't posted on the site, it's just one click. Otherwise, edit your 'About Me' bio to say 'please delete me' then contact support.",
        "notes_it": "Se non hai effettuato alcuna azione sul sito, basta un click. Altrimenti, edita il tuo 'About me' biografia in 'please delete me' quindi contatta il servizio clienti.",
        "notes_pt_br": "Se você não postou no site, apenas um clique é necessário. Caso contrário, edite a sua 'About Me' biografia e escreva 'please delete me' e então contate o suporte."
    },

    {
        "name": "Starbucks",
        "url": "http://customerservice.starbucks.com/app/contact/ask_starbucks_website/",
        "difficulty": "impossible",
        "notes": "They will not delete your account but upon request they can “scramble all of your information so that you don’t receive emails and none of your information is available to [them] for potential fraud”.",
        "notes_it": "Non elimineranno il tuo account ma su richiesta potranno cancellare tutte le tue informazioni.",
        "notes_pt_br": "Eles não irão deletar sua conta mas mediante pedido eles podem “bagunçar todas suas informações para que você não receba e-mails e nenhuma informação sua esteja disponível a [eles] potenciais fraudes”."
    },

    {
        "name": "StayFriends.de",
        "url": "http://www.stayfriends.de/j/ViewController?action=accountSettings&delEnabled=true",
        "difficulty": "easy",
        "notes": "The deletion of your entry can not be undone. All your profile data, contacts, messages and pictures will be permanently removed. Your classmates and contacts can no longer StayFriends contact you.",
        "notes_it": "La cancellazione non può essere annullata. Tutti i tuoi dati, contatti messaggi e foto verrano eliminati permanentemente.",
        "notes_de": "Die Löschung Ihres Eintrages kann nicht rückgängig gemacht werden. Alle Ihre Profildaten, Kontakte Nachrichten und Bilder werden unwiderruflich entfernt. Ihre Mitschüler und Kontakte können nicht mehr über StayFriends Kontakt zu Ihnen aufnehmen."
    },

    {
        "name": "Steam",
        "url": "https://support.steampowered.com/newticket.php",
        "difficulty": "impossible",
        "notes": "If you contact Steam support, they will most likely tell you just to not use the account. If your account has no games on it, it will be disabled after a while.",
        "notes_it": "Se contatti il supporto Steam, risponderanno semplicemente di non usare l'account. Se l'account non ha nessun gioco abbinato, sarà disabilitato automaticamente dopo un certo periodo di tempo",
        "notes_pt_br": "Se você contatar o suporte Steam, eles irão te dizer para apenas não usar a conta. Se você não tiver jogos na sua conta, ela será desabilitada após um tempo."
    },

    {
        "name": "Strava",
        "url": "https://www.strava.com/settings/privacy",
        "difficulty": "medium",
        "notes": "Upon deactivation, all of your activities will be deleted and you will be removed from all leaderboards. Strava will keep an archive of your raw GPS data as uploaded to Strava, but the archive cannot be used to restore your account.",
        "notes_it": "Disattivando l'account, tutte le attività verrano cancellate e verrai rimosso da tutte le leaderboars. Strava manterrà un'archivio dei tuoi dati GPS, ma non può essere usato per recuperare il tuo account.",
        "notes_pt_br": "Mediante desativação, todas suas atividades serão deletadas e você será removido de todas as leaderboards. Strava manterá um arquivo de seus dados GPS como enviados a Strava, mas o arquivo não poderá ser usado para restaurar sua conta."
    },

    {
        "name": "StumbleUpon",
        "url": "https://www.stumbleupon.com/settings/delete-account",
        "difficulty": "easy",
        "notes": "You can reactivate within 14 days. After that the account is deleted.",
        "notes_it": "Puoi riattivare il tuo account entro 14 giorni. Dopodichè sarà cancellato.",
        "notes_pt_br": "Você pode reativar em até 14 dias. Após este prazo sua conta é deletada."
    },

    {
        "name": "TeamViewer",
        "url": "https://login.teamviewer.com/",
        "difficulty": "easy",
        "notes": "Edit profile (menu item at the top right corner of the page) →  Delete account",
        "notes_it": "Modifica profilo (menu nell'angolo superiore destro della pagina) →  Delete account",
        "notes_pt_br": "Edit profile (menu no canto do topo à direita da página) →  Delete account"
    },

    {
        "name": "Ticketmaster",
        "url": "http://www.ticketmaster.com/h/help.html?tm_link=tm_i_help",
        "difficulty": "hard",
        "notes": "You must submit a request to close your account via the form.",
        "notes_it": "Devi inviare una richiesta attraverso il form per chiudere il tuo account.",
        "notes_pt_br": "Você deve enviar um pedido para fechar sua conta pelo formulário."
    },

    {
        "name": "Topface",
        "url": "http://topface.com/delete-profile/",
        "difficulty": "easy"
    },

    {
        "name": "Trakt",
        "url": "http://trakt.tv/settings/data",
        "difficulty": "easy"
    },

    {
        "name": "Transifex",
        "url": "http://support.transifex.com/customer/portal/articles/1052765-how-can-i-delete-my-account-",
        "difficulty": "impossible",
        "notes": "You can't delete your account, but you can contact them via email to deactivate it.",
        "notes_it": "Non puoi eliminare il tuo account, ma puoi contattarli tramite email per disattivarlo.",
        "notes_pt_br": "Você não pode deletar sua conta, mas você pode contatá-los via e-mail para desativá-la."
    },

    {
        "name": "Trello",
        "url": "https://trello.com/your/account",
        "difficulty": "easy",
        "notes": "Select 'Delete your account?' option to delete your account",
        "notes_it": "Seleziona 'Eliminare il tuo account?' per eliminare il tuo account.",
        "notes_pt_br": "Selecione a opção 'Delete your account?' para deletar sua conta"
    },

    {
        "name": "TripIt",
        "url": "https://www.tripit.com/account/delete",
        "difficulty": "easy"
    },

    {
        "name": "Tumblr",
        "url": "http://www.tumblr.com/account/delete",
        "difficulty": "easy"
    },

    {
        "name": "Tweetdeck",
        "url": "https://www.tweetdeck.com/api/account-delete/",
        "difficulty": "easy"
    },

    {
        "name": "Twitch",
        "url": "http://www.twitch.tv/user/close_account",
        "difficulty": "easy"
    },

    {
        "name": "Twitter",
        "url": "https://twitter.com/settings/accounts/confirm_deactivation",
        "difficulty": "easy"
    },

    {
        "name": "Ubuntu One",
        "url": "https://one.ubuntu.com/help/faq/how-can-i-delete-my-account/",
        "difficulty": "hard",
        "notes": "Yes and no, it depends on which type(s) of accounts, and you will need to delete the accounts in the correct order. All accounts are tied to Ubuntu One's Single Sign-On (login.ubuntu.com), so that is the account you should close last. Everything else, such as Launchpad.net, cloud file storage, AskUbuntu, and other accounts should be closed first if possible. This is especially important if you have any paid services attached, to make sure you won't be billed for anything after closing the accounts. The last step is to delete your Single Sign-On (SSO) account. SSO accounts must be deleted manually by the Ubuntu One staff.",
        "notes_it": "Si e no, dipende dal tipo/i di account, e dovrai eliminare gli account nel giusto order. Tutti gli account sono collegati a Ubuntu One's Single Sign-On (login.ubuntu.com), quindi questo sarà l'ultimo account da chiudere. Tutto il resto, come Launchpad.net, cloud file storage, AskUbuntu e gli altri account devono essere chiusi prima, se possibile. Questo è importante soprattutto se hai qualche servizio a pagamento collegato, per essere sicuro di non ricevere richieste di pagamento dopo la chiusura degli account. L'ultimo passo è eliminare il tuo Single Sign-On (SSO) account. Questo deve essere eliminato manualmente dallo staff di Ubuntu One.",
        "notes_pt_br": "Sim e não, depende do(s) tipo(s) de conta(s), e você precisará deletar a(s) conta(s) na ordem correta. Todas as contas estão ligadas ao Single Sign-on (login.ubuntu.com) do Ubuntu One, então esta é a conta que você deve fechar por último. De resto, como Launchpad.net, armazenamento de arquivos na nuvem, AskUbuntu, e outras contas devem ser fechadas primeiro se possível. Isto é muito importante se você tem algum serviço pago ligado, para ter certeza que você não será cobrado por qualquer coisa após fechar suas contas. O último passo é fechar sua conta Single Sign-On (SSO). Contas SSO devem ser deletadas manualmente pela equipe do Ubuntu One.",
        "notes_cat": "Si i no, depén del tipo(s) de compte(s), i l'haurà d'eliminar en l'ordre correcte.  Tots els comptes estan relacionats amb l'inici de sessió únic (login.ubuntu.com) Ubuntu One, aleshores aquesta és el compte que ha de tancar passat. A més, com Launchpad.net, emmagatzematge d'arxius en el núvol, AskUbuntu i altres comptes s'han de tancar primer si és possible. Això és molt important si vostè té algun servei de pagament de, per assegurar-se que no se li cobrarà res després de tancar els seus comptes. L'últim pas és tancar el compte de Single Sign-On (SSO). Comptes d'SSO han de ser eliminats manualment pel personal d'Ubuntu One."
    },

    {
        "name": "Udacity",
        "url": "http://forums.udacity.com/answer_link/100044663/",
        "difficulty": "impossible",
        "notes": "A Udacity employee recommends that you stop using the account, which means there's currently no way of deleting the account.",
        "notes_it": "Un impiegato di Udacity consiglia di smettere di usare l'account, il che significa che non ci sono modi differenti per eliminare l'account.",
        "notes_pt_br": "Um empregado Udacity recomenda que você pare de usar a conta, o que significa que não há como deletar sua conta atualmente."
    },

    {
        "name": "Udemy",
        "url": "https://www.udemy.com/user/edit-danger-zone/",
        "difficulty": "medium",
        "notes": "In order to delete your account, you need to first unsubscribe from all of your courses.",
        "notes_it": "Per eliminare il tuo account devi prima dis-iscriverti da tutti i tuoi corsi.",
        "notes_pt_br": "Para deletar sua conta, você precisa se desinscrever de todos os seus cursos."
    },

    {
        "name": "UPS",
        "url": "https://www.ups.com/myups/deletereg",
        "difficulty": "easy"
    },

    {
        "name": "Ustream",
        "url": "http://www.ustream.tv/account/preferences",
        "difficulty": "easy",
        "notes": "Scroll down to the bottom of the 'Account Settings' page and click 'Delete Account'",
        "notes_it": "Scrolla fino al fondo della pagina 'Impostazioni Accountì e clicca 'Elimina Account'",
        "notes_pt_br": "Vá até o final da página 'Account Settings' e clique em 'Delete Account'"
    },

    {
        "name": "Valleywag (Gawker Media)",
        "url": "http://legal.kinja.com/kinja-terms-of-use-90161644",
        "difficulty": "impossible",
        "notes": "You may discontinue your use of the Service at any time without informing us. We may, however, retain and continue to use any Content that you have submitted or uploaded through the Service.",
        "notes_it": "Puoi in qualsiasi momento smettere di usare il servizio. Tuttavia noi possiamo comunque accedere a qualsiasi contenuto che hai inviato attraverso il servizio.",
        "notes_pt_br": "Você pode parar de usar o serviço a qualquer momento. Nós, no entando, iremos manter e usar qualquer conteúdo enviado por você através do serviço.",
        "notes_cat": "Pot parar de fer servir el servei en qualsevol moment. Nosaltres, si més no mantindrém i continuarem utilitzant el contingut que ha enviat amb el servei."
    },

    {
        "name": "Viadeo",
        "url": "http://www.viadeo.com/settings/account/?language=fr&ga_from=Fu:%2Fsettings%2Faccount%2F;Fb%3Amenu_box_right%3BFe%3AL1-account-settings%3B",
        "difficulty": "easy",
        "notes": "There's a button on the right, just under the menu.",
        "notes_it": "C'è un bottone sulla destra, proprio sotto il menu.",
        "notes_pt_br": "Existe um botão à direita, logo abaixo do menu."
    },

    {
        "name": "Vimeo",
        "url": "https://vimeo.com/settings/goodbye/forever",
        "difficulty": "easy"
    },

    {
        "name": "Vine",
        "url": "https://support.twitter.com/forms/vine",
        "difficulty": "hard",
        "notes": "The only way to delete your Vine account without deleting your Twitter account is to contact Twitter through their contact form.",
        "notes_it": "L'unico modo per eliminare il tuo account Vine senza eliminare il tuo account Twitter è contattare Twitter attraverso il loro form contatti.",
        "notes_pt_br": "A única maneira de deletar sua conta Vine sem deletar sua conta no Twitter é contatar o Twitter por meio do formulário de contato."
    },

    {
        "name": "VK/ВКонтакте",
        "url": "http://vk.com/settings?act=deactivate",
        "difficulty": "easy"
    },

    {
        "name": "Waze",
        "url": "http://www.waze.com/support/",
        "difficulty": "hard",
        "notes": "Send in a support ticket via the Quick Help form at Waze Support. Enter 'Delete Waze account' as the subject/question, then click the Email link. Complete filling out the form with your Waze username and registered email address.",
        "notes_it": "Invia un ticket di supporto a Waze attraverso Quick Help form. Inserisci 'Delete Waze account' come oggetto/domanda, successivamente clicca il link Email. Completa il resto del form con i tuoi dati Waze.",
        "notes_pt_br": "Envie um ticket de suporte via o Quick Help no Waze Support. Coloque 'Delete Waze account' como assunto/pergunta, então clique no link do e-mail. Complete preenchendo com seu usuário Waze e e-mail da conta."
    },

    {
        "name": "We the People",
        "url": "https://petitions.whitehouse.gov/",
        "difficulty": "impossible",
        "notes": "Site provides no user account management interface or account deletion options.",
        "notes_it": "Il sito non possiede nessuna interfaccia di gestione utente o possibilità di eliminare l'account",
        "notes_pt_br": "O site não possui interface de gerenciamento da conta ou opções para remoção da conta."
    },

    {
        "name": "WEB.DE",
        "url": "https://kundencenter.web.de/",
        "difficulty": "easy"
    },

    {
        "name": "WhatsApp",
        "url": "https://whatsapp.zendesk.com/entries/21119703-How-do-I-delete-my-account-",
        "difficulty": "medium",
        "notes": "From the app: Settings → Account → Delete your account.",
        "notes_it": "Dall'applicazione: Impostazioni → Account → Elimina il tuo account.",
        "notes_pt_br": "No aplicativo: Settings → Account → Delete your account.",
        "notes_cat": "Des de l'aplicació: Settings → Account → Delete your account."
    },

    {
        "name": "whistle.im",
        "url": "https://whistle.im/browser#vcard",
        "difficulty": "easy",
        "notes": "Menu →  Edit vCard →  Account management →  Delete everything (cannot be undone)",
        "notes_it": "Menu →  Modifica vCard →  Gestione Account →  Elimina tutto (non può essere annullato)"
    },

    {
        "name": "Wikipedia",
        "url": "https://en.wikipedia.org/wiki/Wikipedia:FAQ#How_do_I_change_my_username.2Fdelete_my_account.3F",
        "difficulty": "impossible",
        "notes": "'A username cannot be deleted.' However, they do have some suggestions.",
        "notes_it": "'Un username non può essere eliminato.'. In ogni caso, ci sono alcuni consigli.",
        "notes_pt_br": "'Um usuário não pode ser deletado.' Entretanto, eles possuem algumas sugestões.",
        "notes_cat": "'Un usuari no pot ser esborrat.' Però fan algunes suggerencies."
    },

    {
        "name": "WordPress.com",
        "url": "http://en.support.wordpress.com/deleting-accounts/",
        "difficulty": "impossible",
        "notes": "“WordPress.com accounts cannot be deleted.” The best you can do is remove any identifying data from your account.",
        "notes_it": "'Gli account WordPress.com non possono essere eliminati.'. Il massimo che puoi fare è eliminare qualsiasi informazione dall'account.",
        "notes_pt_br": "“Contas no WordPress.com não podem ser deletadas.” O melhor que você pode fazer é remover qualquer dado pessoal de sua conta."
    },

    {
        "name": "Wunderlist",
        "url": "https://www.wunderlist.com/#/preferences/account",
        "difficulty": "easy",
        "notes": "Click 'Delete Account' at the bottom of the account preferences panel.",
        "notes_it": "Clicca 'Elimina Account' sul fondo della pagina delle impostazioni account.",
        "notes_pt_br": "Clique em 'Delete Account' no final do painel de preferências da conta."
    },

    {
        "name": "Xing",
        "url": "https://www.xing.com/help/help-and-faqs-2/general-stuff-55/xing-memberships-153/general-stuff-803/canceling-free-basic-membership-185",
        "difficulty": "easy",
        "notes": "Select 'delete my profile' at the bottom of the page.",
        "notes_it": "Seleziona 'elimina il mio profilo' sul fondo della pagina.",
        "notes_pt_br": "Selecione 'delete my profile' no final da página."
    },

    {
        "name": "Xobni",
        "url": "https://www.xobni.com/account/settings",
        "difficulty": "easy",
        "notes": "“Delete account” link at the bottom of the page.",
        "notes_it": "Il link 'Elimina Account' si trova sul fondo della pagina.",
        "notes_pt_br": "Link “Delete account” no final da página."
    },

    {
        "name": "Yahoo!",
        "url": "https://edit.yahoo.com/config/delete_user",
        "difficulty": "easy"
    },

    {
        "name": "Yatado",
        "url": "http://about.yatedo.com/manage-your-digital-id/",
        "difficulty": "medium",
        "notes": "You must request deletion of your Yatado data before deleting the related social account.",
        "notes_it": "Devi richiedere l'eliminazione dei tuoi dati Yatado prima di eliminare il relativo account social.",
        "notes_pt_br": "Você deve pedir a remoção de seus dados antes de deletar sua conta social."
    },

    {
        "name": "Yelp",
        "url": "http://www.yelp.co.uk/contact?topic=support&subtopic=close",
        "difficulty": "easy"
    },

    {
        "name": "YouTube",
        "url": "https://support.google.com/youtube/answer/55759",
        "difficulty": "impossible",
        "notes": "You can't delete your YouTube account without deleting your entire Google Account. But you can delete your channel.",
        "notes_cat": "No pots esborrar el teu compte de Youtube sense borrar tot el compte de Google, però pots borrar el teu canal."
    },

    {
        "name": "Zattoo",
        "url": "https://zattoo.com/account/delete",
        "difficulty": "easy"
    },

    {
        "name": "Zoho",
        "url": "https://accounts.zoho.com/u/h#setting/closeaccount",
        "difficulty": "easy"
    },

    {
        "name": "Zurker",
        "url": "https://my.zurker.com/destroy",
        "difficulty": "easy"
    }
]<|MERGE_RESOLUTION|>--- conflicted
+++ resolved
@@ -276,11 +276,8 @@
         "url" : "https://twitter.com/coderwall/status/250670074741022720",
         "difficulty": "hard",
         "notes" : "E-mail support@coderwall.com with username and ask for account deletion.",
-<<<<<<< HEAD
+        "notes_fr":" Envoyez un mail à support@coderwall.com en donnant votre identifiant et en demandant la suppresion du compte.",
         "notes_cat" : "Envia un e-mail a support@coderwall.com amb el nom d'usuari i una petició per esborrar el compte.",
-=======
-        "notes_fr":" Envoyez un mail à support@coderwall.com en donnant votre identifiant et en demandant la suppresion du compte.",
->>>>>>> b0d27086
         "email": "support@coderwall.com"
     },
 
