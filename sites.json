[

	{
		"name" : "Twitter",
		"url" : "https://twitter.com/settings/accounts/confirm_deactivation",
		"difficulty" : "easy"
	},

	{
		"name" : "App.net",
		"url" : "https://account.app.net/settings/delete/",
		"difficulty" : "easy"
	},

	{
		"name" : "Skype",
		"url" : "https://support.skype.com/en/faq/FA142/can-i-delete-my-skype-account",
		"difficulty" : "hard",
		"notes" : "Contact customer services. You’ll need to know 5 contacts from your contacts list, the month you created your account ,and your signup email address."
	},

	{
		"name" : "GitHub",
		"url" : "https://github.com/settings/admin",
		"difficulty" : "easy"
	},

	{
		"name" : "Facebook",
		"url" : "https://www.facebook.com/help/delete_account?rdrhc",
		"difficulty" : "easy"
	},

	{
		"name" : "iTunes",
		"url" : "http://www.apple.com/support/itunes/contact/",
		"difficulty" : "hard",
		"notes" : "Contact customer services. You will lose access to any media you haven’t downloaded to your computer."
	},

	{
		"name" : "Medium",
		"url" : "https://medium.com/me/settings",
		"difficulty" : "easy"
	},

	{
		"name" : "LinkedIn",
		"url" : "http://help.linkedin.com/app/answers/detail/a_id/63/kw/delete%20account",
		"difficulty" : "easy"
	},

	{
		"name" : "Hotmail",
		"url" : "https://mail.live.com/mail/CloseAccountConfirmation.aspx",
		"difficulty" : "easy"
	},

	{
		"name" : "Netflix",
		"url" : "https://support.netflix.com/en/node/407",
		"difficulty" : "impossible",
		"notes" : "Contact customer services. Even then they may not delete your account under the premise that you might want to rejoin and keep your history and recommendations."
	},

	{
		"name" : "Google",
		"url" : "https://www.google.com/accounts/Login",
		"difficulty" : "easy"
	},

	{
		"name" : "Yahoo!",
		"url" : "https://edit.yahoo.com/config/delete_user",
		"difficulty" : "easy"
	},

	{
		"name" : "Dropbox",
		"url" : "https://www.dropbox.com/account/delete",
		"difficulty" : "easy"
	},

	{
		"name" : "Foursquare",
		"url" : "https://foursquare.com/delete_me",
		"difficulty" : "easy"
	},

	{
		"name" : "PayPal",
		"url" : "https://www.paypal.com/us/cgi-bin/webscr?cmd=_close-account",
		"difficulty" : "easy"
	},

	{
		"name" : "Tumblr",
		"url" : "http://www.tumblr.com/account/delete",
		"difficulty" : "easy"
	},

	{
		"name" : "Reddit",
		"url" : "https://ssl.reddit.com/prefs/delete/",
		"difficulty" : "easy",
		"notes" : "Increase your productivity by over 5 times with this one trick they don’t want you to know about!"
	},

	{
		"name" : "Lovefilm",
		"url" : "https://www.lovefilm.com/account/cancel",
		"difficulty" : "medium",
		"notes" : "Requires any physical discs to be returned—account will be “cancellation pending” until received."
	},

	{
		"name" : "MySpace",
		"url" : "https://new.myspace.com/settings/profile",
		"difficulty" : "easy"
 	},

 	{
 		"name" : "Klout",
 		"url" : "http://klout.com/#/edit-settings/optout",
 		"difficulty" : "medium",
 		"notes" : "It can take up to 180 days for all your data to be removed from the system."
 	},
 	
 	{
 		"name" : "Amazon",
 		"url" : "https://www.amazon.com/gp/help/customer/contact-us/ref=cu_cf_email?ie=UTF8&mode=email#a",
 		"difficulty" : "hard",
 		"notes" : "To close your account, contact Amazon by email (via this contact form) and request that your account be closed."
 	},

 	{
 		"name" : "Droplr",
 		"url" : "https://droplr.com/settings",
 		"difficulty" : "easy"
 	},
 	
 	{
 		"name" : "Spotify",
 		"url" : "https://www.spotify.com/se/about-us/contact/contact-spotify-support/?contact",
 		"difficulty" : "hard",
 		"notes" : "Contact Spotify’s customer services through their contact form and request for your account to be closed."
 	},
 	
 	{
 		"name" : "eBay",
 		"url" : "http://cgi1.ebay.com/ws/eBayISAPI.dll?CloseAccount",
 		"difficulty" : "easy",
 		"notes" : "A few survey questions will be asked prior to account deletion."
 	},
 	
 	{
 		"name" : "Digg",
 		"url" : "http://digg.com/contact",
 		"difficulty" : "hard",
 		"notes" : "Contact Digg’s customer support and request for your account to be closed."
 	},

 	{
 		"name" : "WordPress",
 		"url" : "http://en.support.wordpress.com/deleting-accounts/",
 		"difficulty" : "impossible",
 		"notes" : "“WordPress.com accounts cannot be deleted.” The best you can do is remove any identifying data from your account."
 	},

 	{
 		"name" : "Flickr",
 		"url" : "http://www.flickr.com/profile_delete.gne",
 		"difficulty" : "easy"
 	},

 	{
 		"name" : "Quora",
 		"url" : "https://www.quora.com/settings/privacy",
 		"difficulty" : "easy"
 	},

 	{
 		"name" : "Heroku",
 		"url" : "https://dashboard.heroku.com/account",
 		"difficulty" : "easy",
<<<<<<< HEAD
 		"notes": "“Close your account...” link at the bottom of the page."
=======
 		"notes": "'Close your account...' link at the bottom of the page."
 	},

 	{
 		"name" : "New York Times",
 		"url" : "https://myaccount.nytimes.com/membercenter/help.html",
 		"difficulty" : "hard",
 		"notes" : "Use the form to write to customer service and ask them to close your account."
>>>>>>> 17de9a94
 	}
]<|MERGE_RESOLUTION|>--- conflicted
+++ resolved
@@ -183,17 +183,13 @@
  		"name" : "Heroku",
  		"url" : "https://dashboard.heroku.com/account",
  		"difficulty" : "easy",
-<<<<<<< HEAD
  		"notes": "“Close your account...” link at the bottom of the page."
-=======
- 		"notes": "'Close your account...' link at the bottom of the page."
  	},
 
  	{
  		"name" : "New York Times",
  		"url" : "https://myaccount.nytimes.com/membercenter/help.html",
  		"difficulty" : "hard",
- 		"notes" : "Use the form to write to customer service and ask them to close your account."
->>>>>>> 17de9a94
+ 		"notes" : "Use the form to write to customer services and ask them to close your account."
  	}
 ]