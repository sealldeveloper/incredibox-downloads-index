--- conflicted
+++ resolved
@@ -265,7 +265,6 @@
  		"name" : "Gumroad",
  		"url" : "https://gumroad.com/",
  		"difficulty" : "hard",
-<<<<<<< HEAD
  		"notes" : "No page explaining how to delete your account. You have to contact support directly (link at the bottom of the page) and they'll do it for you."
  	},
  	
@@ -365,8 +364,6 @@
  		"name" : "Rdio",
  		"url" : "http://www.rdio.com/settings/advanced/",
  		"difficulty" : "easy"
-=======
- 		"notes" : "No page explaining how to delete youraccount. You have to contact support directly (link at the bottom of the page) and they'll do it for you."
  	},
 
  	{
@@ -374,7 +371,6 @@
  		"url" : "https://eu.battle.net/support/en/ticket/submit",
  		"difficulty" : "hard",
  		"notes" : "You need to submit a support ticket to have your account deleted. Select 'Battle.net', 'Use a few words to summarize your issue' and say you want it deleted. You may need to follow additional instructions from the Blizzard support team."
->>>>>>> d14516b0
  	}
 
 ]