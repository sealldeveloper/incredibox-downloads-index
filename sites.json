--- conflicted
+++ resolved
@@ -1,5 +1,4 @@
 [
-<<<<<<< HEAD
 	{
 		"name" : "Wunderlist",
 		"url" : "https://www.wunderlist.com/#/preferences/account",
@@ -24,14 +23,13 @@
 		"url" : "http://support.dropmark.com/customer/portal/questions/564826-deleting-my-account",
 		"difficulty" : "hard"
 	},
-=======
-        {
-                "name" : "ScanMyServer",
-                "url" : "https://scanmyserver.com/?suspend=1",
-                "difficulty" : "easy"
-                "notes" : "Login to your account and follow 'Account Suspension' instructions."
-        },
->>>>>>> 6c17cb75
+
+    {
+		"name" : "ScanMyServer",
+		"url" : "https://scanmyserver.com/?suspend=1",
+		"difficulty" : "easy",
+		"notes" : "Login to your account and follow 'Account Suspension' instructions."
+    },
 
 	{
 		"name" : "Soundcloud",
