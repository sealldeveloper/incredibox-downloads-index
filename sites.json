--- conflicted
+++ resolved
@@ -269,7 +269,6 @@
  	},
  	
  	{
-<<<<<<< HEAD
  		"name" : "IFTTT",
  		"url" : "https://ifttt.com/settings/deactivate",
  		"difficulty" : "easy"
@@ -306,8 +305,9 @@
  		"url" : "http://www.craigslist.org/about/help/user_accounts",
  		"difficulty" : "impossible",
  		"notes" : "There is no way to delete your account, not even by contacting support."
- 	}
-=======
+ 	},
+
+ 	{
 		"name" : "GoDaddy",
 		"url" : "http://support.godaddy.com/groups/go-daddy-customers/forum/topic/how-do-i-delete-my-account-with-godaddy/",
 		"difficulty" : "impossible",
@@ -322,13 +322,6 @@
 	},
 	
 	{
-		"name" : "Pinterest",
-		"url" : "https://pinterest.com/settings/",
-		"difficulty" : "medium",
-		"notes" : "Deactivates the account by un-linking it from social media, and hiding pins and profile. Logging in again will re-activate the account."
-	},
-	
-	{
 		"name" : "Scribd",
 		"url" : "http://www.scribd.com/account_settings/preferences",
 		"difficulty" : "easy"
@@ -347,5 +340,4 @@
 		"difficulty" : "impossible",
 		"notes": "Your contributions are there to stay, but you can at least clear out your profile -- even your email address."
 	}
->>>>>>> 11452e18
 ]