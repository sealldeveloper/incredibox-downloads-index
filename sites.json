--- conflicted
+++ resolved
@@ -832,16 +832,12 @@
 		"url" : "http://www.ress.at/profil/profil_entfernen.php",
 		"difficulty" : "easy",
 		"notes" : "Just click 'Abschicken'"
-	}
-<<<<<<< HEAD
-		
-=======
+	},
 	
 	{
 		"name" : "HOL Virtual Hogwarts",
 		"url" : "http://hol.org.uk/profile.php?view=quithol",
 		"difficulty" : "impossible",
 		"notes" : "You can remove information and manually quit HOL, but you account stays forever."
-	},
->>>>>>> 0870b0f0
+	}
 ]