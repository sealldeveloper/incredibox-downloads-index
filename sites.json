[
	{
		"name" : "Raptr",
		"url" : "http://raptr.com/account/deactivation",
		"difficulty" : "easy"
	},

	{
		"name" : "Wunderlist",
		"url" : "https://www.wunderlist.com/#/preferences/account",
		"difficulty" : "easy",
		"notes" : "Click 'Delete Account' at the bottom of the account preferences pane"
	},
	
	{
		"name" : "Grammarly",
		"url" : "https://ed.grammarly.com/accounts/me",
		"difficulty" : "easy"
	},
	
	{
		"name" : "Boxee",
		"url" : "http://bbx.boxee.tv/user/delete",
		"difficulty" : "easy"
	},
	
	{
		"name" : "Dropmark",
		"url" : "http://support.dropmark.com/customer/portal/questions/564826-deleting-my-account",
		"difficulty" : "hard"
	},

    {
		"name" : "ScanMyServer",
		"url" : "https://scanmyserver.com/?suspend=1",
		"difficulty" : "easy",
		"notes" : "Login to your account and follow 'Account Suspension' instructions."
    },

	{
		"name" : "Soundcloud",
		"url" : "http://soundcloud.com/settings/account#delete-user",
		"difficulty" : "easy"
	},
	
	{
		"name" : "Twitter",
		"url" : "https://twitter.com/settings/accounts/confirm_deactivation",
		"difficulty" : "easy"
	},

	{
		"name" : "Wikipedia",
		"url" : "https://en.wikipedia.org/wiki/Wikipedia:FAQ#How_do_I_change_my_username.2Fdelete_my_account.3F",
		"difficulty" : "impossible",
		"notes" : "'A username cannot be deleted.' However, they do have some suggestions."
	},
	
	{
		"name" : "App.net",
		"url" : "https://account.app.net/settings/delete/",
		"difficulty" : "easy"
	},

	{
		"name" : "Skype",
		"url" : "https://support.skype.com/en/faq/FA142/can-i-delete-my-skype-account",
		"difficulty" : "hard",
		"notes" : "Contact customer services. You’ll need to know 5 contacts from your contacts list, the month you created your account, and your signup email address."
	},

	{
		"name" : "GitHub",
		"url" : "https://github.com/settings/admin",
		"difficulty" : "easy"
	},

	{
		"name" : "Facebook",
		"url" : "https://www.facebook.com/help/delete_account?rdrhc",
		"difficulty" : "easy"
	},

	{
		"name" : "iTunes / Apple ID",
		"url" : "http://www.apple.com/support/itunes/contact/",
		"difficulty" : "hard",
		"notes" : "Contact customer services. You will lose access to any media you haven’t downloaded to your computer."
	},

	{
		"name" : "Medium",
		"url" : "https://medium.com/me/settings",
		"difficulty" : "easy"
	},

	{
		"name" : "LinkedIn",
		"url" : "http://help.linkedin.com/app/answers/detail/a_id/63/kw/delete%20account",
		"difficulty" : "easy"
	},

	{
		"name" : "Hotmail",
		"url" : "https://mail.live.com/mail/CloseAccountConfirmation.aspx",
		"difficulty" : "easy"
	},

	{
		"name" : "Netflix",
		"url" : "https://support.netflix.com/en/node/407",
		"difficulty" : "impossible",
		"notes" : "Contact customer services. Even then they may not delete your account under the premise that you might want to rejoin and keep your history and recommendations."
	},

	{
		"name" : "Google",
		"url" : "https://www.google.com/accounts/Login",
		"difficulty" : "easy"
	},

	{
		"name" : "Yahoo!",
		"url" : "https://edit.yahoo.com/config/delete_user",
		"difficulty" : "easy"
	},

	{
		"name" : "Dropbox",
		"url" : "https://www.dropbox.com/account/delete",
		"difficulty" : "easy"
	},

	{
		"name" : "Foursquare",
		"url" : "https://foursquare.com/delete_me",
		"difficulty" : "easy"
	},

	{
		"name" : "PayPal",
		"url" : "https://www.paypal.com/us/cgi-bin/webscr?cmd=_close-account",
		"difficulty" : "easy"
	},

	{
		"name" : "Tumblr",
		"url" : "http://www.tumblr.com/account/delete",
		"difficulty" : "easy"
	},

	{
		"name" : "Reddit",
		"url" : "https://ssl.reddit.com/prefs/delete/",
		"difficulty" : "easy",
		"notes" : "Increase your productivity by over 5 times with this one trick they don’t want you to know about!"
	},

	{
		"name" : "Lovefilm",
		"url" : "https://www.lovefilm.com/account/cancel",
		"difficulty" : "medium",
		"notes" : "Requires any physical discs to be returned—account will be “cancellation pending” until received."
	},

	{
		"name" : "MySpace",
		"url" : "https://new.myspace.com/settings/profile",
		"difficulty" : "easy"
 	},

 	{
 		"name" : "Klout",
 		"url" : "http://klout.com/#/edit-settings/optout",
 		"difficulty" : "medium",
 		"notes" : "It can take up to 180 days for all your data to be removed from the system."
 	},
 	
 	{
 		"name" : "Amazon",
 		"url" : "https://www.amazon.com/gp/help/customer/contact-us/ref=cu_cf_email?ie=UTF8&mode=email#a",
 		"difficulty" : "hard",
 		"notes" : "To close your account, contact Amazon by email (via this contact form) and request that your account be closed."
 	},

 	{
 		"name" : "Droplr",
 		"url" : "https://droplr.com/settings",
 		"difficulty" : "easy"
 	},
 	
 	{
 		"name" : "Spotify",
 		"url" : "https://www.spotify.com/se/about-us/contact/contact-spotify-support/?contact",
 		"difficulty" : "hard",
 		"notes" : "Contact Spotify’s customer services through their contact form and request for your account to be closed."
 	},
 	
 	{
 		"name" : "eBay",
 		"url" : "http://cgi1.ebay.com/ws/eBayISAPI.dll?CloseAccount",
 		"difficulty" : "easy",
 		"notes" : "A few survey questions will be asked prior to account deletion."
 	},
 	
 	{
 		"name" : "Digg",
 		"url" : "http://digg.com/contact",
 		"difficulty" : "hard",
 		"notes" : "Contact Digg’s customer support and request for your account to be closed."
 	},

 	{
 		"name" : "WordPress.com",
 		"url" : "http://en.support.wordpress.com/deleting-accounts/",
 		"difficulty" : "impossible",
 		"notes" : "“WordPress.com accounts cannot be deleted.” The best you can do is remove any identifying data from your account."
 	},

 	{
 		"name" : "Flickr",
 		"url" : "http://www.flickr.com/profile_delete.gne",
 		"difficulty" : "easy"
 	},

 	{
 		"name" : "Quora",
 		"url" : "https://www.quora.com/settings/privacy",
 		"difficulty" : "easy"
 	},

 	{
 		"name" : "Heroku",
 		"url" : "https://dashboard.heroku.com/account",
 		"difficulty" : "easy",
 		"notes" : "“Close your account...” link at the bottom of the page."
 	},

 	{
 		"name" : "New York Times",
 		"url" : "https://myaccount.nytimes.com/membercenter/help.html",
 		"difficulty" : "hard",
 		"notes" : "Use the form to write to customer services and ask them to close your account."
 	},

 	{
 		"name" : "StackOverflow",
 		"url" : "http://meta.stackoverflow.com/help/deleting-account",
 		"difficulty" : "hard",
 		"notes" : "If you haven't posted on the site, it's just one click. Otherwise, edit your 'About Me' bio to say 'please delete me' then contact support."
 	},

 	{

 		"name" : "Mozilla Persona",
 		"url" : "https://login.persona.org/",
 		"difficulty" : "easy",
 		"notes" : "“Cancel your account” link at the bottom of the page."
 	},

 	{
 		"name" : "Etsy",
 		"url" : "http://www.etsy.com/help/article/53",
 		"difficulty" : "hard",
 		"notes" : "You can't have any unpaid Etsy bills or an open non-delivery reports. Your email address will remain on file."
 	},
 	
 	{
  		"name" : "Steam",
		"url" : "https://support.steampowered.com/newticket.php",
		"difficulty" : "impossible",
  		"notes" : "If you contact Steam support, they will most likely tell you just to not use the account. If your account has no games on it, it will be disabled after a while."
  	},

 	{
 		"name" : "Outlook",
 		"url" : "https://account.live.com/summarypage.aspx",
 		"difficulty" : "easy"
 	},

	{
		"name" : "Glassboard",
		"url" : "http://glassboard.com/support/",
		"difficulty" : "hard",
		"notes" : "Use the support email address to ask them to close your account."
	},

	{
		"name" : "TripIt",
		"url" : "https://www.tripit.com/account/delete",
		"difficulty" : "easy"
	},

	{
		"name" : "Goodreads",
		"url" : "http://www.goodreads.com/user/destroy",
		"difficulty" : "easy"
	},

	{
		"name" : "Starbucks",
		"url" : "http://customerservice.starbucks.com/app/contact/ask_starbucks_website/",
		"difficulty" : "impossible",
		"notes" : "They will not delete your account but upon request they can “scramble all of your information so that you don’t receive emails and none of your information is available to [them] for potential fraud”."
	},

 	{
 		"name" : "Gumroad",
 		"url" : "https://gumroad.com/",
 		"difficulty" : "hard",
 		"notes" : "No page explaining how to delete your account. You have to contact support directly (link at the bottom of the page) and they'll do it for you."
 	},
 	
 	{
 		"name" : "IFTTT",
 		"url" : "https://ifttt.com/settings/deactivate",
 		"difficulty" : "easy"
 	},

 	{
 		"name" : "Pinterest",
 		"url" : "https://pinterest.com/settings/",
 		"difficulty" : "impossible",
 		"notes" : "Accounts can be deactivated, which means that your pins and profile are hidden but not deleted."
 	},

 	{
 		"name" : "Disqus",
 		"url" : "http://disqus.com/pages/dashboard/#account",
 		"difficulty" : "easy"
 	},

 	{
 		"name" : "Pandora",
 		"url" : "http://help.pandora.com/customer/portal/articles/24624-cancel-account",
 		"difficulty" : "hard",
 		"notes" : "You have to email support from the email associated with your account.  If you do not have access to that, you need to provide the email address, birth year, and zip code on the account."
 	},

 	{
 		"name" : "Meetup",
 		"url" : "http://www.meetup.com/account/remove/",
 		"difficulty" : "easy"
 	},

 	{
 		"name" : "Craigslist",
 		"url" : "http://www.craigslist.org/about/help/user_accounts",
 		"difficulty" : "hard",
 		"notes" : "Send an email to abuse@craigslist.org and request deletion."
 	},

 	{
		"name" : "GoDaddy",
		"url" : "http://support.godaddy.com/groups/go-daddy-customers/forum/topic/how-do-i-delete-my-account-with-godaddy/",
		"difficulty" : "impossible",
		"notes" : "GoDaddy Accounts are apparently retained “to comply with [their] legal obligations” though you are able to clear out most of your information by editing your profile."
	},
	
	{
		"name" : "Slashdot",
		"url" : "http://slashdot.org/faq/accounts.shtml",
		"difficulty" : "impossible"
	},
	
	{
		"name" : "SourceForge",
		"url" : "https://sourceforge.net/account/remove",
		"difficulty" : "medium",
		"notes" : "Data created by the user such as posts and tickets will remain and be attributed to the account, even if deleted. The username will not become available."
	},
	
	{
		"name" : "Scribd",
		"url" : "http://www.scribd.com/account_settings/preferences",
		"difficulty" : "easy"
	},
	
	{
 		"name" : "Evernote",
 		"url" : "https://www.evernote.com/Deactivate.action",
 		"difficulty" : "impossible",
 		"notes" : "You cannot delete your Evernote account, just deactivate it temporarily. Deactivation does not remove your data so you will have to manually delete all notes and personal info, perform a sync and then deactivate the account." 
 	},
	
	{
		"name" : "Hacker News",
		"url" : "http://jacquesmattheij.com/The+Unofficial+HN+FAQ#deleteaccount",
		"difficulty" : "impossible",
		"notes" : "Your contributions are there to stay, but you can at least clear out your profile -- even your email address."
	},

	{
 		"name" : "Instagram",
 		"url" : "https://instagram.com/accounts/remove/request",
 		"difficulty" : "easy"
 	},

 	{
 		"name" : "IMDb",
 		"url" : "https://secure.imdb.com/register-imdb/delete",
 		"difficulty" : "easy"
 	},

 	{
 		"name" : "Path",
 		"url" : "https://path.com",
 		"difficulty" : "medium",
 		"notes" : "You cannot delete your account from the website. Open the iOS/Android app, go to settings &rarr; about &rarr; disable account &rarr; delete account."
 	},

 	{
 		"name" : "Rdio",
 		"url" : "http://www.rdio.com/settings/advanced/",
 		"difficulty" : "easy"
 	},

 	{
 		"name" : "Battle.net",
 		"url" : "https://eu.battle.net/support/en/ticket/submit",
 		"difficulty" : "hard",
 		"notes" : "Customer Support will require you to send a signed written letter confirming your wishes, your account details and a copy of legal identification (passport, drivers license) to your account region's office headquarters."
 	},

 	{
 		"name" : "About.me",
 		"url" : "https://about.me/account",
 		"difficulty" : "easy"
 	},

 	{
 		"name" : "Airbnb",
 		"url" : "https://www.airbnb.com/users/settings",
 		"difficulty" : "easy"
 	},

 	{
 		"name" : "Box",
 		"url" : "https://app.box.com/settings",
 		"difficulty" : "easy"
 	},

 	{
 		"name" : "Forrst",
 		"url" : "http://forrst.com/settings",
 		"difficulty" : "easy"
 	},

 	{
 		"name" : "Instapaper",
 		"url" : "https://www.instapaper.com/user/delete",
 		"difficulty" : "easy"
 	},

 	{
 		"name" : "LiveJournal",
 		"url" : "http://www.livejournal.com/accountstatus.bml",
 		"difficulty" : "medium",
 		"notes" : "Once you delete your journal you have 30 days to undelete it, in case you change your mind. After 30 days, the journal will be permanently deleted and there will be no way to recover it."
 	},

 	{
 		"name" : "Mint",
 		"url" : "https://mint.com",
 		"difficulty" : "easy"
 	},

 	{
 		"name" : "Pocket",
 		"url" : "http://getpocket.com/account_deletion/",
 		"difficulty" : "easy"
 	},

 	{
 		"name" : "Vimeo",
 		"url" : "https://vimeo.com/settings/goodbye/forever",
 		"difficulty" : "easy"
	},

 	{
 		"name" : "Artsy",
 		"url" : "http://artsy.net/user/delete",
 		"difficulty" : "easy"
 	},

 	{
		"name" : "Grooveshark",
		"url" : "http://grooveshark.com/#!/settings/account",
		"difficulty" : "easy"
	},

	{
		"name" : "Pushover",
		"url" : "https://pushover.net/settings/delete_account",
		"difficulty" : "easy"
	},

	{
		"name" : "NewsBlur",
		"url" : "https://www.newsblur.com/profile/delete_account",
		"difficulty" : "easy"
	},

	{
		"name" : "Vine",
		"url" : "https://support.twitter.com/forms/vine",
		"difficulty" : "hard",
		"notes" : "The only way to delete your Vine account without deleting your Twitter account is to contact Twitter through their contact form."
	},

	{
		"name" : "Strava",
		"url" : "https://www.strava.com/settings/privacy",
		"difficulty" : "medium",
		"notes" : "Upon deactivation, all of your activities will be deleted and you will be removed from all leaderboards. Strava will keep an archive of your raw GPS data as uploaded to Strava, but the archive cannot be used to restore your account."
	},

	{
		"name" : "Rainforest QA",
		"url" : "https://app.rainforestqa.com/settings",
		"difficulty" : "easy",
		"notes" : "Login, go to the settings page and click 'I want to delete my account'."
	},

	{
		"name" : "Twitch",
		"url" : "http://www.twitch.tv/user/close_account",
		"difficulty" : "easy"
	},

	{
		"name" : "Gumtree",
		"url" : "https://my.gumtree.com/manage/details/deactivate",
		"difficulty" : "easy"
	},
	
	{
		"name" : "500px",
		"url" : "https://500px.com/settings",
		"difficulty" : "easy"
	},

	{
	  	"name" : "Khan Academy",
	  	"url" : "https://www.khanacademy.org/settings",
	  	"difficulty" : "easy"
	},

	{
	  	"name" : "Duolingo",
	  	"url" : "http://www.duolingo.com/settings/deactivate",
	  	"difficulty" : "easy"
	},

	{
		"name" : "Fitocracy",
		"url" : "https://www.fitocracy.com/home/",
		"difficulty" : "hard",
		"notes" : "Send support a request to requests@fitocracy.com and they'll mark your account for deletion"
	},

	{
		"name" : "Daily Mile",
		"url" : "http://www.dailymile.com/account/settings/edit",
		"difficulty" : "easy",
		"notes" : "Edit your account and select \"remove my account\"."
	},

	{
		"name" : "Coursera",
		"url" : "https://www.coursera.org/about/contact",
		"difficulty" : "hard",
		"notes" : "Contact support and request they delete your account."
	},

	{
		"name" : "Delicious",
		"url" : "https://delicious.com/settings/deactivate",
		"difficulty" : "easy"
	},
	
	{
		"name" : "Xing",
		"url" : "https://www.xing.com/app/user?op=cancel;sid=0.bc7191",
		"difficulty" : "easy"
	},
	
	{
		"name" : "MyOpenID",
		"url" : "https://www.myopenid.com/delete",
		"difficulty" : "impossible",
		"notes" : "Although it seems the account is deleted, you can reactivate so likely the data has not been deleted at all."
	},
	
	{
		"name" : "Zoho",
		"url" : "https://accounts.zoho.com/u/h#setting/closeaccount",
		"difficulty" : "easy"
	},
	
	{
		"name" : "Geni",
		"url" : "http://www.geni.com/account_settings",
		"difficulty" : "medium",
		"notes" : "Delete any of the information you would like removed from the site. Then select 'Account Settings' and 'Close Account'"
	},
	
	{
		"name" : "Netlog",
		"url" : "http://en.netlog.com/go/login",
		"difficulty" : "easy",
		"notes" : "Select 'settings', then 'account', then 'delete'."
	},
	
	{
		"name" : "Hi5",
		"url" : "http://www.hi5.com/account_cancel.html",
		"difficulty" : "easy"
	},
	
	{
		"name" : "Last.fm",
		"url" : "http://www.last.fm/settings/account",
		"difficulty" : "easy",
		"notes" : "May take up to 7 days to delete your data."
	},
	
	{
		"name" : "Feedly",
		"url" : "https://getsatisfaction.com/feedly/topics/how_do_i_delete_my_feedly_account",
		"difficulty" : "hard",
		"notes" : "Email customer support to request deletion."
	},
	
	{
		"name" : "Shutterfly",
		"url" : "http://www.shutterfly.com/about/contact_details.jsp",
		"difficulty" : "hard",
		"notes" : "Contact customers services by email or live chat and request deletion."
	},
	
	{
		"name" : "EA Origin",
		"url" : "https://help.ea.com/en/contact-us/ask",
		"difficulty" : "hard",
		"notes" : "Contact customer services to request deletion. If you're outside the US this must be by phone."
	},
	
	{
		"name" : "Yelp",
		"url" : "http://www.yelp.co.uk/contact?topic=support&subtopic=close",
		"difficulty" : "easy"
	},
	
	{
		"name" : "Plenty of Fish",
		"url" : "http://www.pof.com/deleteaccount.aspx",
		"difficulty" : "easy",
		"notes" : "Fill out the deletion form"
	},
	
	{
		"name" : "Code School",
		"url" : "http://help.codeschool.com/kb/codeschool-faqs/account-questions",
		"difficulty" : "medium",
		"notes" : "Start a private discussion with them and they will 'take care of it'."
	},
	
	{
		"name" : "Yatado",
		"url" : "http://about.yatedo.com/manage-your-digital-id/",
		"difficulty" : "medium",
		"notes" : "You must request deletion of your Yatado data <em>before</em> deleting the related social account."
	},
	
	{
		"name" : "Pixoona",
		"url" : "http://www.pixoona.com/dashboard#user/delete",
		"difficulty" : "easy"
	},
	
	{
		"name" : "Freenode",
		"url" : "https://ezcrypt.it/ML4n#ej6rorotmsxq7jF8ViyGjTVh",
		"difficulty" : "easy",
		"notes" : "/msg NickServ DROP nick password"
	},

	{
		"name" : "Codecademy",
		"url" : "http://help.codecademy.com/customer/portal/articles/416872",
		"difficulty" : "hard",
		"notes" : "For security reasons, we will need to verify that these requests have come from the email address that's on your Codecademy account."
	},

	{
		"name" : "Grindr",
		"url" : "http://help.grindr.com/entries/21377499-All-Devices-Clear-Your-Grindr-Profile",
		"difficulty" : "medium",
		"notes" : "You can remove your profile and chat history from within the app or you can email support with your UDID."
	},
	
	{
		"name" : "LibraryThing",
		"url" : "http://www.librarything.de/editprofile/change",
		"difficulty" : "easy"
	},

	{
		"name" : "ImageShack",
		"url" : "http://imageshack.us/prefs/",
		"difficulty" : "easy"
	},
	
	{
		"name" : "Dribbble",
		"url" : "http://dribbble.com/account",
		"difficulty" : "easy"
	},

	{
		"name" : "Rotten Tomatoes",
		"url" : "http://flixster.desk.com/customer/portal/articles/169347-how-do-i-cancel-my-account-",
		"difficulty" : "hard",
		"notes" : "You need to contact flixster to cancel a native RT profile, while Facebook linked or Flixster.com accounts are easier to cancel."
	},

	{
		"name" : "EdX",
		"url" : "https://www.edx.org/student-faq",
		"difficulty" : "impossible",
		"notes" : "There's no need to delete your account. An old, unused edX account with no course completions associated with it will disappear."
	},

	{
		"name" : "Udacity",
		"url" : "http://forums.udacity.com/answer_link/100044663/",
		"difficulty" : "impossible",
		"notes" : "A Udacity employee recommends that you stop using the account, which means there's currently no way of deleting the account."
	},

	{
		"name" : "Geocaching",
		"url" : "http://support.groundspeak.com/index.php?pg=kb.page&id=102",
		"difficulty" : "medium",
		"notes" : "You must email support from the registered email to remove this account. Any outstanding Premium Memberships will not be refunded"
	},

	{
		"name" : "Orkut",
		"url" : "https://accounts.google.com/DeleteService?service=orkut",
		"difficulty" : "easy"
	},

	{
		"name" : "Hulu",
		"url" : "https://secure.hulu.com/users/delete",
		"difficulty" : "easy"
	},

	{
		"name" : "CloudApp",
		"url" : "http://my.cl.ly/account/delete",
		"difficulty" : "easy"
	},

	{
		"name" : "Hypejar",
		"url" : "http://www.hypejar.com/settings/account",
		"difficulty" : "easy"
	},

	{
		"name" : "MediaFire",
		"url" : "https://www.mediafire.com/myaccount/accountbilling.php",
		"difficulty" : "easy"
	},

	{
		"name" : "Flipboard",
		"url" : "https://flipboard.com/support/",
		"difficulty" : "easy",
		"notes" : "Go to account management within the app"
	},

	{
		"name" : "Instacanvas",
		"url" : "http://feedback.instacanv.as/knowledgebase/articles/117760-how-do-i-cancel-my-gallery-",
		"difficulty" : "hard",
		"notes" : "Email your username and email to customer services and they will delete your account."
	},

	{
		"name" : "MyLife.com",
		"url" : "http://www.mylife.com/showDeleteAccount.do",
		"difficulty" : "easy"
	},

	{
		"name" : "Sonico",
		"url" : "http://www.sonico.com/tyc.php",
		"difficulty" : "hard",
		"notes" : "Send a request to legal@sonico.com and request deletion."
	},

	{
		"name" : "Kik",
		"url" : "https://kikinteractive.zendesk.com/entries/23593116-How-do-I-deactivate-my-account-",
		"difficulty" : "impossible",
		"notes" : "You can only deactivate your account. There appears to be no way to permanently delete your account or data."
	},

	{
		"name" : "Couchsurfing",
		"url" : "https://www.couchsurfing.org/delete_profile.html?delete=1",
		"difficulty" : "easy",
		"notes" : "Fill out the form and select 'I understand. Please delete my profile.'"
	},

	{
		"name" : "DeviantArt",
		"url" : "https://www.deviantart.com/settings/deactivation",
		"difficulty" : "easy",
		"notes" : "All data is wiped immediately. Accounts can be reactivated within 30 days, after that they can no longer be recovered."
	},

	{
		"name" : "Desktoppr",
		"url" : "https://www.desktoppr.co/settings",
		"difficulty" : "easy"
	},

	{
		"name" : "Trello",
		"url" : "https://trello.com/your/account",
		"difficulty" : "easy",
		"notes" : "Select 'Delete your account?' option to delete your account"
	},
	
 	{
 		"name" : "Xobni",
 		"url" : "https://www.xobni.com/account/settings",
 		"difficulty" : "easy",
 		"notes" : "“Delete account” link at the bottom of the page."
 	},

 	{
		"name" : "Code Red",
		"url" : "https://cne.coderedweb.com",
		"difficulty" : "impossible",
		"notes" : "You can't delete yourself. You can only change your phone nr. to a bogus number."
	},
	
	{
		"name" : "Bitbucket",
		"url" : "https://bitbucket.org/account/",
		"difficulty" : "easy",
		"notes" : "On the side menu, click on 'Delete Account' and on the confirmation page click 'Delete Account', all repositories and the account is immediately wiped."
	},

	{
		"name" : "VK/ВКонтакте",
		"url" : "http://vk.com/settings?act=deactivate",
		"difficulty" : "easy"
	},

	{
		"name" : "Abload",
		"url" : "http://abload.de/settings.php",
		"difficulty" : "easy"
	},
<<<<<<< HEAD

	{
		"name" : "C&M News by Rеss.at",
		"url" : "http://www.ress.at/profil/profil_entfernen.php",
		"difficulty" : "easy",
		"notes" : "Just click 'Abschicken'"
	},
	
	{
		"name" : "HOL Virtual Hogwarts",
		"url" : "http://hol.org.uk/profile.php?view=quithol",
		"difficulty" : "impossible",
		"notes" : "You can remove information and manually quit HOL, but you account stays forever."
	},

	{
		"name" : "BodyBuilding",
		"url" : "http://www.bodybuilding.com/store/help/delete-bodyspace-account.htm",
		"difficulty" : "impossible",
		"notes" : "You can only deactivate your account by contacting support as they state on the help page. There is no way to permanently delete your account or data, and an inactive public profile will always be visible to public."
	},
	
	{
		"name" : "Gitorious",
		"url" : "https://gitorious.org",
		"difficulty" : "easy"
	},

	{
		"name" : "Transifex",
		"url" : "http://support.transifex.com/customer/portal/articles/1052765-how-can-i-delete-my-account-",
		"difficulty" : "impossible",
		"notes" : "You can't delete your account, but you can contact them via email to deactivate it."
	},

	{
		"name" : "Imgur",
		"url" : "http://imgur.com/account/settings",
		"difficulty" : "easy"
	},

	{
		"name" : "Adobe",
		"url" : "https://learn.adobe.com/wiki/display/wel/Delete+your+account",
		"difficulty" : "hard",
		"notes" : "You have to call them in order to delete your account. Alternatively, you can send them an email."
	},

	{
		"name" : "Odnoklassniki",
		"url" : "http://www.odnoklassniki.ru/regulations",
		"difficulty" : "easy",
		"notes" : "Login to your account, scroll License Agreement down, click Delete profile, check any boxes you want, enter password and press Remove button."
	},
	
	{
		"name" : "Udemy",
		"url" : "https://www.udemy.com/user/edit-danger-zone/",
		"difficulty" : "medium",
		"notes" : "In order to delete your account, you need to first unsubscribe from all of your courses."
	},
	
	{
		"name" : "Microsoft Office 365",
		"url" : "http://office.com/myaccount",
		"difficulty" : "easy"
	},

	{
		"name"	: "Remember The Milk",
		"url" : "https://www.rememberthemilk.com/login/delete.rtm",
=======
	{
		"name" : "BBC iD",
		"url" : "https://ssl.bbc.co.uk/id/settings/delete",
>>>>>>> bc82ec66
		"difficulty" : "easy"
	}
]<|MERGE_RESOLUTION|>--- conflicted
+++ resolved
@@ -869,7 +869,6 @@
 		"url" : "http://abload.de/settings.php",
 		"difficulty" : "easy"
 	},
-<<<<<<< HEAD
 
 	{
 		"name" : "C&M News by Rеss.at",
@@ -941,11 +940,12 @@
 	{
 		"name"	: "Remember The Milk",
 		"url" : "https://www.rememberthemilk.com/login/delete.rtm",
-=======
+		"difficulty" : "easy"
+	},
+
 	{
 		"name" : "BBC iD",
 		"url" : "https://ssl.bbc.co.uk/id/settings/delete",
->>>>>>> bc82ec66
 		"difficulty" : "easy"
 	}
 ]