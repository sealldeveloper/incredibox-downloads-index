[
    {
        "name": "4shared",
        "url": "http://www.4shared.com/web/account/settings#overview",
        "difficulty": "easy"
    },

    {
        "name": "500px",
        "url": "https://500px.com/settings",
        "difficulty": "easy"
    },
    
    
    {
        "name": "InfiBot",
        "url": "https://infibot.com/",
        "difficulty": "hard",
        "notes": "Email customer support. Requests are handled within 48 hours.",
        "email": "customersupport@infibot.com"
    },

    {
        "name": "9GAG",
        "url": "https://9gag.com/member/delete",
        "difficulty": "easy",
        "notes": "Login to your account, go to parameters, click Delete my account. Confirm by clicking I want to delete my account. And again by clicking Delete my 9GAG account.",
        "notes_fr": "Connectez vous, allez dans les parametres, cilquez sur supprimer mon compte. Confirmez en cliquant sur je supprimer mon compte. Et confirmez encore avec supprimer mon compte.",
        "notes_it": "Logga il tuo account, vai su parameters, clicca Delete my account. Conferma cliccando I want to delete my account. E ancora cliccando Delete my 9GAG account.",
        "notes_pt_br": "Faça login em sua conta, vá em parâmetros, clique em Delete my account. Confirme clicando em I want to delete my account. E novamente em Delete my 9GAG account.",
        "notes_cat": "Entra al teu compte, ves a paràmetres, fés clic a 'Delete my account'. Confirma clicant a 'I want to delete my account'. I novament a 'Delete my 9GAG account'."
    },

    {
        "name": "Abload",
        "url": "http://abload.de/settings.php",
        "difficulty": "easy"
    },

    {
        "name": "About.me",
        "url": "https://about.me/account",
        "difficulty": "easy"
    },

    {
        "name": "Adobe",
        "url": "https://learn.adobe.com/wiki/display/wel/Delete+your+account",
        "difficulty": "hard",
        "notes": "You have to call them in order to delete your account. Alternatively, you can send them an email.",
        "notes_fr": "Vous devez les appeler pour supprimer votre compte. Vous pouvez aussi envoyer un email.",
        "notes_it": "Per eliminare il tuo account dovrai contattarli via telefono. Alternativamente puoi spedire una mail",
        "notes_pt_br": "Você deve ligar para eles para deletar sua conta. De maneira alternativa, você pode enviá-los um e-mail.",
        "notes_cat": "S'ha de posar en cotacte amb ells. Mitjançant telèfon o e-mail."
    },

    {
        "name": "Airbnb",
        "url": "https://www.airbnb.com/users/settings",
        "difficulty": "easy"
    },

    {
        "name": "Amazon",
        "url": "https://www.amazon.com/gp/help/customer/contact-us/ref=cu_cf_email?ie=UTF8&mode=email#a",
        "difficulty": "hard",
        "notes": "To close your account, contact Amazon by email (via this contact form) and request that your account be closed.",
        "notes_fr": "Pour fermer votre compte, contactez Amazon par mail (par le formulaire de contact) et demandez la fermeture de votre compte.",
        "notes_it": "Per chiudere il tuo account, contatta amazon via mail (utilizzando il form contattaci) richiedendo di chiudere il tuo account",
        "notes_de": "Um deinen Account zu löschen, kontaktiere den Support über den Link und beantrage die Löschung dort.",
        "notes_pt_br": "Para fechar sua conta, contate Amazon por e-mail (usando este modelo de contato) e requira que sua conta seja fechada.",
        "notes_cat": "Per tancar el seu compte, contacti amb Amazon via e-mail (omplint aquest formulari de contacte) i demanant que es tanqui el seu compte."
    },

    {
        "name": "Animal Crossing Community",
        "url": "http://www.animalcrossingcommunity.com/help_main.asp?HelpSectionID=5#Topic201",
        "difficulty": "impossible",
        "notes": "We do not 'delete' or 'terminate' accounts on ACC. If you no longer wish to use the site, you may delete all personal information from your profile and then stop logging in.",
        "notes_fr": "ACC ne supprime pas les comptes. Cependant vous pouvez supprimer les informations qui sont dessus et arreter de vous connecter.",
        "notes_it": "Non è possibile chiudere o terminare un account su ACC. Se non desideri più utilizzare il sito, puoi comunque eliminare tutti i dati personali dal tuo profilo e non loggarci più",
        "notes_pt_br": "Nós não 'deletamos' ou 'terminamos' contas na ACC. Caso você não queira mais utilizar o site, você pode deletar todas as suas informações pessoas em seu perfil e então parar de logar-se.",
        "notes_cat": "Nosaltres no 'esborrem' o 'finalitzem' comptes d'ACC. En el cas que no vulgui utilitzar més el lloc, pot esborrar totes les teves dades personals del seu perfil i evitar entrar més."
    },

    {
        "name": "AOL / Instant Messenger",
        "url": "http://cancel.aol.com",
        "difficulty": "easy"
    },

    {
        "name": "App.net",
        "url": "https://account.app.net/settings/delete/",
        "difficulty": "easy"
    },

    {
        "name": "Artsy",
        "url": "http://artsy.net/user/delete",
        "difficulty": "easy"
    },

    {
        "name": "Ask.fm",
        "url": "http://ask.fm/feedbacks/new",
        "difficulty": "hard",
        "notes": "Request deletion from customer services.",
        "notes_fr": "Demandez la suppresion du compte par le support du site.",
        "notes_it": "Richiedi la cancellazione al servizio clienti",
        "notes_de": "Beantrage die Löschung beim Support.",
        "notes_pt_br": "Peça para que seja deletada pela assistência ao cliente.",
        "notes_cat": "Demani l'eliminació del compte al servei d'atenció al client."
    },

    {
        "name": "Assembla",
        "url": "https://www.assembla.com/user/edit/edit_account_settings",
        "difficulty": "easy"
    },

    {
        "name": "Bambuser",
        "url": "https://bambuser.com/settings",
        "difficulty": "easy",
        "notes": "Go to your Settings page and scroll down to find 'Deactivate' account. Click on 'Close Account' button, and confirm the account deletion.",
        "notes_fr": "Allez dans vos Parametres et allez jusqu'à Désactiver mon compte. Cliquez Fermer mon compte, et confirmez.",
        "notes_it": "Vai sulla pagina delle impostazioni e scorri giù fino a trovare 'Deactivate account'. Clicca su il pulsante 'Close Account', e conferma la cancellazione dell'account",
        "notes_pt_br": "Vá para a página Settings e desça até o final da página e ache 'Deactivate account'. Clique no botão 'Close Account', e confirme.",
        "notes_cat": "Vagi a la pàgina 'Settings', baixa fins a trobar 'Deactivate account'. Cliqui al botó 'Close Account', i confirmi-ho."
    },

    {
        "name": "Battle.net",
        "url": "https://eu.battle.net/support/en/ticket/submit",
        "difficulty": "hard",
        "notes": "Customer Support will require you to send a signed written letter confirming your wishes, your account details and a copy of legal identification (passport, drivers license) to your account region's office headquarters.",
        "notes_fr": "Le support vous demandera une lettre écrite demandant la suppresion du compte, dans cette lettre donnez vos details de compte ainsi qu'un justificatif d'identité.",
        "notes_it": "Il servizio clienti richiede di spedire una lettera firmata al quartier generale della tua nazione confermando le tue intenzioni, allegando i dettagli del tuo account e una copia di un documento (passaporto, patente)",
        "notes_pt_br": "A Assistência ao Cliente irá pedir que você envie uma carta assinada confirmando os seus desejos, os detalhes de sua conta e uma cópia autenticada de identificação (passaporte, carteira de motorista) para o escritório da região de sua conta.",
        "notes_cat": "L'Assistencia al Client li demanarà que envii una carta firmada confirmant els seus desitjos, els detalls de la seva conta i una copia d'identificació legal (Passaport, DNI, )."
    },

    {
        "name": "BBC iD",
        "url": "https://ssl.bbc.co.uk/id/settings/delete",
        "difficulty": "easy"
    },

    {
        "name": "Bitbucket",
        "url": "https://bitbucket.org/account/",
        "difficulty": "easy",
        "notes": "On the side menu, click on 'Delete Account' and on the confirmation page click 'Delete Account', all repositories and the account is immediately wiped.",
        "notes_fr": "Dans les parametres du compte cliquez sur supprimer le compte puis sur supprimer le compte. Tous les dépot ainsi que le compte seront immediatement supprimés.",
        "notes_it": "Nel menu al lato, clicca su 'Delete Account' e fai lo stesso sulla pagina di conferma, l'account e i repositories saranno cancellati",
        "notes_pt_br": "No menu lateral, clique em 'Delete Account' e na página de confirmação clique em 'Delete Account', todos os repositórios e contas serão imediatamente excluídos.",
        "notes_cat": "En el menú lateral, cliqui a 'Delete Account', a la pagina de confirmació cliqui 'Delete Account', tots els comptes i repositoris serán cancel·lats"
    },

    {
        "name": "bitly",
        "url": "http://support.bitly.com/knowledgebase/articles/105373-how-do-i-delete-my-account-",
        "difficulty": "impossible",
        "notes": "The best you can do is archive all of your links. Go to the link you want to archive and click the 'x' in the upper right of the shortlink to archive the link. You can also make all of your shortlinks private.",
        "notes_cat": "El millor que pots fer es arxivar tots els teus enllaços. Vés al enllaç que vols arxivar i fés clic a la 'x' a la cantonada superior dreta per arxivar l'enllaç. També els pots fer privats."
    },

    {
        "name": "Blogger",
        "url": "https://support.google.com/blogger/answer/41932",
        "difficulty": "impossible",
        "notes": "You can't delete your Blogger Account without deleting your entire Google Account. But you can delete your blog.",
        "notes_fr": "Vous ne pouvez pas supprimer votre compte Blogger sans supprimer votre compte Google, mais vous pouvez supprimer votre blog.",
        "notes_cat": "Hauries d'esborrar tot el compte de Google sencer, però si que pots eliminar el teu blog."
        
    },

    {
        "name": "Blue Apron",
        "url": "www.blueapron.com/cancel_subscription",
        "difficulty": "easy"
    },

    {
        "name": "BodyBuilding",
        "url": "http://www.bodybuilding.com/store/help/delete-bodyspace-account.htm",
        "difficulty": "impossible",
        "notes": "You can only deactivate your account by contacting support as they state on the help page. There is no way to permanently delete your account or data, and an inactive public profile will always be visible to public.",
        "notes_fr": "Vous pouvez seulement désactiver votre compte en contactant le support.",
        "notes_it": "Puoi solo disattivare l'account contattando il supporto. Non esiste modo di eliminare permanentemente il tuo account o i dati, e un account inattivo resterà comunque visibile al pubblico",
        "notes_pt_br": "Você pode apenas desativar sua conta contatando a assistência ao cliente como explicitado na página de ajuda. Não há como remover permanentemente sua conta ou seus dados, e um perfil publico inativo sempre estará visível ao público.",
        "notes_cat": "Només pots desactivar el compte contactant amb l'Assistència al client. No podràs eliminar mai el compte, només desactivar-la, les contes desactivades son visibles al públic."
    },

    {
        "name": "Box",
        "url": "https://app.box.com/settings",
        "difficulty": "easy"
    },

    {
        "name": "Boxee",
        "url": "http://bbx.boxee.tv/user/delete",
        "difficulty": "easy"
    },

    {
        "name": "C&M News by Rеss.at",
        "url": "http://www.ress.at/profil/profil_entfernen.php",
        "difficulty": "easy",
        "notes": "Just click 'Abschicken'",
        "notes_fr": "Cliquez juste 'Abschicken'.",
        "notes_it": "Clicca semplicemente 'Abschicken'",
        "notes_de": "Einfach auf 'Abschicken' klicken",
        "notes_pt_br": "Apenas clique em 'Abschicken'",
        "notes_cat": "Només cal clicar a 'Abschicken'"
    },

    {
        "name": "Change.org",
        "url": "https://www.change.org/account_settings",
        "difficulty": "easy"
    },

    {
        "name": "Channel 4",
        "url": "https://4id.channel4.com/account/remove",
        "difficulty": "easy"
    },

    {
        "name": "CloudApp",
        "url": "http://my.cl.ly/account/delete",
        "difficulty": "easy"
    },

    {
        "name": "CloudMagic",
        "url": "https://cloudmagic.com/a/v2/preferences",
        "difficulty": "easy"
    },

    {
        "name": "Code Red",
        "url": "https://cne.coderedweb.com",
        "difficulty": "impossible",
        "notes": "You can't delete yourself. You can only change your phone nr. to a bogus number.",
        "notes_fr": "Vous ne pouvez pas supprimer votre compte. Vous pouvez seulement donner un faux numéro.",
        "notes_it": "Non puoi eliminarti. Puoi solamente cambiare il tuo numero di telefono con uno inventato",
        "notes_pt_br": "Você não pode deletar sua conta. Você pode mudar o número de telefone para um número qualquer.",
        "notes_cat": "No podrà eliminar el compte. Només pots canviarte el número de telèfon."
    },

    {
        "name": "Code School",
        "url": "http://help.codeschool.com/kb/codeschool-faqs/account-questions",
        "difficulty": "medium",
        "notes": "Start a private discussion with them and they will 'take care of it'.",
        "notes_fr":"Posez leur la question pour qu'ils vous prennent en charge.",
        "notes_it": "Inizia una discussione privata con loro e se ne occuperanno loro",
        "notes_de": "Starte eine private Diskussion mit ihnen und sie 'Kümmern sich drum'.",
        "notes_pt_br": "Inicie uma discussão privada com eles e eles irão 'cuidar disso'.",
        "notes_cat": "Comenci una discusió privada amb ells i 'procuraran fer-ho'."
    },

    {
        "name": "Codecademy",
        "url": "http://help.codecademy.com/customer/portal/articles/416872",
        "difficulty": "hard",
        "notes": "For security reasons, we will need to verify that these requests have come from the email address that's on your Codecademy account.",
        "notes_it": "Per ragioni di sicurezza, dobbiamo verificare che queste richieste ci arrivino dall'email che è registrata sul tuo account Codacademy",
        "notes_pt_br": "Por razões de segurança, nós precisaremos verificar se estes pedidos vêm do endereço de e-mail que está na sua conta no Codecademy.",
        "notes_cat": "Per raons de seguretat, necessitem verificar si aquestes peticions provenen des de l'e-mail lligat al seu compte de Codecademy."
    },

    {
        "name": "Codepen",
        "url": "http://blog.codepen.io/documentation/faq/how-do-i-delete-my-account/",
        "difficulty": "easy"
    },
    
    {
        "name" : "Coderwall",
        "url" : "https://twitter.com/coderwall/status/250670074741022720",
        "difficulty": "hard",
        "notes" : "E-mail support@coderwall.com with username and ask for account deletion.",
        "notes_fr":" Envoyez un mail à support@coderwall.com en donnant votre identifiant et en demandant la suppresion du compte.",
        "notes_cat" : "Envia un e-mail a support@coderwall.com amb el nom d'usuari i una petició per esborrar el compte.",
        "email": "support@coderwall.com"
    },

    {
        "name": "Couchsurfing",
        "url": "https://www.couchsurfing.org/delete_profile.html?delete=1",
        "difficulty": "impossible",
        "notes": "Cannot be deleted fully, reactivation is always available. Fill out the form and select 'I understand. Please delete my profile.'.",
        "notes_fr":"Ne sera pas completement supprimé, reactivation toujours possible. Remplissez le formulaire et selectionnez 'I understand. Please delete my profile.",
        "notes_it": "Non può essere eliminato completamente, una riattivazione è sempre effettuabile. Riempi il modulo e scegli 'I understand. Please delete my profile.'.",
        "notes_de": "Kann nicht vollständig gelöscht werden, reaktivierung ist immer möglich. Fülle das Formular aus und wähle 'I understand. Please delete my profile.'.",
        "notes_pt_br": "Não pode ser totalmente deletada, reativação é sempre possível. Preencha o formulário e selecione 'I understand. Please delete my profile.'.",
        "notes_cat": "No pot ser completament eliminat, la reactivació serà possible sempre. Ompli el formulari i seleccioni 'I understand. Please delete my profile.'."
    },

    {
        "name": "Coursera",
        "url": "https://www.coursera.org/about/contact",
        "difficulty": "hard",
        "notes": "Contact support and request they delete your account.",
        "notes_fr":"Contactez le support et demandez la suppression de vore compte.",
        "notes_it": "Contatta il supporto e richiedi la cancellazione del tuo account.",
        "notes_de": "Kontaktiere den Support und sie löschen deinen Account.",
        "notes_pt_br": "Contate o suporte e peça que eles deletem sua conta.",
        "notes_cat": "Contacti amb l'assistència al client i demani que li esborrrin el compte."
    },

    {
        "name": "Craigslist",
        "url": "http://www.craigslist.org/about/help/user_accounts",
        "difficulty": "hard",
        "notes": "Send an email to abuse@craigslist.org and request deletion.",
        "notes_fr":"Envoyez un mail à abuse@craigslist.org et demandez la suppression du compte. ",
        "notes_it": "Spedisci un email a abuse@craigslist.org e richiedi la cancellazione",
        "notes_de": "Sende eine E-Mail an abuse@craigslist.org und beantrage die Löschung",
        "notes_pt_br": "Envie um e-mail para abuse@craigslist.org e peça a remoção.",
        "notes_cat": "Enviï un e-mail a abuse@craigslist.org i demani la supressió del compte.",
        "email": "abuse@craigslist.org"
    },

    {
        "name": "Daily Mile",
        "url": "http://www.dailymile.com/account/settings/edit",
        "difficulty": "easy",
        "notes": "Edit your account and select 'Remove my account'.",
        "notes_fr":"Modifiez vos infos et selectionnez Remove my account.",
        "notes_de": "Editiere deinen Account und wähle 'Remove my account'",
        "notes_it": "Edita il tuo account e clicca il pulsante 'Remove my account'",
        "notes_pt_br": "Edite sua conta e seleciona 'Remove my account'.",
        "notes_cat": "Editi el seu compte i seleccioni 'Remove my account'."
    },

    {
        "name": "Deadspin (Gawker Media)",
        "url": "http://legal.kinja.com/kinja-terms-of-use-90161644",
        "difficulty": "impossible",
        "notes": "You may discontinue your use of the Service at any time without informing us. We may, however, retain and continue to use any Content that you have submitted or uploaded through the Service.",
        "notes_it": "Puoi in qualsiasi momento smettere di usare il servizio. Tuttavia noi possiamo comunque accedere a qualsiasi contenuto che hai inviato attraverso il servizio.",
        "notes_pt_br": "Você pode parar de usar o serviço a qualquer momento. Nós, no entando, iremos manter e usar qualquer conteúdo enviado por você através do serviço.",
        "notes_cat": "Vosté pot parar de fer servir el servei en qualsevol moment. Nosaltres, si més no mantindrem i continuarem utilitzant qualsevol contingut que hagi enviat al nostre servei."
    },

    {
        "name": "Delicious",
        "url": "https://delicious.com/settings/deactivate",
        "difficulty": "easy"
    },

    {
        "name": "Desktoply",
        "url": "http://desktop.ly/settings",
        "difficulty": "easy"
    },

    {
        "name": "Desktoppr",
        "url": "https://www.desktoppr.co/settings",
        "difficulty": "easy"
    },

    {
        "name": "DeviantArt",
        "url": "https://www.deviantart.com/settings/deactivation",
        "difficulty": "easy",
        "notes": "All your data is ereased immediately. Accounts can be reactivated within 30 days. After that, Accounts can't be reactivated.",
        "notes_de": "Alle Daten sind sofort gelöscht. Accounts können innerhalb von 30 Tagen reaktiviert werden. Nach dieser Zeitspanne können sie nicht mehr wiederhergestellt werden.",
        "notes_it": "Tutti i dati saranno immediatamente cancellati. L'account potrà essere riattivato entro 30 giorni, dopodichè non sarà piu recuperabile.",
        "notes_pt_br": "Todos os dados são apagados imediatamente. Contas podem ser reativadas em até 30 dias, após este prazo não poderão mais ser recuperadas.",
        "notes_cat": "Totes les seves dades son esborrades inmediatament. Els comptes poden ser reactivats abans de 30 dies, després d'aquest termini no podrà ser reactivat."
    },

    {
        "name": "DHL (Paket.de)",
        "url": "https://www.paket.de/pkp/appmanager/pkp/desktop?_nfpb=true&_nfxr=false&_pageLabel=pkp_portal_page_footer_cah_faqs",
        "difficulty": "impossible",
        "notes": "There's no information about account-deletion in their FAQ. The hotline also says that account-deletion isn't possible.",
        "notes_de": "Keine Informationen in den FAQ über Account-Löschung. Der Mitarbeiter an der Hotline bestätigte, dass die Löschung nicht möglich ist.",
        "notes_it": "Nessuna informazione nelle FAQ riguardo la cancellazione dell'account, l'operatore al telefono ha confermato che la cancellazione non è possibile.",
        "notes_pt_br": "Nenhuma informação no FAQ sobre remoção de contas, o operador no telefone disse que deletar não é possível.",
        "notes_cat": "No hi ha cap informació al FAQ sobre la cancel·lació de comptes, l'operador telefonic diu que no es poden esborrar els comptes."
    },

    {
        "name": "Diaspora",
        "url": "https://diasp.eu/user/edit#close_account_pane",
        "difficulty": "easy",
        "notes": "Click close my account and confirm with your password.",
        "notes_fr":"Cliquez sur fermez mon compte et confirmer avec votre mot de passe.",
        "notes_it": "Clicca chiudi il mio account e conferma inserendo la tua password.",
        "notes_de": "Klicke auf 'close my account' und bestätige dies mit deinem Passwort.",
        "notes_pt_br": "Clique em 'close my account' e confirme com sua senha.",
        "notes_cat": "Cliqui a 'close my account' i confirmi-ho amb la seva contrasenya."
    },

    {
        "name": "Digg",
        "url": "http://digg.com/contact",
        "difficulty": "hard",
        "notes": "Contact Digg’s customer support and request for your account to be closed.",
        "notes_fr": "Contactez le support Digg et demandez la suppresion du compte.",
        "notes_it": "Contatta il servizio clienti e richiedi che il tuo account sia chiuso.",
        "notes_de": "Kontaktiere Digg's Kundensupport und beantrage die Löschung deines Accounts.",
        "notes_pt_br": "Contate a assistência ao cliente da Digg e peça que sua conta seja fechada.",
        "notes_cat": "Contacti amb l'assistència al client de Digg i demani que es clausuri el seu compte."
    },

    {
        "name": "Disqus",
        "url": "http://disqus.com/pages/dashboard/#account",
        "difficulty": "easy"
    },

    {
        "name": "Dribbble",
        "url": "http://dribbble.com/account",
        "difficulty": "easy"
    },

    {
        "name": "Dropbox",
        "url": "https://www.dropbox.com/account/delete",
        "difficulty": "easy"
    },

    {
        "name": "Droplr",
        "url": "https://droplr.com/settings",
        "difficulty": "easy"
    },

    {
        "name": "Dropmark",
        "url": "http://support.dropmark.com/customer/portal/questions/564826-deleting-my-account",
        "difficulty": "hard"
    },

    {
        "name": "Duolingo",
        "url": "http://www.duolingo.com/settings/deactivate",
        "difficulty": "easy"
    },

    {
        "name": "Dwolla",
        "url": "http://help.dwolla.com/customer/portal/articles/269223-how-can-i-delete-my-dwolla-account-",
        "difficulty": "hard",
        "notes": "All accounts stay in their system for at least 3 years. Remove any banking information before you delete.",
        "notes_de": "Alle Accounts bleiben 3 Tage lang in ihrem System. Lösche alle Bank-Informationen bevor du deinen Account löschst.",
        "notes_it": "Tutti gli account rimangono nei loro sistemi per almeno 3 anni. Rimuovi qualsiasi credenziale bancaria prima di cancellarti.",
        "notes_pt_br": "Todas as contas permanecem no sistema por pelo menos 3 anos. Remova qualquer informação de bancos antes de deletar.",
        "notes_cat": "Tots els comptes romandran al sistema durant 3 anys. Esborri qualsevol informació bancaria abans d'esborrar."
    },

    {
        "name": "EA Origin",
        "url": "https://help.ea.com/en/contact-us/ask",
        "difficulty": "hard",
        "notes": "Contact customer services to request deletion. If you're outside the US this must be by phone.",
        "notes_fr":"Contactez le support pour demander la suppression du compte. Si vous n'êtes pas americain cela se fait par téléphone.",
        "notes_it": "Contatta il sistema clienti per cancellarti. Se sei fuori dagli Stati Uniti questa azione va effettuata via telefono.",
        "notes_de": "Kontaktiere den Support um die Löschung zu beantragen. Wenn du außerhalb der USA bist, muss dies per Telefon geschehen.",
        "notes_pt_br": "Contate a assistência ao cliente e peça que sua conta seja deletada. Se você estiver fora dos EUA você deve fazer isso pelo telefone.",
        "notes_cat": "Contacti amb assistència al client i demani que es clausuri el seu compte. Si vius fora dels EEUU ho hauràs de fer per telèfon."
    },

    {
        "name": "eBay",
        "url": "http://cgi1.ebay.com/ws/eBayISAPI.dll?CloseAccount",
        "difficulty": "easy",
        "notes": "A few survey questions will be asked prior to account deletion.",
        "notes_de": "Ein paar Fragen werden dir vor dem Löschen gestellt.",
        "notes_it": "Ti sarà chiesto di compilare qualche questionario prima che l'account sia eliminato",
        "notes_pt_br": "Algumas perguntas serão feitas antes de deletar sua conta.",
        "notes_cat": "Se li farà un petit qüestionari abans desborrar el compte."
    },

    {
        "name": "EdX",
        "url": "https://www.edx.org/student-faq",
        "difficulty": "impossible",
        "notes": "There's no need to delete your account. An old, unused edX account with no course completions associated with it will disappear.",
        "notes_de": "Es gibt keine Notwendigkeit deinen Account zu löschen. Ein alter, unbenutzter edX Account ohne fertiggestellte Kurse wird automatisch gelöscht.",
        "notes_it": "Non è necessario cancellare il tuo account. Un vecchio, inusato edX account scomparirà da solo",
        "notes_pt_br": "Não há porque deletar sua conta. Uma conta antiga, e não usada sem cursos completos irá desaparecer.",
        "notes_cat": "No té perqué esborrar el seu compte. Un compte antic no usat i sense cursos completats serà eliminat."
    },

    {
        "name": "Etsy",
        "url": "http://www.etsy.com/help/article/53",
        "difficulty": "hard",
        "notes": "You can't have any unpaid Etsy bills or an open non-delivery reports. Your email address will remain on file.",
        "notes_it": "Non puoi avere nessuna bolletta Etsy non pagata o un aperta segnalazione. La tua email rimarrà nei file",
        "notes_pt_br": "Você não pode ter dívidas com a Etsy ou uma denúncia de entrega aberta. Seu endereço de e-mail permanecerá armazenado.",
        "notes_pt_br": "No pot tindre pagaments pendents amb Etsy o una entrega pendent. El seu e-mail continuarà als seus fitxers."
    },

    {
        "name": "Eventbrite",
        "url": "https://www.eventbrite.com/account-close",
        "difficulty": "easy"
    },

    {
        "name": "Evernote",
        "url": "https://www.evernote.com/Deactivate.action",
        "difficulty": "impossible",
        "notes": "You cannot delete your Evernote account, just deactivate it temporarily. Deactivation does not remove your data so you will have to manually delete all notes and personal info, perform a sync and then deactivate the account.",
        "notes_it": "Non puoi eliminare il tuo account Evernote, solo disattivarlo temporaneamente. La disattivazione non cancella nessuno dei tuoi dati quindi dovrai cancellarli manualmente prima di effettuare la disattivazione.",
        "notes_de": "Du kannst deinen Evernote-Account nicht löschen, du kannst ihn nur temporär deaktivieren. Deaktivierung löscht nicht deine Daten, deshalb musst du manuell jede Notiz und persönliche Information löschen. Schließe dann eine Synchronisation ab und deaktiviere deinen Account dann.",
        "notes_pt_br": "Você não pode deletar sua conta Evernote, apenas desativá-la temporariamente. Desativação não remove seus dados então você terá que remover manualmente todas suas informações, realizar uma sincronização e então desativar sua conta.",
         "notes_cat": "No pot eliminar un compte d'Evernote, només pot desactivar-la temporalment. La desactivaciò no esborra les seves dades, ho haurà de fer manualment, després sincronitzar i desactivar."
    },

    {
        "name": "Facebook",
        "url": "https://www.facebook.com/help/delete_account?rdrhc",
        "difficulty": "medium",
        "notes": "While you can delete your account easily, some of the datas including chat- or group-messages are here to stay forever, just as stated in the website's Privacy.",
        "notes_it": "Mentre puoi eliminare il tuo account facilmente, qualche dato come le chat o i messaggi di gruppo rimarranno nei loro database, come scritto sul loro sito nella pagina Privacy",
        "notes_de": "Während du deinen Account leicht löschen kannst, bleiben einige deiner Daten dauerhaft. z.B. Chat- und Gruppennachrichten. Dies ist so in den Datenschutzbestimmungen bestimmt.",
        "notes_pt_br": "Você pode deletar sua conta facilmente, porém dados de conversas ficarão armazenados para sempre, como explicitado na Privacidade do site.",
        "notes_cat": "Pot esborrar el compte facilment, algunes dades com el chat o missatges en grup son guardades per sempre, com s'explica als termes de privacitat del lloc."
    },

    {
        "name": "Feedly",
        "url": "https://getsatisfaction.com/feedly/topics/how_do_i_delete_my_feedly_account",
        "difficulty": "hard",
        "notes": "Email customer support to request deletion.",
        "notes_fr": "Contactez le support pour supprimer votre compte.",
        "notes_it": "Contatta il servizio clienti via email per richiedere la cancellazione.",
        "notes_de": "Schreibe eine mail an den Kundensupport um die Löschung zu beantragen",
        "notes_pt_br": "Envie um e-mail para a assistência ao cliente para pedir a remoção.",
        "notes_cat": "Enviï un e-mail a l'assistencia al client per demanar l'eliminació del compte."
    },

    {
        "name": "Finanzblick",
        "url": "https://finanzblick.de/webapp",
        "difficulty": "medium",
        "notes": "Click on your username (top left) &rarr; click on 'Profileinstellungen' &rarr; 'Account löschen'. All data is fully erased.",
        "notes_it": "Clicca sul tuo username (in alto a sinistra) &rarr; clicca su 'Profileinstellungen' &rarr; 'Account löschen'. Tutti i dati saranno cancellati.",
        "notes_de": "Klicke auf deinen username (oben rechts) &rarr; klicke auf 'Profileinstellungen' &rarr; 'Account löschen'. Alle Daten sind augenblicklich gelöscht.",
        "notes_pt_br": "Clique em seu usuário (topo esquerdo) &rarr; clique em 'Profileinstellungen' &rarr; 'Account löschen'. Todos os seus dados serão completamente apagados.",
        "notes_cat": "Cliqui al seu usuari (adalt esquerra) &rarr; cliqui a 'Profileinstellungen' &rarr; 'Account löschen'. Totes les seves dades seràn eliminades."
    },

    {
        "name": "Fitocracy",
        "url": "https://www.fitocracy.com/home/",
        "difficulty": "hard",
        "notes": "Send support a request to requests@fitocracy.com and they'll mark your account for deletion",
        "notes_de": "Sende dem Support eine E-Mail an requests@fitoracy.com und sie werden deinen Account für die Löschung markieren.",
        "notes_it": "Spedisci una email a requests@fitocracy.com e il tuo account verrà messo in coda per la cancellazione",
        "notes_pt_br": "Envie ao suporte um pedido para requests@fitocracy.com e eles irão marcar sua conta para remoção",
        "notes_cat": "Enviï a requests@fitocracy.com una petició per esborrar el seu compte, ells marcaran el compte per ser esborrat",
        "email": "requests@fitocracy.com"
    },

    {
        "name": "Flickr",
        "url": "http://www.flickr.com/profile_delete.gne",
        "difficulty": "easy"
    },

    {
        "name": "Flipboard",
        "url": "https://flipboard.com/support/",
        "difficulty": "easy",
        "notes": "Go to account management within the app",
        "notes_fr": "Allez dans les parametres du compte.",
        "notes_de": "Gehe auf 'Account Management' innerhalb der App.",
        "notes_it": "Vai su gestione account da dentro l'app",
        "notes_pt_br": "Vá em account managemente no aplicativo",
        "notes_cat": "Vés a 'Account Management' dins l'aplicació"
    },

    {
        "name": "Forka",
        "url": "http://www.fotka.pl/ustawienia/konto_usun",
        "difficulty": "medium",
        "notes": "To delete your account, you must not post anything for at least three days.",
        "notes_fr":"Pour supprimer votre compte, ne postez rien pendant 3 jours.",
        "notes_it": "Per eliminare il tuo account, non devi pubblicare niente per almeno tre giorni.",
        "notes_de": "Um deinen Account zu löschen, schreibe nichts für mindestens drei Tage.",
        "notes_pt_br": "Para deletar sua conta, você deve postar nada por pelo menos três dias.",
        "notes_cat": "Per esborrar el seu compte no ha de pujar res en 3 dies."
    },

    {
        "name": "Forrst",
        "url": "http://forrst.com/settings",
        "difficulty": "easy"
    },

    {
        "name": "Foursquare",
        "url": "https://foursquare.com/delete_me",
        "difficulty": "easy"
    },

    {
        "name": "Freelancer",
        "url": "http://www.freelancer.com/report/contact.php",
        "difficulty": "hard",
        "notes": "Make sure your account balance is positive, then issue a support ticket requesting to close your account.",
        "notes_de": "Stelle sicher, dass der Kontostand positiv ist, dann erstelle ein Support-Ticket um deinen Account zur Löschung zu beantragen.",
        "notes_it": "Assicurati che il saldo sia positivo, quindi apri un ticket di supporto per chiudere il tuo account.",
        "notes_pt_br": "Certifique-se de que seu balanço é positivo, então crie um ticket no suporte pedindo que sua conta seja fechada",
        "notes_cat": "Fixa't si el balanç del compte es positiu, si ho és envía un 'ticket' a l'assistencia demanant que tanquin el seu compte"
    },

    {
        "name": "Freenode",
        "url": "https://ezcrypt.it/ML4n#ej6rorotmsxq7jF8ViyGjTVh",
        "difficulty": "easy",
        "notes": "/msg NickServ DROP nick password",
        "notes_fr":"/msg NickServ DROP pseudo mot-de-passe",
        "notes_de":"/msg NickServ DROP Nutzername Passwort",
        "notes_pt_br": "/msg NickServ DROP apelido senha",
        "notes_cat": "/msg NickServ DROP nom_usuari contrasenya"
    },

    {
        "name": "FriendFeed",
        "url": "https://friendfeed.com/account/delete",
        "difficulty": "easy"
    },

    {
        "name": "Gamespot",
        "url": "https://gamespot.custhelp.com/app/ask",
        "difficulty": "hard",
        "notes": "Account deletion requires contacting Customer Support.",
        "notes_fr": "Pour supprimer votre compte contactez le support.",
        "notes_it": "La cancellazione account richiede di contattare il servizio clienti.",
        "notes_de": "Account-Löschung erfordert es den Kundensupport zu kontaktieren",
        "notes_pt_br": "Para deletar a sua conta contate a assistência ao cliente",
        "notes_cat": "Per esborrar el seu compte contacti amb l'assistència al client"
    },

    {
        "name": "Gauges",
        "url": "http://get.gaug.es/tos/",
        "difficulty": "impossible",
        "notes": "If you wish to terminate your Gauges account, you may simply discontinue using Gauges.",
        "notes_de": "Wenn du deinen Gauges-Account löschen willst, solltest du aufhören Gauges zu nutzen.",
        "notes_it": "Se desideri cancellare il tuo Gauges account, devi semplicemente non usarlo più.",
        "notes_pt_br": "Se você deseja fechar sua conta em Gauges, apenas pare de usar Gauges.",
        "notes_cat": "Si desitja tancar el seu compte a Gauges, tant sols ha de deixar de fer-la servir."
    },

    {
        "name": "Gawker (Gawker Media)",
        "url": "http://legal.kinja.com/kinja-terms-of-use-90161644",
        "difficulty": "impossible",
        "notes": "You may discontinue your use of the Service at any time without informing us. We may, however, retain and continue to use any Content that you have submitted or uploaded through the Service.",
        "notes_de": "Du solltest aufhören den Service zu nutzen, ohne uns zu informieren. Wir behalten uns vor, dein Inhalt und deine Daten, die du durch unseren Service hochgeladen hast weiterhin zu nutzen.", 
        "notes_it": "Puoi in qualsiasi momento smettere di usare il servizio. Tuttavia noi possiamo comunque accedere a qualsiasi contenuto che hai inviato attraverso il servizio.",
        "notes_pt_br": "Você pode parar de usar o serviço a qualquer momento. Nós, no entando, iremos manter e usar qualquer conteúdo enviado por você através do serviço.",
        "notes_cat": "Pot deixar d'utilitzar el servei en qualsevol moment. Nosaltres, no obstant continuarém fent servir el Contingut que ha enviat."
    },

    {
        "name": "Geni",
        "url": "http://www.geni.com/account_settings",
        "difficulty": "medium",
        "notes": "Delete any of the information you would like removed from the site. Then select 'Account Settings' and 'Close Account'",
        "notes_de": "Lösche die Informationen, die du entfernt haben möchtest, von der Seite. Dann wähle 'Account Settings' und 'Close Account'",
        "notes_it": "Elimina qualsiasi informazione che desideri sia rimossa. Quindi seleziona 'Account Settings' e 'Close Account'",
        "notes_pt_br": "Delete qualquer informação que você deseja ser removida do site. Então selecione 'Account Settings' e 'Close Account'",
        "notes_cat": "Elimini qualsevol informació que vulgui que no apareixi al lloc web. Després seleccioni 'Account Settings' i 'Close Account'"
    },

    {
        "name": "Geocaching",
        "url": "http://support.groundspeak.com/index.php?pg=kb.page&id=102",
        "difficulty": "medium",
        "notes": "You must email support from the registered email to remove this account. Any outstanding Premium Memberships will not be refunded",
        "notes_it": "Devi spedire una email al servizio clienti dall'email con cui ti sei registrato. Non prevedono nessun rimborso per i membri Premium",
        "notes_de": "Du musst den Support von der E-Mail-Adresse aus kontaktieren, die registriert ist. Dann beantreage die Löschung. Eine bestehende Premium-Mitgliedschaft wird nicht erstattet.",
        "notes_pt_br": "Você deve enviar um e-mail ao suporte do seu e-mail registrado para remover a conta. Qualquer tipo de Premium Membership não será ressarcida",
        "notes_cat": "Ha d'enviar un e-mail a l'assistencia al client. Si es disposava de compte Premium no es tornaran els diners."
    },

    {
        "name": "GitHub",
        "url": "https://github.com/settings/admin",
        "difficulty": "easy"
    },

    {
        "name": "Gitorious",
        "url": "https://gitorious.org",
        "difficulty": "easy"
    },

    {
        "name": "Gizmodo (Gawker Media)",
        "url": "http://legal.kinja.com/kinja-terms-of-use-90161644",
        "difficulty": "impossible",
        "notes": "You may discontinue your use of the Service at any time without informing us. We may, however, retain and continue to use any Content that you have submitted or uploaded through the Service.",
        "notes_de": "Du solltest aufhören den Service zu nutzen, ohne uns zu informieren. Wir behalten uns vor, dein Inhalt und deine Daten, die du durch unseren Service hochgeladen hast weiterhin zu nutzen.", 
        "notes_it": "Puoi in qualsiasi momento smettere di usare il servizio. Tuttavia noi possiamo comunque accedere a qualsiasi contenuto che hai inviato attraverso il servizio.",
        "notes_pt_br": "Você pode parar de usar o serviço a qualquer momento. Nós, no entando, iremos manter e usar qualquer conteúdo enviado por você através do serviço.",
        "notes_cat": "Pot parar d'utilitzar el servei en qualsevol moment. Nosaltres seguirem fent servir el Contingut que ha enviat al lloc."
    },

    {
        "name": "Glassboard",
        "url": "http://glassboard.com/support/",
        "difficulty": "hard",
        "notes": "Use the support email address to ask them to close your account.",
        "notes_de": "Nutze die Support-Mail-Adresse und beantrage die Löschung dort.",
        "notes_it": "Usa l'email del supporto per richiedere la cancellazione del tuo account.",
        "notes_pt_br": "Use o e-mail de suporte para pedir que encerrem sua conta.",
        "notes_cat": "Fagi servir l'e-mail d'assistència al client per demanar que tanquem el seu compte",
        "email": "support@sepialabs.com"
    },

    {
        "name": "Glassdoor",
        "url": "http://www.glassdoor.com/about/contact_input.htm?opt=cc",
        "difficulty": "hard",
        "notes": "Contact customer services and request deletion.",
        "notes_fr": "Contactez le support pour supprimer votre compte.",
        "notes_de": "Kontaktiere den Kundensupport und beantrage die Löschung",
        "notes_it": "Contatta il servizio clienti e richiedi la cancellazione.",
        "notes_pt_br": "Contate a assistência ao cliente e peça a remoção."
    },

    {
        "name": "GMX",
        "url": "http://www.gmx.net/",
        "difficulty": "impossible",
        "notes": "You can't delete your account, but you can deactivate it. (Start →  Mein Account →  Account stilllegen)",
        "notes_de": "Du kannst deinen Account nicht löschen, aber du kannst ihn deaktivieren (Start →  Mein Account →  Account stilllegen)",
        "notes_it": "Non puoi cancellare il tuo account, ma puoi disattivarlo. (Start →  Mein Account →  Account stilllegen)",
        "notes_pt_br": "Você não pode deletar sua conta, mas você pode desativá-la. (Start →  Mein Account →  Account stilllegen)",
        "notes_cat": "Vosté no pot esborrar el seu compte, però pot desactivar-lo. (Start →  Mein Account →  Account stilllegen)"
    },

    {
        "name": "GoDaddy",
        "url": "http://support.godaddy.com/groups/go-daddy-customers/forum/topic/how-do-i-delete-my-account-with-godaddy/",
        "difficulty": "impossible",
        "notes": "GoDaddy Accounts are apparently retained “to comply with [their] legal obligations” though you are able to clear out most of your information by editing your profile.",
        "notes_it": "Gli account GoDaddy sono apparentemente mantenuti per “per rispettare i [loro] obblighi di legge.” ma puoi comunque eliminare la maggior parte delle tue informazioni editando il tuo profilo.",
        "notes_pt_br": "Contas do GoDaddy são aparentemente retidas “para comparecer com as obrigações legais [deles]” porém você pode remover grande parte de suas informações editando seu perfil.",
        "notes_cat": "Els comptes de GoDaddy son aparentment retinguts “per complir amb les [seves] obligacions legals ” pots esborrar molta informació editant el teu perfil."
    },

    {
        "name": "Good Noows",
        "url": "http://goodnoows.com",
        "difficulty": "easy",
        "notes": "On the top bar, click on 'Your name', then click on the 'Delete Account' button at the bottom of the dialog.",
        "notes_it": "Sul menu in alto, clicca sul tuo nome, quindi clicca sul pulsante 'Delete Account' che è posizionato in fondo.",
        "notes_pt_br": "Na barra superior, clique em 'seu nome', então clique no botão 'Delete Account' no final do diálogo.",
        "notes_cat": "A la barra superior, cliqui al 'seu nom', després cliqui a 'Delete Account' al final del quadre de diàleg."
    },

    {
        "name": "Goodreads",
        "url": "http://www.goodreads.com/user/destroy",
        "difficulty": "easy"
    },

    {
        "name": "Google",
        "url": "https://www.google.com/accounts/Login",
        "difficulty": "easy"
    },

    {
        "name": "GoPetition",
        "url": "http://www.gopetition.com/",
        "difficulty": "easy",
        "notes": "Select a reason for closing and it'll take 2 clicks.",
        "notes_fr":"Choisissez la raison de la suppression et cela se fait en 2 cliques.",
        "notes_de": "Wähle einen Grund für die Löschung und es wird nur 2 Klicks benötigen.",
        "notes_it": "Seleziona un motivo perchè stai chiudendo il tuo account e fatto",
        "notes_pt_br": "Selecione um motivo para fechar a conta e irá levar dois cliques.",
        "notes_cat": "Seleccioni un motiu per tancar el compte, només seran 2 clics"
    },

    {
        "name": "GoSquared",
        "url": "https://www.gosquared.com/home/account/close",
        "difficulty": "easy",
        "notes": "Select a reason for closing and it'll take 2 clicks.",
        "notes_de": "Wähle einen Grund für die Löschung. Es braucht nur 2 clicks.",
        "notes_fr":"Choisissez la raison de la suppression et cela se fait en 2 cliques.",
        "notes_it": "Logga il tuo account, quindi clicca su 'My Profile'. Vedrai un link 'Close my account'. Cliccaci e segui le istruzioni.",
        "notes_pt_br": "Selecione um motivo para fechar a conta e irá levar dois cliques.",
        "notes_cat": "Seleccioni un motiu per tancar el compte, només seran 2 clics"
    },

    {
        "name": "Grammarly",
        "url": "https://ed.grammarly.com/accounts/me",
        "difficulty": "easy"
    },

    {
        "name": "Gravatar",
        "url": "http://gravatar.com",
        "difficulty": "impossible",
        "notes": "You can't delete your Gravatar Account without deleting your entire WordPress Account.",
        "notes_fr": "Gravatar appartient à Wordpress, ce qui veut dire que vous ne pouvez pas supprimer votre compte.",
        "notes_cat": "No es pot esborrar el seu compte de Gravatar sense borrar tot el compte de WordPress."
    },

    {
        "name": "Grindr",
        "url": "http://help.grindr.com/entries/21377499-All-Devices-Clear-Your-Grindr-Profile",
        "difficulty": "medium",
        "notes": "You can remove your profile and chat history from within the app or you can email support with your UDID.",
        "notes_de": "Du kannst dein Profil und dein Chat-Verlauf innerhalb der App löschen oder du kanns den Support per mail mit deiner UDID kontaktieren.",
        "notes_it": "Puoi cancellare il tuo profilo e la cronologia chat dall'app o puoi inviare un email al supporto col tuo UDID.",
        "notes_pt_br": "Você pode remover seu perfil e o histórico de conversa através do aplicativo ou você pode enviar um e-mail ao suporte com seu UDID.",
        "notes_cat": "Pot esborrar el seu perfil i historial de xat desde la mateixa aplicació o pot enviar un e-mail amb el seu UDID."
    },

    {
        "name": "Grooveshark",
        "url": "http://grooveshark.com/#!/settings/account",
        "difficulty": "easy"
    },

    {
        "name": "Gumroad",
        "url": "https://gumroad.com/",
        "difficulty": "hard",
        "notes": "No page explaining how to delete your account. You have to contact support directly (link at the bottom of the page) and they'll do it for you.",
        "notes_fr":"Aucune page n'explique comment supprimer votre compte. Vous devez contacter le support et ils le feront pour vous.",
        "notes_it": "Nessuna pagina spiega come eliminare l'account. Devi contattare il supporto direttamente (il link si trova in fondo alla pagina) e lo faranno al posto tuo.",
        "notes_pt_br": "Não há uma página explicando como deletar sua conta. Você terá de contatar o suporte diretamente (link no final da página) e eles irão deletá-la para você.",
        "notes_cat": "No s'explica com eliminar el compte. Haurà de contactar directament amb el servei d'assistència (link al final de la pàgina) i ells li borraran el compte."
    },

    {
        "name": "Gumtree",
        "url": "https://my.gumtree.com/manage/details/deactivate",
        "difficulty": "easy"
    },

    {
        "name": "Hacker News",
        "url": "http://jacquesmattheij.com/The+Unofficial+HN+FAQ#deleteaccount",
        "difficulty": "impossible",
        "notes": "Your contributions are there to stay, but you can at least clear out your profile -- even your email address.",
        "notes_fr":"Vos contributions resteront sur le site, mais vous pouvez 'vider' votre profil, même votre email.",
        "notes_it": "Le tue donazioni resteranno, ma puoi almeno pulire il tuo profilo -- anche il tuo indirizzo email",
        "notes_pt_br": "Suas contribuições serão mantidas, mas você pode limpar o seu perfil -- inclusive seu endereço de e-mail.",
        "notes_cat": "Les seves contribucions es mantindran, però pot neteijar el seu perfil -- incloent el seu e-mail."
    },

    {
        "name": "Heroku",
        "url": "https://dashboard.heroku.com/account",
        "difficulty": "easy",
        "notes": "“Close your account...” link at the bottom of the page.",
        "notes_fr":"Lien 'Fermez mon compte...' en bas de la page.",
        "notes_it": "“Close your account...” link in fondo alla pagina",
        "notes_pt_br": "Link “Close your account...” no final da página.",
        "notes_cat": "Link “Close your account...” al final de la pàgina."
    },

    {
        "name": "Hi5",
        "url": "http://www.hi5.com/account_cancel.html",
        "difficulty": "easy"
    },

    {
        "name": "HOL Virtual Hogwarts",
        "url": "http://hol.org.uk/profile.php?view=quithol",
        "difficulty": "impossible",
        "notes": "You can remove information and manually quit HOL, but your account stays forever.",
        "notes_fr":"Vous pouvez enlever vos infos perso. mais votre compte restera à vie.",
        "notes_it": "Puoi rimuovere le tue informazioni e effettuare il logout, ma il tuo account resterà li.",
        "notest_pt_br": "Você pode remover as informações e manualmente sair do HOL, mas sua conta é permanente.",
        "notest_cat": "Pot esborrar la seva informaciò i manualment sortir d'HOL, però el seu compte es permanent."
    },

    {
        "name": "Hotmail",
        "url": "https://account.live.com/CloseAccount.aspx",
        "difficulty": "easy"
    },

    {
        "name": "Hulu",
        "url": "https://secure.hulu.com/users/delete",
        "difficulty": "easy"
    },

    {
        "name": "Hypejar",
        "url": "http://www.hypejar.com/settings/account",
        "difficulty": "easy"
    },

    {
        "name": "Iceber.gs",
        "url": "https://iceber.gs/home",
        "difficulty": "easy",
        "notes": "On top bar: 'Your name', 'My Account' and just click on 'Delete Account' link at bottom.",
        "notes_fr":"Sur la barre du haut 'Votre nom', 'Mon compte' et cliquez 'Supprimer mon compte.' ",
        "notes_it": "Nel menu in alto: 'Tuo nome', 'My Account', e clicca sul link 'Delete Account' in fondo.",
        "notes_pt_br": "Na barra superior: 'Seu nome', 'My Account' e clique no link 'Delete Account' no final.",
        "notes_cat": "A la barra superior: 'Seu nome', 'My Account' i faci click a 'Delete Account' al final."
    },

    {
        "name": "ICQ",
        "url": "http://www.icq.com/download/icq/knownissues/account/en",
        "difficulty": "impossible",
        "notes": "ICQ is now working on providing a delete feature which will be available in upcoming ICQ versions. Currently, there’s no such functionality.",
        "notes_fr":"ICQ travaille sur la possibilité de pouvoir supprimer votre compte. Mais pour le moment cette fonctionnalité n'est pas disponible.",
        "notes_it": "ICQ sta implementando la possibilità di eliminare il tuo account e sarà disponibile nelle prossime versioni di ICQ. Al momento non esiste modo di eliminare il tuo account.",
        "notes_de": "ICQ arbeitet an einer Löschfunktion. Diese wird in künftigen Versionen von ICQ verfügbar sein. Momentan gibt es diese Funktion nicht.",
        "notes_pt_br": "ICQ está trabalhando para providenciar uma funcionalidade para deletar contas que estará disponível nas próximas versões do ICQ. Atualmente, não há tal funcionalidade.",
        "notes_cat": "ICQ està treballant per oferir una funcionalitat per borrar comptes, estarà disponible a les pròximes versions. Actualment no existeix aquesta funcionalitat."
    },

    {
        "name": "IFTTT",
        "url": "https://ifttt.com/settings/deactivate",
        "difficulty": "easy"
    },

    {
        "name": "ImageShack",
        "url": "http://imageshack.us/prefs/",
        "difficulty": "easy"
    },

    {
        "name": "IMDb",
        "url": "https://secure.imdb.com/register-imdb/delete",
        "difficulty": "easy"
    },

    {
        "name": "Imgur",
        "url": "http://imgur.com/account/settings",
        "difficulty": "easy"
    },

    {
        "name": "InnoGames",
        "url": "http://goodbye.innogames.com/",
        "difficulty": "easy"
    },

    {
        "name": "Instacanvas",
        "url": "http://feedback.instacanv.as/knowledgebase/articles/117760-how-do-i-cancel-my-gallery-",
        "difficulty": "hard",
        "notes": "Email your username and email to customer services and they will delete your account.",
        "notes_fr":"Envoyez votre email et votre pseudo au support, et ils supprimeront votre compte.",
        "notes_it": "Spedisci un email al servizio clienti contenente l'username e elimineranno il tuo account.",
        "notes_pt_br": "Envie um e-mail com seu usuário e e-mail para a assistência ao cliente e eles deletarão sua conta.",
        "notes_cat": "Enviï un e-mail amb el seu nom d'usuari i e-mail a l'assistència al client i ells esborraran el seu compte."
    },

    {
        "name": "Instagram",
        "url": "https://instagram.com/accounts/remove/request",
        "difficulty": "easy"
    },

    {
        "name": "Instapaper",
        "url": "https://www.instapaper.com/user/delete",
        "difficulty": "easy"
    },

    {
        "name": "IO9 (Gawker Media)",
        "url": "http://legal.kinja.com/kinja-terms-of-use-90161644",
        "difficulty": "impossible",
        "notes": "You may discontinue your use of the Service at any time without informing us. We may, however, retain and continue to use any Content that you have submitted or uploaded through the Service.",
        "notes_it": "Puoi in qualsiasi momento smettere di usare il servizio. Tuttavia noi possiamo comunque accedere a qualsiasi contenuto che hai inviato attraverso il servizio.",
        "notes_pt_br": "Você pode parar de usar o serviço a qualquer momento. Nós, no entando, iremos manter e usar qualquer conteúdo enviado por você através do serviço.",
        "notes_cat": "Pot parar de fer servir el servei en qualsevol moment. Nosaltres, si més no mantindrém i continuarem utilitzant el contingut que ha enviat amb el servei."
    },

    {
        "name": "iTunes / Apple ID",
        "url": "http://www.apple.com/support/itunes/contact/",
        "difficulty": "hard",
        "notes": "Contact customer services. You will lose access to any media you haven’t downloaded to your computer.",
        "notes_fr":"Contatcez le support. Vous perdrez l'accès à tout le contenu non téléchargé.",
        "notes_it": "Contatta il servizio clienti. Perderai l'accesso a qualsiasi file di cui non hai una copia sul computer.",
        "notes_de": "Kontaktiere den Kundenservice. Du wirst deinen Zugang zu allen Medien verlieren, die du nicht auf deinen Computer heruntergeladen hast.",
        "notes_cat": "Contacta amb el servei d'assistència. Perdrà l'accés a qualsevol contingut que no hagi descarregat al seu ordinador."
    },

    {
        "name": "Jalopnik (Gawker Media)",
        "url": "http://legal.kinja.com/kinja-terms-of-use-90161644",
        "difficulty": "impossible",
        "notes": "You may discontinue your use of the Service at any time without informing us. We may, however, retain and continue to use any Content that you have submitted or uploaded through the Service.",
        "notes_it": "Puoi in qualsiasi momento smettere di usare il servizio. Tuttavia noi possiamo comunque accedere a qualsiasi contenuto che hai inviato attraverso il servizio.",
        "notes_pt_br": "Você pode parar de usar o serviço a qualquer momento. Nós, no entando, iremos manter e usar qualquer conteúdo enviado por você através do serviço.",
        "notes_cat": "Pot parar de fer servir el servei en qualsevol moment. Nosaltres, si més no mantindrém i continuarem utilitzant el contingut que ha enviat amb el servei."
    },

    {
        "name": "Jezebel (Gawker Media)",
        "url": "http://legal.kinja.com/kinja-terms-of-use-90161644",
        "difficulty": "impossible",
        "notes": "You may discontinue your use of the Service at any time without informing us. We may, however, retain and continue to use any Content that you have submitted or uploaded through the Service.",
        "notes_it": "Puoi in qualsiasi momento smettere di usare il servizio. Tuttavia noi possiamo comunque accedere a qualsiasi contenuto che hai inviato attraverso il servizio.",
        "notes_pt_br": "Você pode parar de usar o serviço a qualquer momento. Nós, no entando, iremos manter e usar qualquer conteúdo enviado por você através do serviço.",
        "notes_cat": "Pot parar de fer servir el servei en qualsevol moment. Nosaltres, si més no mantindrém i continuarem utilitzant el contingut que ha enviat amb el servei."
    },

    {
        "name": "JoliCloud / JoliDrive",
        "url": "https://drive.jolicloud.com/#/settings/account",
        "difficulty": "easy",
        "notes": "Click 'Delete Account' at the botom of the account preference page",
        "notes_fr":"Cliquez 'Supprimer mon compte' en bas de la page.",
        "notes_it": "Clicca 'Delete Account' in fondo alla pagina delle preferenze.",
        "notes_pt_br": "Clique em 'Delete Accout' no final da página de preferências da conta",
        "notes_cat": "Cliqui a 'Delete Accout' al final de la pàgina de preferències del compte"
    },

    {
        "name": "Jottacloud",
        "url": "https://www.jottacloud.com/account/delete",
        "difficulty": "easy",
        "notes": "Log in. Type in password. Press 'delete'.",
        "notes_fr":"Loggez vous, tapez votre mot de passe, cliquez sur Delete.",
        "notes_it": "Log in. Digita la password. Premi 'delete'.",
        "notes_de": "Logge dich ein, tippe dein Passwort ein. Klicke auf 'delete'.",
        "notes_pt_br": "Logue-se. Digite sua senha. Pressione 'delete'.",
        "notes_cat": "Entri al compte. Posi la seva contrassenya. Presioni 'delete'."
    },

    {
        "name": "jsFiddle",
        "url": "http://doc.jsfiddle.net/meta/channels.html?highlight=contact",
        "difficulty": "hard",
        "notes": "Please send a request to support@jsfiddle.net if you'd like your account to be deleted. <a href='https://github.com/jsfiddle/jsfiddle-issues/issues/237'>More here</a>",
        "notes_it": "Spedisci una email a support@jsfiddle.net se desideri che il tuo account sia cancellato <a href='https://github.com/jsfiddle/jsfiddle-issues/issues/237'>More here</a>",
        "notes_pt_br": "Envie um pedido para support@jsfiddle.net se você deseja que sua conta seja deletada. <a href='https://github.com/jsfiddle/jsfiddle-issues/issues/237'>Mais aqui</a>",
        "notes_cat": "Enviï un mail a support@jsfiddle.net per demanar que eliminin el seu compte. <a href='https://github.com/jsfiddle/jsfiddle-issues/issues/237'>Més aquí</a>",
        "email": "support@jsfiddle.net"
    },

    {
        "name": "Justin.tv",
        "url": "http://www.justin.tv/user/close_account",
        "difficulty": "easy"
    },

    {
        "name": "Khan Academy",
        "url": "https://www.khanacademy.org/settings",
        "difficulty": "easy"
    },

    {
        "name": "Kik",
        "url": "https://kikinteractive.zendesk.com/entries/23593116-How-do-I-deactivate-my-account-",
        "difficulty": "impossible",
        "notes": "You can only deactivate your account. There appears to be no way to permanently delete your account or data.",
        "notes_it": "Puoi solo disattivare il tuo account. Non c'è modo di eliminare il tuo account o le informazioni.",
        "notes_pt_br": "Você apenas pode desativar sua conta. Aparentemente não há como deletar sua conta ou dados.",
        "notes_cat": "Només podrà inhabilitar el compte, no hi ha manera de fer-ho permanentment."
    },

    {
        "name": "Kinja (Gawker Media)",
        "url": "http://legal.kinja.com/kinja-terms-of-use-90161644",
        "difficulty": "impossible",
        "notes": "You may discontinue your use of the Service at any time without informing us. We may, however, retain and continue to use any Content that you have submitted or uploaded through the Service.",
        "notes_it": "Puoi in qualsiasi momento smettere di usare il servizio. Tuttavia noi possiamo comunque accedere a qualsiasi contenuto che hai inviato attraverso il servizio.",
        "notes_pt_br": "Você pode parar de usar o serviço a qualquer momento. Nós, no entando, iremos manter e usar qualquer conteúdo enviado por você através do serviço.",
        "notes_cat": "Pot parar de fer servir el servei en qualsevol moment. Nosaltres, si més no mantindrém i continuarem utilitzant el contingut que ha enviat amb el servei."
    },

    {
        "name": "Klout",
        "url": "http://klout.com/#/edit-settings/optout",
        "difficulty": "medium",
        "notes": "It can take up to 180 days for all your data to be removed from the system.",
        "notes_it": "La cancellazione dei dati dal sistema può richiedere fino a 180 giorni.",
        "notes_de": "Es kann bis zu 180 Tage dauern, bis all deine Daten aus dem System entfernt sind",
        "notes_pt_br": "Pode levar até 180 dias para que todos os seus dados sejam removidos do sistema.",
        "notes_cat": "Trigaran aproximadament 180 dies per eliminar les teves dades del sistema ."
    },

    {
        "name": "Kotaku (Gawker Media)",
        "url": "http://legal.kinja.com/kinja-terms-of-use-90161644",
        "difficulty": "impossible",
        "notes": "You may discontinue your use of the Service at any time without informing us. We may, however, retain and continue to use any Content that you have submitted or uploaded through the Service.",
        "notes_it": "Puoi in qualsiasi momento smettere di usare il servizio. Tuttavia noi possiamo comunque accedere a qualsiasi contenuto che hai inviato attraverso il servizio.",
        "notes_pt_br": "Você pode parar de usar o serviço a qualquer momento. Nós, no entando, iremos manter e usar qualquer conteúdo enviado por você através do serviço.",
        "notes_cat": "Pot parar de fer servir el servei en qualsevol moment. Nosaltres, si més no mantindrém i continuarem utilitzant el contingut que ha enviat amb el servei."
    },

    {
        "name": "Krrb",
        "url": "http://krrb.com/settings/disable-account",
        "difficulty": "easy"
    },

    {
        "name": "Last.fm",
        "url": "http://www.last.fm/settings/account",
        "difficulty": "easy",
        "notes": "May take up to 7 days to delete your data.",
        "notes_it": "La cancellazione dei dati dal sistema può richiedere fino a 7 giorni.",
        "notes_de": "Es kann bis zu 7 Tage dauern um deine Daten zu löschen.",
        "notes_pt_br": "Pode levar até 7 dias para deletar seus dados.",
        "notes_cat": "La desactivació pot trigar 7 dies a eliminar les teves dades"
    },

    {
        "name": "LastPass",
        "url": "https://lastpass.com/delete_account.php",
        "difficulty": "easy"
    },

    {
        "name": "Letterboxd",
        "url": "http://letterboxd.com/user/disableaccount/",
        "difficulty": "easy"
    },

    {
        "name": "LibraryThing",
        "url": "http://www.librarything.de/editprofile/change",
        "difficulty": "easy"
    },

    {
        "name": "Libre.fm",
        "url": "http://libre.fm/user-edit.php#",
        "difficulty": "easy",
        "notes": "Click 'Profile', then 'Edit', then 'Show advanced settings', and finally check the 'Delete my account' checkbox.",
        "notes_it": "Clicca 'Profile', quindi 'Edit', quindi 'Show advanced settings', e per ultimo fai un tick su 'Delete my account'",
        "notes_pt_br": "Clique em 'Profile', então 'Edit', então 'Show advanced settings', e finalmente marque a caixa 'Delete my account'.",
        "notes_cat": "Cliqui a 'Profile', després 'Edit', 'Show advanced settings', i finalment marqui 'Delete my account'."
    },

    {
        "name": "Lifehacker (Gawker Media)",
        "url": "http://legal.kinja.com/kinja-terms-of-use-90161644",
        "difficulty": "impossible",
        "notes": "You may discontinue your use of the Service at any time without informing us. We may, however, retain and continue to use any Content that you have submitted or uploaded through the Service.",
        "notes_it": "Puoi in qualsiasi momento smettere di usare il servizio. Tuttavia noi possiamo comunque accedere a qualsiasi contenuto che hai inviato attraverso il servizio.",
        "notes_pt_br": "Você pode parar de usar o serviço a qualquer momento. Nós, no entando, iremos manter e usar qualquer conteúdo enviado por você através do serviço.",
        "notes_cat": "Pot parar de fer servir el servei en qualsevol moment. Nosaltres, si més no mantindrém i continuarem utilitzant el contingut que ha enviat amb el servei."
    },

    {
        "name": "LinkedIn",
        "url": "http://help.linkedin.com/app/answers/detail/a_id/63/kw/delete%20account",
        "difficulty": "easy"
    },

    {
        "name": "LiveJournal",
        "url": "http://www.livejournal.com/accountstatus.bml",
        "difficulty": "medium",
        "notes": "Once you delete your journal you have 30 days to undelete it, in case you change your mind. After 30 days, the journal will be permanently deleted and there will be no way to recover it.",
        "notes_it": "Una volta eliminato il tuo Journal hai 30 giorni per recuperarlo, nel caso cambiassi idea. Dopo 30 giorni, il tuo Journal sarà permanentemente cancellato e non ci sarà modo di recuperarlo.",
        "notes_pt_br": "Uma vez que você tenha deletado seu jornal você tem 30 dias para desfazer a remoção, caso você mude de ideia. Após 30 dias, o seu jornal permanecerá deletado e não haverá como recuperá-lo.",
        "notes_cat": "Una vegada que hagi eliminat el seu Journal, tindrà 30 dies per tirar enderrera la decisiò. Després de 30 dies el seu contingut serà borrat permanentment i no es podrà recuperar."
    },

    {
        "name": "Lovefilm",
        "url": "https://www.lovefilm.com/account/cancel",
        "difficulty": "medium",
        "notes": "Requires any physical discs to be returned—account will be “cancellation pending” until received.",
        "notes_it": "Richiede che ogni disco fisico sia restituito-L'account verrà classificato come “In attesa di cancellazione” fino all'arrivo dei dischi.",
        "notes_pt_br": "Você precisa devolver todos os discos físico, sua conta estará em “cancelamento pendente” até que eles recebam os discos.",
        "notes_cat": "Ha de tornar tots els discs físics, el seu compte estarà en “cancelament pendent” fins que es rebin els discs."
    },

    {
        "name": "MailChimp",
        "url": "http://kb.mailchimp.com/article/how-do-i-close-my-account",
        "difficulty": "medium",
        "notes": "Account Settings → Account Settings Drop-down → Close my account → Type DELETE and press Delete Account button.",
        "notes_it": "Account Settings → Account Settings Drop-down → Close my account → Digita DELETE e premi il pulsante Delete Account.",
        "notes_pt_br": "Account Settings → Account Settings Drop-down → Close my account → Digite DELETE e pressione o botão Delete Account.",
        "notes_cat": "Account Settings → Account Settings Drop-down → Close my account → Marca DELETE i presioni el botó 'Delete Account'."
    },

    {
        "name": "MediaFire",
        "url": "https://www.mediafire.com/myaccount/accountbilling.php",
        "difficulty": "easy"
    },

    {
        "name": "Medium",
        "url": "https://medium.com/me/settings",
        "difficulty": "easy"
    },

    {
        "name": "Meetup",
        "url": "http://www.meetup.com/account/remove/",
        "difficulty": "easy"
    },

    {
        "name": "Microsoft Office 365",
        "url": "http://office.com/myaccount",
        "difficulty": "easy"
    },

    {
        "name": "Mint",
        "url": "https://mint.com",
        "difficulty": "easy",
        "notes": "Click 'Accounts' in the upper right, then select the 'Settings' tab.  Scroll to the bottom and click 'Delete Your Mint Account' and finally 'YES, delete my Mint account'.",
        "notes_it": "Clicca 'Accounts' nell'angolo in alto a destra, quindi seleziona 'Settings'.  Scorri in basso e clicca 'Delete Your Mint Account' e infine 'YES, delete my Mint account'.",
        "notes_pt_br": "Clique em 'Accounts' no topo à direita, então selecione a aba 'Settings'. Va até o final da página e clique em 'Delete Your Mint Account' e finalmente 'YES, delete my Mint account'.",
        "notes_cat": "Cliqui a 'Accounts' adalt a la dreta, després seleccioni 'Settings'. Vés al final de la pàgina i cliqui a 'Delete Your Mint Account' i finalment 'YES, delete my Mint account'."
    },

    {
        "name": "MixCloud",
        "url": "http://www.mixcloud.com/myaccount/account/",
        "difficulty": "easy"
    },

    {
        "name": "Mojang",
        "url": "https://account.mojang.com/me/settings",
        "difficulty": "easy",
        "notes": "If you have registered a Mojang account and would like to delete your account, please visit your account settings page. Please be aware that if your account is deleted, you will no longer be able to log into Mojang services, and will not be able to purchase future Mojang games.",
        "notes_it": "Se desideri cancellare il tuo account, visita la pagina impostazioni. Se elimini il tuo account, non potrai piu loggare nei servizi Mojang, e non potrai piu acquistare dei giochi Mojang in futuro.",
        "notes_pt_br": "Se você registrou uma conta Mojango e gostaria de deletá-la, visite a página de configurações da conta. Lembre-se de que se sua conta for deletada, você não poderá mais fazer login nos serviços Mojang, e não poderá adquirir futuros jogos da Mojang.",
        "notes_cat": "Si vostè es va registrar a Mojang i ara vol esborrar el seu compte, visiti la página de configuració del compte. Tingui en compte que si l'elimina no podrà entrar més amb els serveis de Mojang i no podrà adquirir futurs jocs de Mojang."
    },

    {
        "name": "Monster",
        "url": "http://my.monster.com/Account/CancelMembership",
        "difficulty": "easy"
    },

    {
        "name": "Mozilla Persona",
        "url": "https://login.persona.org/",
        "difficulty": "easy",
        "notes": "“Cancel your account” link at the bottom of the page.",
        "notes_it": "“Cancel your account” in fondo alla pagina.",
        "notes_pt_br": "Link “Cancel your account” no final da página.",
        "notes_cat": "“Cancel your account” al final de la pàgina."
    },

    {
        "name": "MyLife.com",
        "url": "http://www.mylife.com/showDeleteAccount.do",
        "difficulty": "easy"
    },

    {
        "name": "MyOpenID",
        "url": "https://www.myopenid.com/delete",
        "difficulty": "impossible",
        "notes": "Although it seems the account is deleted, you can reactivate so likely the data has not been deleted at all.",
        "notes_it": "Anche se pare che l'account sia cancellato, puoi riattivarlo quindi i dati non sono stati cancellati.",
        "notes_pt_br": "Apesar de parecer que sua conta foi deletada, você pode reativá-la então provavelmente os dados não foram removidos.",
        "notes_cat": "Malgrat que sembla que el seu compte hagi estat eliminat, podrà reactivar-lo, així que les seves dades no s'han esborrat del tot"
    },

    {
        "name": "MySpace",
        "url": "https://new.myspace.com/settings/profile",
        "difficulty": "easy"
    },

    {
        "name": "Netflix",
        "url": "https://support.netflix.com/en/node/407",
        "difficulty": "impossible",
        "notes": "Contact customer services. Even then they may not delete your account under the premise that you might want to rejoin and keep your history and recommendations.",
        "notes_it": "Contatta il servizio clienti.",
        "notes_pt_br": "Contate a assistência ao cliente. Mesmo assim eles não deletarão sua conta sobre a premissa que talvez você queira retornar em manter seu histórico e recomendações.",
        "notes_cat": "Contacti amb el servei d'assistència al client. No s'eliminarà completament, sota la premisa de que potser voldràs reobrir el compte i mantindre l'historial i les notificacions."
    },

    {
        "name": "Netlog",
        "url": "http://en.netlog.com/go/login",
        "difficulty": "easy",
        "notes": "Select 'settings', then 'account', then 'delete'.",
        "notes_it": "Seleziona 'settings', quindi 'account' e infine 'delete'.",
        "notes_pt_br": "Selecione 'settings', então 'account', e 'delete'.",
        "notes_cat": "Seleccioni 'settings', a continuació 'account' i 'delete'."
    },

    {
        "name": "New York Times",
        "url": "https://myaccount.nytimes.com/membercenter/help.html",
        "difficulty": "hard",
        "notes": "Use the form to write to customer services and ask them to close your account.",
        "notes_it": "Usa il modulo per scrivere all'assistenza clienti e chiedere la chiusura del tuo account.",
        "notes_pt_br": "Use o formulário para escrever à assistência ao cliente e peça-os para fechar sua conta.",
        "notes_cat": "Usa el formulari per escriure a l'assistència al client i demar-lis la clausura del compte."
    },

    {
        "name": "NewsBlur",
        "url": "https://www.newsblur.com/profile/delete_account",
        "difficulty": "easy"
    },

    {
        "name": "Odnoklassniki",
        "url": "http://www.odnoklassniki.ru/regulations",
        "difficulty": "easy",
        "notes": "Login to your account, scroll License Agreement down, click Delete profile, check any boxes you want, enter password and press Remove button.",
        "notes_it": "Fai il login, scorri il contratto, premi Delete profile, fai il tick sulle caselle che vuoi, inserisci la password e premi il pulsante Remove.",
        "notes_pt_br": "Faça login em sua conta, vá até o License Agreement, clique em Delete profile, marque as caixas que você quiser, digite sua senha e pressione o botão Remove.",
        "notes_cat": "Entri al seu compte, baixi fins a 'License Agreement', cliqui a 'Delete profile', marqui les caselles que desitgi, entri la seva clau i faci clic a 'Remove'."
    },

    {
        "name": "OkCupid",
        "url": "https://www.okcupid.com/settings",
        "difficulty": "easy",
        "notes": "Visit your settings page, and select 'Delete Account'",
        "notes_it": "Visita la pagina impostazioni, quindi seleziona 'Delete Account'",
        "notes_pt_br": "Visite a sua página de configurações, e selecione 'Delete Account'",
        "notes_cat": "Visiti la pàgina de paràmetres, i seleccioni 'Delete Account'"
    },

    {
        "name": "OnlineTVRecorder.com",
        "url": "http://www.onlinetvrecorder.com/v2/index.php?go=account&do=cancel",
        "difficulty": "impossible",
        "notes": "You can deactivate your account with the link. But the data isn't deleted. Even if you contact the support they don't delete your data.",
        "notes_it": "Puoi disattivare il tuo account. Ma i dati non saranno cancellati neanche se contatti il supporto.",
        "notes_de": "Du kannst deinen Account mit dem Link deaktivieren, aber deine Daten werden nicht gelöscht. Auch wenn du den Support kontaktierst, können sie deine Daten nicht löschen.",
        "notes_pt_br": "Você pode desativar sua conta neste link. Mas os dados não são deletados. Mesmo se você contatar o suporte eles não irão apagar seus dados.",
        "notes_cat": "Pot desactivar el seu compte amb l'enllaç. Per les dades no poden ser esborrades. Encara que contacti amb Atenció al client no esborraran les seves dades."
    },

    {
        "name": "OpenDNS",
        "url": "http://forums.opendns.com/comments.php?DiscussionID=8326",
        "difficulty": "hard",
        "notes": "You must open a ticket to completely get your account deleted at http://www.opendns.com/support/contact/",
        "notes_it": "Devi aprire un ticket alla pagina http://www.opendns.com/support/contact/ per eliminare completamente il tuo account",
        "notes_pt_br": "Você deve abrir um ticket para ter sua conta completamente apagada em http://www.opendns.com/support/contact/",
        "notes_cat": "Hauría d'enviar un ticket para que s'elimini completament el compte http://www.opendns.com/support/contact/"
    },

    {
        "name": "Orkut",
        "url": "https://accounts.google.com/DeleteService?service=orkut",
        "difficulty": "easy"
    },

    {
        "name": "Outlook",
        "url": "https://account.live.com/CloseAccount.aspx",
        "difficulty": "easy"
    },

    {
        "name": "Pandora",
        "url": "http://help.pandora.com/customer/portal/articles/24624-cancel-account",
        "difficulty": "hard",
        "notes": "You have to email support from the email associated with your account. If you do not have access to that, you need to provide the email address, birth year, and zip code on the account.",
        "notes_it": "Devi spedire un email al supporto usando l'email associata al tuo account. Se non hai accesso all'email, puoi fornire l'email, l'anno di nascita e il codice postale dell'account.",
        "notes_pt_br": "Você terá de enviar um e-mail para o suporte com o e-mail associado a sua conta. Se você não tiver acesso a isto, você precisa especificar seu e-mail, ano de nascimento e código postal da conta.",
        "notes_cat": "Has d'enviar un e-mail a l'assistència al client amb el compte d'email associat al compte de Pandora. Si no té accès al e-mail, haurà d'informar de l'email amb el que s'ha registrat, l'any de neixement i Codi Postal associat al compte."
    },

    {
        "name": "Pastebin",
        "url": "http://pastebin.com/profile",
        "difficulty": "impossible",
        "notes": "You can remove your pastes, but there's no link to delete your account.",
        "notes_fr":"Vous pouvez supprimer vos pastes, mais il n'y aucun lien permettant de supprimer votre compte.",
        "notes_it": "Puoi cancellare completamente i tuoi paste, ma non esiste il modo di cancellare l'account.",
        "notes_pt_br": "Você pode remover seus pastes, mas não há um link para remover sua conta.",
        "notes_cat": "Pot esborrar els seus 'pastes', però no hi ha cap enllaç per esborrar el compte."
    },

    {
        "name": "Path",
        "url": "https://path.com",
        "difficulty": "medium",
        "notes": "You cannot delete your account from the website. Open the iOS/Android app, go to settings → about → disable account → delete account.",
        "notes_it": "Non puoi cancellare il tuou account. Apri l'app iOS/Android, vai su go to settings → about → disable account → delete account.",
        "notes_pt_br": "Você não pode deletar sua conta do site. Abra o aplicativo iOS/Android, vá em settings → about → disable account → delete account.",
        "notes_cat": "No podrà esborrar el seu compte de la web. Obri l'aplicació d'iOS/Android, vagi a settings → about → disable account → delete account."
    },

    {
        "name": "Patrick-Krempf-Reminder",
        "url": "http://reminder.patrickkempf.de/manage.php?do=delaccount",
        "difficulty": "easy"
    },

    {
        "name": "Paukd",
        "url": "https://paukd.com",
        "difficulty": "easy",
        "notes": "Login to your account, go to settings (small gear next to your username), click Delete my account. You'll receive a confirmation link via e-mail.",
        "notes_it": "Entra nel tuo account, vai in impostazioni (piccolo ingranaggio affianco al tuo username9, clicca Elimina il mio account. Riceverai un link di conferma via e-mail.",
        "notes_pt_br": "Faça login em sua conta, vá em configurações (pequena engrenagem próximo ao seu usuário), clique Delete my acccount. Você receberá um link de confirmação por e-mail.",
        "notes_cat": "S'ha d'entrar al compte, anar als paràmetres (el petit engranatge al costat del teu nom d'usuari), cliqui a 'Delete my account'. Rebrà un e-mail confirmant l'acció."
    },

    {
        "name": "PayPal",
        "url": "https://www.paypal.com/us/cgi-bin/webscr?cmd=_close-account",
        "difficulty": "easy"
    },

    {
        "name": "Picasa",
        "url": "http://picasaweb.google.com/",
        "difficulty": "impossible",
        "notes": "You can't delete your Google Account for Picasa Web Albums without deleting your entire Google Account.",
        "notes_it": "Non puoi eliminare il tuo account Picasa Web Albums senza eliminare l'intero Account Google.",
        "notes_pt_br": "Você não pode deletar sua conta Picasa sem deletar toda sua Conta Google.",
        "notes_cat": "No pot esborrar el seu compte a Picasa sense esborrar el seu compte de Google."
    },

    {
        "name": "Pingdom",
        "url": "https://my.pingdom.com/account/cancel/confirm",
        "difficulty": "easy"
    },

    {
        "name": "Pinterest",
        "url": "https://pinterest.com/settings/",
        "difficulty": "impossible",
        "notes": "Accounts can be deactivated, which means that your pins and profile are hidden but not deleted.",
        "notes_it": "Gli account possono essere disattivati, il che significa che i tuoi pin ed il tuoi profilo saranno nascosti ma non eliminati.",
        "notes_pt_br": "Contas podem ser desativadas, o que significa que seus pins e perfil são ocultados mas não deletados.",
        "notes_cat": "Els comptes poden ser desactivats, però els seus pins i perfil seràn ocultats, no esborrats."
    },

    {
        "name": "Pixoona",
        "url": "http://www.pixoona.com/dashboard#user/delete",
        "difficulty": "easy"
    },

    {
        "name": "Plenty of Fish",
        "url": "http://www.pof.com/deleteaccount.aspx",
        "difficulty": "easy",
        "notes": "Fill out the deletion form",
        "notes_it": "Completa il form per l'eliminazione.",
        "notes_pt_br": "Preencha o formulário de remoção",
        "notes_cat": "Completi el formulari d'eliminació del compte"
    },

    {
        "name": "Pocket",
        "url": "http://getpocket.com/account_deletion/",
        "difficulty": "easy"
    },

    {
        "name": "Postcrossing",
        "url": "http://www.postcrossing.com/removal",
        "difficulty": "easy",
        "notes": "Log into your account -> Click the link (data fully deleted, not possible to revert this).",
        "notes_it": "Entra nel tuo account -> Clicca il link (informazioni completamente eliminate, operazione non reversibile).",
        "notes_pt_br": "Faça login em sua conta -> Clique no link (dados totalmente apagados, não é possível reverter).",
        "notes_pcat": "Entri al seu compte -> Cliqui a l'enllaç (les dades s'eliminen permanentment, no es pot revertir)."
    },

    {
        "name": "Pushover",
        "url": "https://pushover.net/settings/delete_account",
        "difficulty": "easy"
    },

    {
        "name": "Quora",
        "url": "https://www.quora.com/settings/privacy",
        "difficulty": "easy"
    },

    {
        "name": "Rainforest QA",
        "url": "https://app.rainforestqa.com/settings",
        "difficulty": "easy",
        "notes": "Login, go to the settings page and click 'I want to delete my account'.",
        "notes_it": "Entra, recati nella pagina impostazioni e clicca 'Voglio eliminare il mio account'.",
        "notes_pt_br": "Faça login, vá na página de configurações e clique 'I want to delete my account'.",
        "notes_cat": "Entri al seu compte, vagi a la pàgina de configuració i cliqui a 'I want to delete my account'."
    },

    {
        "name": "Raptr",
        "url": "http://raptr.com/account/deactivation",
        "difficulty": "easy"
    },

    {
        "name": "Rdio",
        "url": "http://www.rdio.com/settings/advanced/",
        "difficulty": "easy"
    },

    {
        "name": "Readability",
        "url": "https://www.readability.com/account/delete",
        "difficulty": "impossible",
        "notes": "You can't delete your account, but you can deactivate it.",
        "notes_it": "Non puoi eliminare il tuo account ma puoi disattivarlo.",
        "notes_pt_br": "Você não pode deletar sua conta, mas você pode desativá-la.",
        "notes_cat": "No podrà esborrar el seu compte, pero no es podrà desactivar."
    },

    {
        "name": "Reddit",
        "url": "https://ssl.reddit.com/prefs/delete/",
        "difficulty": "easy",
        "notes": "Increase your productivity by over 5 times with this one trick they don't want you to know about!",
        "notes_it": "Incrementa la tua produttività di oltre 5 volte con questi consigli che loro non vogliono farti sapere!",
        "notes_pt_br": "Aumente sua produtividade em 5 vezes com este truque que eles não querem que você saiba!",
        "notes_cat": "Augmenti la seva productivitat fins a 5 vegades amb aquest truc que ningú en vol sentir a parlar!"
    },

    {
        "name": "Redditgifts",
        "url": "http://redditgifts.com/privacy/",
        "difficulty": "hard",
        "notes": "If you decide you would like to delete your account you must email us at support@redditgifts.com. You must email us from the email address associated with your account and provide your reddit username.",
        "notes_it": "Per eliminare il tuo account invia un'e-mail a support@redditgifts.com. Invia l'e-mail dall'indirizzo associato al tuo account ed inserisci il tuo username reddit.",
        "notes_pt_br": "Caso você decida apagar sua conta você deve enviar um e-mail para support@redditgifts.com. O e-mail deve ser enviado pelo e-mail associado a sua conta e você deve especificar seu usuário reddit.",
        "notes_cat": "Si decideix desactivar el seu compte haurà d'enviar un e-mail a support@redditgifts.com. Haurà d'enviar l'e-mail i nom de l'usuari de Reddit associat al compte de la web.",
        "email": "support@redditgifts.com"
    },

    {
        "name": "Remember The Milk",
        "url": "https://www.rememberthemilk.com/login/delete.rtm",
        "difficulty": "easy"
    },

    {
        "name": "Rotten Tomatoes",
        "url": "http://flixster.desk.com/customer/portal/articles/169347-how-do-i-cancel-my-account-",
        "difficulty": "hard",
        "notes": "You need to contact flixster to cancel a native RT profile, while Facebook linked or Flixster.com accounts are easier to cancel.",
        "notes_it": "Devi contattare flixster per eliminare il tuo profilo RT nativo, mentre il collegamento a Facebook o Flixter.com sono più facili da eliminare.",
        "notes_pt_br": "Você precisará contatar flixster para cancelar o perfile nativo RT, enquanto contas ligadas ao Facebook ou Flixter.com são mais facilmente canceladas.",
        "notes_cat": "Haurà de contactar amb flixter per cancel·lar el perfil natiu d'RT, mentres que un compte associat amb Facebook o Flixster.com són més fàcils d'esborrar."
    },

    {
        "name": "Rovio",
        "url": "https://account.rovio.com/",
        "difficulty": "easy",
        "notes": "Bottom link 'Delete Account'",
        "notes_it": "Link sul fondo 'Delete Account'.",
        "notes_pt_br": "Link no final 'Delete Account'",
        "notes_cat": "Enllaç al final: 'Delete Account'"
    },

    {
        "name": "RunKeeper",
        "url": "http://runkeeper.com/I-Love-RunKeeper",
        "difficulty": "medium",
        "notes": "After clicking the button, you will have to enter your password, complete a capcha, click another button, AND a confirmation modal dialog.",
        "notes_it": "Dopo aver cliccato il bottone dovrai: inserire la tua password, completare un capcha, clicare un altro bottone E un dialogo di conferma.",
        "notes_pt_br": "Após clicar no botão, você terá que digitar sua senha, completar o captcha, clicar em outro botão, E a confirmar.",
        "notes_cat": "Després de clicar al botó, haurà d'entrar la contrasenya i completar el 'captcha', clicar un altre botó i confirmar a la finestra de diàleg."
    },

    {
        "name": "ScanMyServer",
        "url": "https://scanmyserver.com/?suspend=1",
        "difficulty": "easy",
        "notes": "Login to your account and follow 'Account Suspension' instructions.",
        "notes_fr" : "Connectez vous et suivez les instructions de suspension du compte.",
        "notes_it": "Entra nel tuo account e segui le istruzioni 'Account Suspension'.",
        "notes_pt_br": "Faça login e siga as instruções de 'Account Suspension'.",
        "notes_cat": "Entri al seu compte i segueixi les instruccions a 'Account Suspension'."
    },

    {
        "name": "Scribd",
        "url": "http://www.scribd.com/account_settings/preferences",
        "difficulty": "easy"
    },

    {
        "name": "Scriptogr.am",
        "url": "http://scriptogr.am/dashboard/#settings",
        "difficulty": "easy",
        "notes": "Click the link 'Delete your account' at the bottom. Note: On your dropbox, the content of this site will not be removed. If needed, you can delete the folder 'Apps/scriptogram' manually.",
        "notes_it": "Clicca il link 'Delete your account' sul fondo. Nota: Su dropbox il contenuto di questo sito non verrà eliminato. Se necessario, devi eliminare la cartella 'Apps/scriptogram' manualmente",
        "notes_pt_br": "Clique no link 'Delete your account' no final da página. Nota: No seu dropbox, o conteúdo deste site não será removido. Caso necessário, você pode remover a pastas 'Apps/scriptogram' manualmente.",
        "notes_cat": "Cliqui a l'enllaç 'Delete your account' al final de la pàgina. Nota: Al teu Dropbox, el contingut d'aquest servei a Dropbox no serà esborrat. Si ho necessita, pot borrar la carpeta 'Apps/scriptogram' de forma manual."
    },

    {
        "name": "Shopify",
        "url": "http://shopify.com/admin/settings/account",
        "difficulty": "easy",
        "notes": "Select 'Please cancel my account'. Choose a reason then select 'close my shopify store'.",
        "notes_fr" : "Selectionnez supprimer mon compte. Choisissez la raison et cliquez 'close my spotify store'",
        "notes_it": "Seleziona 'Please cancel my account'. Seleziona un motivo e seleziona 'close my shopify store'.",
        "notes_pt_br": "Selecione 'Please cancel my account'. Escolha um motivo e selecione 'close my shopify store'.",
        "notes_cat": "Seleccioni 'Please cancel my account'. Esculli un motiu i seleccioni 'close my shopify store'."
    },

    {
        "name": "Shutterfly",
        "url": "http://www.shutterfly.com/about/contact_details.jsp",
        "difficulty": "hard",
        "notes": "Contact customers services by email or live chat and request deletion.",
        "notes_it": "Contatta il servizio clienti via email o via chat e richiedi la cancellazione.",
        "notes_pt_br": "Contate a assistência ao cliente por e-mail ou chat ao vivo e peça a remoção.",
        "notes_cat": "Contacti amb l'assistència al client per e-mail o chat i demani la supressió del compte."
    },

    {
        "name": "Skype",
        "url": "https://support.skype.com/en/faq/FA142/can-i-delete-my-skype-account",
        "difficulty": "hard",
        "notes": "Contact customer services. You’ll need to know 5 contacts from your contacts list, the month you created your account, and your signup email address.",
        "notes_it": "Contatta il servizio clienti. Devi conoscere 5 contatti dalla tua lista contatti, il mese di creazione dell'account e la email con cui ti sei registrato.",
        "notes_pt_br": "Contate a assistência ao cliente. Você precisará saber 5 contatos da sua lista de contatos, o mês em que sua conta foi criada, e seu e-mail de cadastro.",
        "notes_cat": "Contacti amb l'assistència al client. Haurà de coneixer 5 contactes de la seva llista, el mes que va ser creat el compte i el e-mail associat."
    },

    {
        "name": "Slashdot",
        "url": "http://slashdot.org/faq/accounts.shtml",
        "difficulty": "impossible"
    },

    {
        "name": "Slideshare",
        "url": "http://help.slideshare.com/entries/57912-How-do-I-delete-my-SlideShare-account-",
        "difficulty": "easy",
        "notes": "A direct link is not available as it is based on your username.",
<<<<<<< HEAD
        "notes_fr" : "Un lien direct n'est pas disponible comme le système est basé sur votre pseudo.",
        "notes_pt_br": "Um link direto não está disponível e é baseado no seu usuário."
=======
        "notes_pt_br": "Um link direto não está disponível e é baseado no seu usuário.",
        "notes_cat": "No hi ha un enllaç directe ja que aquest està basat en el seu nom d'usuari."
>>>>>>> 0891d036
    },

    {
        "name": "Snapchat",
        "url": "http://www.snapchat.com/a/delete_account",
        "difficulty": "easy",
        "notes": "Enter username and password and click 'Delete'.",
        "notes_fr" : "Entrez votre pseudo et votre mot de passe et cliquez sur supprimer.",
        "notes_it": "Inserisci username e password e clicca 'Delete'.",
        "notes_pt_br": "Digite seu usuário e senha e clique em 'Delete'.",
        "notes_cat": "Entri el seu nom d'usuari i contrasenya i faci clic a 'Delete'."
    },

    {
        "name": "Sonico",
        "url": "http://www.sonico.com/tyc.php",
        "difficulty": "hard",
        "notes": "Send a request to legal@sonico.com and request deletion.",
        "notes_fr" : "Envoyez une demande de suppression à legal@sonico.com .",
        "notes_it": "Invia la richiesta a legal@sonico.com",
        "notes_pt_br": "Envie um pedido para legal@sonico.com e peça a remoção.",
        "notes_cat": "Enviï una petició per esborrar el seu compte a legal@sonico.com.",
        "email": "legal@sonico.com"
    },

    {
        "name": "Soundcloud",
        "url": "http://soundcloud.com/settings/account#delete-user",
        "difficulty": "easy"
    },

    {
        "name": "SourceForge",
        "url": "https://sourceforge.net/account/remove",
        "difficulty": "medium",
        "notes": "Data created by the user such as posts and tickets will remain and be attributed to the account, even if deleted. The username will not become available.",
        "notes_it": "I dati creati dall'utente come post e ticket rimarranno attribuiti all'account, anche se cancellato. L'username non sarà più disponibile.",
        "notes_pt_br": "Dados criads pelo usuário como posts e tickets se manterão atribuídos à conta, mesmo que deletada. O usuário não se tornará disponível.",
        "notes_cat": "Dades creades per l'usuari, com els posts i tickets es mantindran atribuits al compte, inclús si es eliminada. El nom d'usuari no estarà disponible."
    },

    {
        "name": "Speaker Deck",
        "url": "https://speakerdeck.com/tos",
        "difficulty": "impossible",
        "notes": "If you wish to terminate your Speaker Deck account, you may simply discontinue using Speaker Deck.",
        "notes_it": "Se desideri terminare il tuo Speaker Deck account, devi semplicemente non usarlo più.",
        "notes_pt_br": "Se você deseja terminar sua conta Speaker Deck, você pode apenas parar de usar Speaker Deck.",
        "notes_cat": "Si vol acabar amb el seu compte d'Speaker Deck, simplement deixi de fer servir Speaker Deck."
    },

    {
        "name": "Splitwise",
        "url": "https://secure.splitwise.com/account/settings",
        "difficulty": "easy"
    },

    {
        "name": "Spotify",
        "url": "https://www.spotify.com/se/about-us/contact/contact-spotify-support/?contact",
        "difficulty": "hard",
        "notes": "Contact Spotify’s customer services through their contact form and request for your account to be closed.",
        "notes_it": "Contatta l'assistenza clienta di Spotify attraverso il loro modulo e richiedi la cancellazione dell'account.",
        "notes_pt_br": "Contate a assistência ao cliente da Spotify através do formulário de contato e peça o fechamento da sua conta.",
        "notes_cat": "Contacti amb l'assistència al client d'Spotify a través del formulari de contacte i demana el clausurament del compte."
    },

    {
        "name": "StackOverflow",
        "url": "http://meta.stackoverflow.com/help/deleting-account",
        "difficulty": "hard",
        "notes": "If you haven't posted on the site, it's just one click. Otherwise, edit your 'About Me' bio to say 'please delete me' then contact support.",
        "notes_it": "Se non hai effettuato alcuna azione sul sito, basta un click. Altrimenti, edita il tuo 'About me' biografia in 'please delete me' quindi contatta il servizio clienti.",
        "notes_pt_br": "Se você não postou no site, apenas um clique é necessário. Caso contrário, edite a sua 'About Me' biografia e escreva 'please delete me' e então contate o suporte.",
        "notes_cat": "Si mai ha publicat al lloc només és un clic. En cas contrari, editi la seva biografia a 'About Me' i escrigui 'please delete me' a continuació contacti amb atenció al client."
    },

    {
        "name": "Starbucks",
        "url": "http://customerservice.starbucks.com/app/contact/ask_starbucks_website/",
        "difficulty": "impossible",
        "notes": "They will not delete your account but upon request they can “scramble all of your information so that you don’t receive emails and none of your information is available to [them] for potential fraud”.",
        "notes_it": "Non elimineranno il tuo account ma su richiesta potranno cancellare tutte le tue informazioni.",
        "notes_pt_br": "Eles não irão deletar sua conta mas mediante pedido eles podem “bagunçar todas suas informações para que você não receba e-mails e nenhuma informação sua esteja disponível a [eles] potenciais fraudes”.",
        "notes_cat": "No poden esborrar el compte, pero si ho demanes poden “esborrar tota la seva informació per tal de no rebre e-mails i cap de les teves informacions estigui disponibl a [ells] per potencials accions fraudulentes.”."
    },

    {
        "name": "StayFriends.de",
        "url": "http://www.stayfriends.de/j/ViewController?action=accountSettings&delEnabled=true",
        "difficulty": "easy",
        "notes": "The deletion of your entry can not be undone. All your profile data, contacts, messages and pictures will be permanently removed. Your classmates and contacts can no longer StayFriends contact you.",
        "notes_it": "La cancellazione non può essere annullata. Tutti i tuoi dati, contatti messaggi e foto verrano eliminati permanentemente.",
        "notes_de": "Die Löschung Ihres Eintrages kann nicht rückgängig gemacht werden. Alle Ihre Profildaten, Kontakte Nachrichten und Bilder werden unwiderruflich entfernt. Ihre Mitschüler und Kontakte können nicht mehr über StayFriends Kontakt zu Ihnen aufnehmen.",
        "notes_cat": "L'eliminació no pot ser anulada. Totes les dades del teu perfil, contactes, missatges i imatges seran eliminades permanentment. Ningú es podrà posar en contacte amb tu."
    },

    {
        "name": "Steam",
        "url": "https://support.steampowered.com/newticket.php",
        "difficulty": "impossible",
        "notes": "If you contact Steam support, they will most likely tell you just to not use the account. If your account has no games on it, it will be disabled after a while.",
        "notes_it": "Se contatti il supporto Steam, risponderanno semplicemente di non usare l'account. Se l'account non ha nessun gioco abbinato, sarà disabilitato automaticamente dopo un certo periodo di tempo",
        "notes_pt_br": "Se você contatar o suporte Steam, eles irão te dizer para apenas não usar a conta. Se você não tiver jogos na sua conta, ela será desabilitada após um tempo.",
        "notes_cat": "Si contacta amb l'assistència al client d'Steam, li respondran que deixi d'utilitzar el seu compte. Si no ha comprat jocs el compte serà deshabilitat al cap d'un temps."
    },

    {
        "name": "Strava",
        "url": "https://www.strava.com/settings/privacy",
        "difficulty": "medium",
        "notes": "Upon deactivation, all of your activities will be deleted and you will be removed from all leaderboards. Strava will keep an archive of your raw GPS data as uploaded to Strava, but the archive cannot be used to restore your account.",
        "notes_it": "Disattivando l'account, tutte le attività verrano cancellate e verrai rimosso da tutte le leaderboars. Strava manterrà un'archivio dei tuoi dati GPS, ma non può essere usato per recuperare il tuo account.",
        "notes_pt_br": "Mediante desativação, todas suas atividades serão deletadas e você será removido de todas as leaderboards. Strava manterá um arquivo de seus dados GPS como enviados a Strava, mas o arquivo não poderá ser usado para restaurar sua conta."
    },

    {
        "name": "StumbleUpon",
        "url": "https://www.stumbleupon.com/settings/delete-account",
        "difficulty": "easy",
        "notes": "You can reactivate within 14 days. After that the account is deleted.",
        "notes_it": "Puoi riattivare il tuo account entro 14 giorni. Dopodichè sarà cancellato.",
        "notes_pt_br": "Você pode reativar em até 14 dias. Após este prazo sua conta é deletada.",
        "notes_cat": "Pot reactivar-la en un termini de 14 dies. Desprès d'aquest temps el compte serà esborrat."
    },

    {
        "name": "TeamViewer",
        "url": "https://login.teamviewer.com/",
        "difficulty": "easy",
        "notes": "Edit profile (menu item at the top right corner of the page) →  Delete account",
        "notes_it": "Modifica profilo (menu nell'angolo superiore destro della pagina) →  Delete account",
        "notes_pt_br": "Edit profile (menu no canto do topo à direita da página) →  Delete account",
        "notes_cat": "Edit profile (menú situat a la cantonada superior esquerra) →  Delete account"
    },

    {
        "name": "Ticketmaster",
        "url": "http://www.ticketmaster.com/h/help.html?tm_link=tm_i_help",
        "difficulty": "hard",
        "notes": "You must submit a request to close your account via the form.",
        "notes_it": "Devi inviare una richiesta attraverso il form per chiudere il tuo account.",
        "notes_pt_br": "Você deve enviar um pedido para fechar sua conta pelo formulário.",
        "notes_cat": "Haurà de sol·licitar que esborrin el seu compte via formulari.",
    },

    {
        "name": "Topface",
        "url": "http://topface.com/delete-profile/",
        "difficulty": "easy"
    },

    {
        "name": "Trakt",
        "url": "http://trakt.tv/settings/data",
        "difficulty": "easy"
    },

    {
        "name": "Transifex",
        "url": "http://support.transifex.com/customer/portal/articles/1052765-how-can-i-delete-my-account-",
        "difficulty": "impossible",
        "notes": "You can't delete your account, but you can contact them via email to deactivate it.",
        "notes_it": "Non puoi eliminare il tuo account, ma puoi contattarli tramite email per disattivarlo.",
        "notes_pt_br": "Você não pode deletar sua conta, mas você pode contatá-los via e-mail para desativá-la.",
        "notes_cat": "Vostè no podrà esborrar el compte, però podrà contactar via e-mail per desactivar-la."
    },

    {
        "name": "Trello",
        "url": "https://trello.com/your/account",
        "difficulty": "easy",
        "notes": "Select 'Delete your account?' option to delete your account",
        "notes_fr" : "Selectionnez 'Supprimer mon compte?' pour le supprimer.",
        "notes_it": "Seleziona 'Eliminare il tuo account?' per eliminare il tuo account.",
        "notes_pt_br": "Selecione a opção 'Delete your account?' para deletar sua conta",
        "notes_cat": "Seleccioni l'opció 'Delete your account?' per esborrar el seu compte"
    },

    {
        "name": "TripIt",
        "url": "https://www.tripit.com/account/delete",
        "difficulty": "easy"
    },

    {
        "name": "Tumblr",
        "url": "http://www.tumblr.com/account/delete",
        "difficulty": "easy"
    },

    {
        "name": "Tweetdeck",
        "url": "https://www.tweetdeck.com/api/account-delete/",
        "difficulty": "easy"
    },

    {
        "name": "Twitch",
        "url": "http://www.twitch.tv/user/close_account",
        "difficulty": "easy"
    },

    {
        "name": "Twitter",
        "url": "https://twitter.com/settings/accounts/confirm_deactivation",
        "difficulty": "easy"
    },

    {
        "name": "Ubuntu One",
        "url": "https://one.ubuntu.com/help/faq/how-can-i-delete-my-account/",
        "difficulty": "hard",
        "notes": "Yes and no, it depends on which type(s) of accounts, and you will need to delete the accounts in the correct order. All accounts are tied to Ubuntu One's Single Sign-On (login.ubuntu.com), so that is the account you should close last. Everything else, such as Launchpad.net, cloud file storage, AskUbuntu, and other accounts should be closed first if possible. This is especially important if you have any paid services attached, to make sure you won't be billed for anything after closing the accounts. The last step is to delete your Single Sign-On (SSO) account. SSO accounts must be deleted manually by the Ubuntu One staff.",
        "notes_it": "Si e no, dipende dal tipo/i di account, e dovrai eliminare gli account nel giusto order. Tutti gli account sono collegati a Ubuntu One's Single Sign-On (login.ubuntu.com), quindi questo sarà l'ultimo account da chiudere. Tutto il resto, come Launchpad.net, cloud file storage, AskUbuntu e gli altri account devono essere chiusi prima, se possibile. Questo è importante soprattutto se hai qualche servizio a pagamento collegato, per essere sicuro di non ricevere richieste di pagamento dopo la chiusura degli account. L'ultimo passo è eliminare il tuo Single Sign-On (SSO) account. Questo deve essere eliminato manualmente dallo staff di Ubuntu One.",
        "notes_pt_br": "Sim e não, depende do(s) tipo(s) de conta(s), e você precisará deletar a(s) conta(s) na ordem correta. Todas as contas estão ligadas ao Single Sign-on (login.ubuntu.com) do Ubuntu One, então esta é a conta que você deve fechar por último. De resto, como Launchpad.net, armazenamento de arquivos na nuvem, AskUbuntu, e outras contas devem ser fechadas primeiro se possível. Isto é muito importante se você tem algum serviço pago ligado, para ter certeza que você não será cobrado por qualquer coisa após fechar suas contas. O último passo é fechar sua conta Single Sign-On (SSO). Contas SSO devem ser deletadas manualmente pela equipe do Ubuntu One.",
        "notes_cat": "Si i no, depén del tipo(s) de compte(s), i l'haurà d'eliminar en l'ordre correcte.  Tots els comptes estan relacionats amb l'inici de sessió únic (login.ubuntu.com) Ubuntu One, aleshores aquesta és el compte que ha de tancar passat. A més, com Launchpad.net, emmagatzematge d'arxius en el núvol, AskUbuntu i altres comptes s'han de tancar primer si és possible. Això és molt important si vostè té algun servei de pagament de, per assegurar-se que no se li cobrarà res després de tancar els seus comptes. L'últim pas és tancar el compte de Single Sign-On (SSO). Comptes d'SSO han de ser eliminats manualment pel personal d'Ubuntu One."
    },

    {
        "name": "Udacity",
        "url": "http://forums.udacity.com/answer_link/100044663/",
        "difficulty": "impossible",
        "notes": "A Udacity employee recommends that you stop using the account, which means there's currently no way of deleting the account.",
        "notes_it": "Un impiegato di Udacity consiglia di smettere di usare l'account, il che significa che non ci sono modi differenti per eliminare l'account.",
        "notes_pt_br": "Um empregado Udacity recomenda que você pare de usar a conta, o que significa que não há como deletar sua conta atualmente.",
        "notes_cat": "Un treballador d'Udacity recomana que pari d'utilitzar el compte, això vol dir que no hi ha cap manera d'esborrar el compte de moment."
    },

    {
        "name": "Udemy",
        "url": "https://www.udemy.com/user/edit-danger-zone/",
        "difficulty": "medium",
        "notes": "In order to delete your account, you need to first unsubscribe from all of your courses.",
        "notes_it": "Per eliminare il tuo account devi prima dis-iscriverti da tutti i tuoi corsi.",
        "notes_pt_br": "Para deletar sua conta, você precisa se desinscrever de todos os seus cursos.",
        "notes_cat": "Per esborrar el seu compte, haurà de deixar d'estar subscrit a tots els cursos."
    },

    {
        "name": "UPS",
        "url": "https://www.ups.com/myups/deletereg",
        "difficulty": "easy"
    },

    {
        "name": "Ustream",
        "url": "http://www.ustream.tv/account/preferences",
        "difficulty": "easy",
        "notes": "Scroll down to the bottom of the 'Account Settings' page and click 'Delete Account'",
        "notes_fr" : "Tout en bas de la page il y a 'Parametre du compte' cliquez 'Supprimer mon compte'.",
        "notes_it": "Scrolla fino al fondo della pagina 'Impostazioni Accountì e clicca 'Elimina Account'",
        "notes_pt_br": "Vá até o final da página 'Account Settings' e clique em 'Delete Account'",
        "notes_cat": "Baixi fins al peu de la pàgina a 'Account Settings' i cliqui a 'Delete Account'"
    },

    {
        "name": "Valleywag (Gawker Media)",
        "url": "http://legal.kinja.com/kinja-terms-of-use-90161644",
        "difficulty": "impossible",
        "notes": "You may discontinue your use of the Service at any time without informing us. We may, however, retain and continue to use any Content that you have submitted or uploaded through the Service.",
        "notes_it": "Puoi in qualsiasi momento smettere di usare il servizio. Tuttavia noi possiamo comunque accedere a qualsiasi contenuto che hai inviato attraverso il servizio.",
        "notes_pt_br": "Você pode parar de usar o serviço a qualquer momento. Nós, no entando, iremos manter e usar qualquer conteúdo enviado por você através do serviço.",
        "notes_cat": "Pot parar de fer servir el servei en qualsevol moment. Nosaltres, si més no mantindrém i continuarem utilitzant el contingut que ha enviat amb el servei."
    },

    {
        "name": "Viadeo",
        "url": "http://www.viadeo.com/settings/account/?language=fr&ga_from=Fu:%2Fsettings%2Faccount%2F;Fb%3Amenu_box_right%3BFe%3AL1-account-settings%3B",
        "difficulty": "easy",
        "notes": "There's a button on the right, just under the menu.",
        "notes_fr" : "La bouton de suppression se trouve sur la droite sous le menu.",
        "notes_it": "C'è un bottone sulla destra, proprio sotto il menu.",
        "notes_pt_br": "Existe um botão à direita, logo abaixo do menu.",
        "notes_cat": "Hi ha un botò a la dreta, just a sota del menu."
    },

    {
        "name": "Vimeo",
        "url": "https://vimeo.com/settings/goodbye/forever",
        "difficulty": "easy"
    },

    {
        "name": "Vine",
        "url": "https://support.twitter.com/forms/vine",
        "difficulty": "hard",
        "notes": "The only way to delete your Vine account without deleting your Twitter account is to contact Twitter through their contact form.",
        "notes_it": "L'unico modo per eliminare il tuo account Vine senza eliminare il tuo account Twitter è contattare Twitter attraverso il loro form contatti.",
        "notes_pt_br": "A única maneira de deletar sua conta Vine sem deletar sua conta no Twitter é contatar o Twitter por meio do formulário de contato.",
        "notes_cat": "L'unica manera d'esborrar el seu compte de Vine sense esborrar el compte de Twitter es contactar amb Twitter via el seu formulari de contacte."
    },

    {
        "name": "VK/ВКонтакте",
        "url": "http://vk.com/settings?act=deactivate",
        "difficulty": "easy"
    },

    {
        "name": "Waze",
        "url": "http://www.waze.com/support/",
        "difficulty": "hard",
        "notes": "Send in a support ticket via the Quick Help form at Waze Support. Enter 'Delete Waze account' as the subject/question, then click the Email link. Complete filling out the form with your Waze username and registered email address.",
        "notes_it": "Invia un ticket di supporto a Waze attraverso Quick Help form. Inserisci 'Delete Waze account' come oggetto/domanda, successivamente clicca il link Email. Completa il resto del form con i tuoi dati Waze.",
        "notes_pt_br": "Envie um ticket de suporte via o Quick Help no Waze Support. Coloque 'Delete Waze account' como assunto/pergunta, então clique no link do e-mail. Complete preenchendo com seu usuário Waze e e-mail da conta.",
        "notes_cat": "Enviï un 'ticket de suport' mitjançant el formular 'Quick Help' que es troba a 'Waze Support'. Posi 'Delete Waze account' com assumpte/pergunta, a continuació cliqui a l'enllaç d' e-mail. Completi el procediment omplint el formulari amb el seu usuari de Waze i l'e-mail del compte."
    },

    {
        "name": "We the People",
        "url": "https://petitions.whitehouse.gov/",
        "difficulty": "impossible",
        "notes": "Site provides no user account management interface or account deletion options.",
        "notes_fr" : "Le site ne propose pas la suppression de compte.",
        "notes_it": "Il sito non possiede nessuna interfaccia di gestione utente o possibilità di eliminare l'account",
        "notes_pt_br": "O site não possui interface de gerenciamento da conta ou opções para remoção da conta.",
        "notes_cat": "La web no té opcions d'usuari o per esborrar el compte."
    },

    {
        "name": "WEB.DE",
        "url": "https://kundencenter.web.de/",
        "difficulty": "easy"
    },

    {
        "name": "WhatsApp",
        "url": "https://whatsapp.zendesk.com/entries/21119703-How-do-I-delete-my-account-",
        "difficulty": "medium",
        "notes": "From the app: Settings → Account → Delete your account.",
        "notes_fr" : "Depuis l'app: Réglages -> Compte -> Supprimer mon compte.",
        "notes_it": "Dall'applicazione: Impostazioni → Account → Elimina il tuo account.",
        "notes_pt_br": "No aplicativo: Settings → Account → Delete your account.",
        "notes_cat": "Des de l'aplicació: Settings → Account → Delete your account."
    },

    {
        "name": "whistle.im",
        "url": "https://whistle.im/browser#vcard",
        "difficulty": "easy",
        "notes": "Menu →  Edit vCard →  Account management →  Delete everything (cannot be undone)",
        "notes_it": "Menu →  Modifica vCard →  Gestione Account →  Elimina tutto (non può essere annullato)",
        "notes_cat": "Menu →  Edit vCard →  Account management →  Delete everything (no es pot tornar endarrera)"
    },

    {
        "name": "Wikipedia",
        "url": "https://en.wikipedia.org/wiki/Wikipedia:FAQ#How_do_I_change_my_username.2Fdelete_my_account.3F",
        "difficulty": "impossible",
        "notes": "'A username cannot be deleted.' However, they do have some suggestions.",
        "notes_fr" : "Vous ne pouvez pas supprimer votre compte.",
        "notes_it": "'Un username non può essere eliminato.'. In ogni caso, ci sono alcuni consigli.",
        "notes_pt_br": "'Um usuário não pode ser deletado.' Entretanto, eles possuem algumas sugestões.",
        "notes_cat": "'No es poden esborrar els usuaris.' Però fan algunes suggerencies."
    },

    {
        "name": "WordPress.com",
        "url": "http://en.support.wordpress.com/deleting-accounts/",
        "difficulty": "impossible",
        "notes": "“WordPress.com accounts cannot be deleted.” The best you can do is remove any identifying data from your account.",
        "notes_fr": "Les comptes Wordpress ne peuvent pas être supprimé. La meilleure chose à faire est de supprimer vos données perso.",
        "notes_it": "'Gli account WordPress.com non possono essere eliminati.'. Il massimo che puoi fare è eliminare qualsiasi informazione dall'account.",
        "notes_pt_br": "“Contas no WordPress.com não podem ser deletadas.” O melhor que você pode fazer é remover qualquer dado pessoal de sua conta.",
        "notes_cat": "“Els comptes de WordPress.com no poden ser esborrats.” La  millor millor opció és esborrar qualsevol dada personal del compte."
    },

    {
        "name": "Wunderlist",
        "url": "https://www.wunderlist.com/#/preferences/account",
        "difficulty": "easy",
        "notes": "Click 'Delete Account' at the bottom of the account preferences panel.",
        "notes_fr": "Cliquez 'Supprimer mon compte' en bas de la page.",
        "notes_it": "Clicca 'Elimina Account' sul fondo della pagina delle impostazioni account.",
        "notes_pt_br": "Clique em 'Delete Account' no final do painel de preferências da conta.",
        "notes_cat": "Cliqui a 'Delete Account' al final del panell d'opcions del compte."
    },

    {
        "name": "Xing",
        "url": "https://www.xing.com/help/help-and-faqs-2/general-stuff-55/xing-memberships-153/general-stuff-803/canceling-free-basic-membership-185",
        "difficulty": "easy",
        "notes": "Select 'delete my profile' at the bottom of the page.",
        "notes_fr":"Selectionnez 'Supprimer mon compte' en bas de la page.",
        "notes_it": "Seleziona 'elimina il mio profilo' sul fondo della pagina.",
        "notes_pt_br": "Selecione 'delete my profile' no final da página.",
        "notes_cat": "Seleccioni 'delete my profile' al final de la pàgina."
    },

    {
        "name": "Xobni",
        "url": "https://www.xobni.com/account/settings",
        "difficulty": "easy",
        "notes": "“Delete account” link at the bottom of the page.",
        "notes_fr":"'Supprimer mon compte' lien en bas de la page." ,
        "notes_it": "Il link 'Elimina Account' si trova sul fondo della pagina.",
        "notes_pt_br": "Link “Delete account” no final da página.",
        "notes_cat": "Fes clic a l'enllaç “Delete account” al final de la pàgina."
    },

    {
        "name": "Yahoo!",
        "url": "https://edit.yahoo.com/config/delete_user",
        "difficulty": "easy"
    },

    {
        "name": "Yatado",
        "url": "http://about.yatedo.com/manage-your-digital-id/",
        "difficulty": "medium",
        "notes": "You must request deletion of your Yatado data before deleting the related social account.",
        "notes_it": "Devi richiedere l'eliminazione dei tuoi dati Yatado prima di eliminare il relativo account social.",
        "notes_pt_br": "Você deve pedir a remoção de seus dados antes de deletar sua conta social.",
        "notes_cat": "Haurà de demanar l'eliminació de les dades de Yatado abans d'esborrar el compte."
    },

    {
        "name": "Yelp",
        "url": "http://www.yelp.co.uk/contact?topic=support&subtopic=close",
        "difficulty": "easy"
    },

    {
        "name": "YouTube",
        "url": "https://support.google.com/youtube/answer/55759",
        "difficulty": "impossible",
        "notes": "You can't delete your YouTube account without deleting your entire Google Account. But you can delete your channel.",
        "notes_cat": "No pots esborrar el teu compte de Youtube sense borrar tot el compte de Google, però pots borrar el teu canal.",
        "notes_fr":"Vous ne pouvez pas supprimer votre compte Youtube sans supprimer votre compte Google. Mais vous pouvez supprimer votre chaîne."
    },

    {
        "name": "Zattoo",
        "url": "https://zattoo.com/account/delete",
        "difficulty": "easy"
    },

    {
        "name": "Zoho",
        "url": "https://accounts.zoho.com/u/h#setting/closeaccount",
        "difficulty": "easy"
    },

    {
        "name": "Zurker",
        "url": "https://my.zurker.com/destroy",
        "difficulty": "easy"
    }
]<|MERGE_RESOLUTION|>--- conflicted
+++ resolved
@@ -501,7 +501,7 @@
         "notes": "You can't have any unpaid Etsy bills or an open non-delivery reports. Your email address will remain on file.",
         "notes_it": "Non puoi avere nessuna bolletta Etsy non pagata o un aperta segnalazione. La tua email rimarrà nei file",
         "notes_pt_br": "Você não pode ter dívidas com a Etsy ou uma denúncia de entrega aberta. Seu endereço de e-mail permanecerá armazenado.",
-        "notes_pt_br": "No pot tindre pagaments pendents amb Etsy o una entrega pendent. El seu e-mail continuarà als seus fitxers."
+        "notes_cat": "No pot tindre pagaments pendents amb Etsy o una entrega pendent. El seu e-mail continuarà als seus fitxers."
     },
 
     {
@@ -1492,7 +1492,7 @@
         "notes": "Log into your account -> Click the link (data fully deleted, not possible to revert this).",
         "notes_it": "Entra nel tuo account -> Clicca il link (informazioni completamente eliminate, operazione non reversibile).",
         "notes_pt_br": "Faça login em sua conta -> Clique no link (dados totalmente apagados, não é possível reverter).",
-        "notes_pcat": "Entri al seu compte -> Cliqui a l'enllaç (les dades s'eliminen permanentment, no es pot revertir)."
+        "notes_cat": "Entri al seu compte -> Cliqui a l'enllaç (les dades s'eliminen permanentment, no es pot revertir)."
     },
 
     {
@@ -1665,13 +1665,9 @@
         "url": "http://help.slideshare.com/entries/57912-How-do-I-delete-my-SlideShare-account-",
         "difficulty": "easy",
         "notes": "A direct link is not available as it is based on your username.",
-<<<<<<< HEAD
         "notes_fr" : "Un lien direct n'est pas disponible comme le système est basé sur votre pseudo.",
-        "notes_pt_br": "Um link direto não está disponível e é baseado no seu usuário."
-=======
         "notes_pt_br": "Um link direto não está disponível e é baseado no seu usuário.",
         "notes_cat": "No hi ha un enllaç directe ja que aquest està basat en el seu nom d'usuari."
->>>>>>> 0891d036
     },
 
     {
@@ -1815,7 +1811,7 @@
         "notes": "You must submit a request to close your account via the form.",
         "notes_it": "Devi inviare una richiesta attraverso il form per chiudere il tuo account.",
         "notes_pt_br": "Você deve enviar um pedido para fechar sua conta pelo formulário.",
-        "notes_cat": "Haurà de sol·licitar que esborrin el seu compte via formulari.",
+        "notes_cat": "Haurà de sol·licitar que esborrin el seu compte via formulari."
     },
 
     {
