--- conflicted
+++ resolved
@@ -1063,7 +1063,6 @@
 	},
 
 	{
-<<<<<<< HEAD
 		"name" : "Bambuser",
 		"url" : "https://bambuser.com/settings",
 		"difficulty" : "easy",
@@ -1146,11 +1145,12 @@
 		"url" : "http://ask.fm/feedbacks/new",
 		"difficulty" : "hard",
 		"notes" : "Request deletion from customer services."
-=======
+	},
+	
+	{
 		"name" : "Good Noows",
 		"url" : "http://goodnoows.com",
 		"difficulty" : "easy",
 		"notes" : "On the top bar, click on 'Your name', then click on the 'Delete Account' button at the bottom of the dialog."
->>>>>>> c26a16b8
 	}
 ]