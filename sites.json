--- conflicted
+++ resolved
@@ -717,7 +717,6 @@
 		"url" : "http://dribbble.com/account",
 		"difficulty" : "easy"
 	},
-<<<<<<< HEAD
 
 	{
 		"name" : "Rotten Tomatoes",
@@ -947,12 +946,12 @@
 	{
 		"name" : "BBC iD",
 		"url" : "https://ssl.bbc.co.uk/id/settings/delete",
-=======
+		"difficulty" : "easy"
+	},
 	
 	{
 		"name" : "4shared",
 		"url" : "http://www.4shared.com/web/account/settings#overview",
->>>>>>> 0343b827
 		"difficulty" : "easy"
 	}
 ]