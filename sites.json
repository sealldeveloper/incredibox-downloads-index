[
	{
<<<<<<< HEAD
		"name" : "Raptr",
		"url" : "http://raptr.com/account/deactivation",
		"difficulty" : "easy"
	},

	{
		"name" : "JoliCloud / JoliDrive",
		"url" : "https://drive.jolicloud.com/#/settings/account",
		"difficulty" : "easy",
		"notes" : "Click 'Delete Account' at the botom of the account preference page"
=======
		"name" : "Libre.fm",
		"url" : "http://libre.fm/user-edit.php#",
		"difficulty" : "easy",
		"notes" : "Click 'Profile', then 'Edit', then 'Show advanced settings', and finally check the 'Delete my account' checkbox."
>>>>>>> 6b8cad5d
	},
	
	{
		"name" : "Wunderlist",
		"url" : "https://www.wunderlist.com/#/preferences/account",
		"difficulty" : "easy",
		"notes" : "Click 'Delete Account' at the bottom of the account preferences pane"
	},
	
	{
		"name" : "Grammarly",
		"url" : "https://ed.grammarly.com/accounts/me",
		"difficulty" : "easy"
	},
	
	{
		"name" : "Boxee",
		"url" : "http://bbx.boxee.tv/user/delete",
		"difficulty" : "easy"
	},
	
	{
		"name" : "Dropmark",
		"url" : "http://support.dropmark.com/customer/portal/questions/564826-deleting-my-account",
		"difficulty" : "hard"
	},

    {
		"name" : "ScanMyServer",
		"url" : "https://scanmyserver.com/?suspend=1",
		"difficulty" : "easy",
		"notes" : "Login to your account and follow 'Account Suspension' instructions."
    },

	{
		"name" : "Soundcloud",
		"url" : "http://soundcloud.com/settings/account#delete-user",
		"difficulty" : "easy"
	},
	
	{
		"name" : "Twitter",
		"url" : "https://twitter.com/settings/accounts/confirm_deactivation",
		"difficulty" : "easy"
	},

	{
		"name" : "Wikipedia",
		"url" : "https://en.wikipedia.org/wiki/Wikipedia:FAQ#How_do_I_change_my_username.2Fdelete_my_account.3F",
		"difficulty" : "impossible",
		"notes" : "'A username cannot be deleted.' However, they do have some suggestions."
	},
	
	{
		"name" : "App.net",
		"url" : "https://account.app.net/settings/delete/",
		"difficulty" : "easy"
	},

	{
		"name" : "Skype",
		"url" : "https://support.skype.com/en/faq/FA142/can-i-delete-my-skype-account",
		"difficulty" : "hard",
		"notes" : "Contact customer services. You’ll need to know 5 contacts from your contacts list, the month you created your account, and your signup email address."
	},

	{
		"name" : "GitHub",
		"url" : "https://github.com/settings/admin",
		"difficulty" : "easy"
	},

	{
		"name" : "Facebook",
		"url" : "https://www.facebook.com/help/delete_account?rdrhc",
		"difficulty" : "easy"
	},

	{
		"name" : "iTunes / Apple ID",
		"url" : "http://www.apple.com/support/itunes/contact/",
		"difficulty" : "hard",
		"notes" : "Contact customer services. You will lose access to any media you haven’t downloaded to your computer."
	},

	{
		"name" : "Medium",
		"url" : "https://medium.com/me/settings",
		"difficulty" : "easy"
	},

	{
		"name" : "LinkedIn",
		"url" : "http://help.linkedin.com/app/answers/detail/a_id/63/kw/delete%20account",
		"difficulty" : "easy"
	},

	{
		"name" : "Hotmail",
		"url" : "https://mail.live.com/mail/CloseAccountConfirmation.aspx",
		"difficulty" : "easy"
	},

	{
		"name" : "Netflix",
		"url" : "https://support.netflix.com/en/node/407",
		"difficulty" : "impossible",
		"notes" : "Contact customer services. Even then they may not delete your account under the premise that you might want to rejoin and keep your history and recommendations."
	},

	{
		"name" : "Google",
		"url" : "https://www.google.com/accounts/Login",
		"difficulty" : "easy"
	},

	{
		"name" : "Yahoo!",
		"url" : "https://edit.yahoo.com/config/delete_user",
		"difficulty" : "easy"
	},

	{
		"name" : "Dropbox",
		"url" : "https://www.dropbox.com/account/delete",
		"difficulty" : "easy"
	},

	{
		"name" : "Foursquare",
		"url" : "https://foursquare.com/delete_me",
		"difficulty" : "easy"
	},

	{
		"name" : "PayPal",
		"url" : "https://www.paypal.com/us/cgi-bin/webscr?cmd=_close-account",
		"difficulty" : "easy"
	},

	{
		"name" : "Tumblr",
		"url" : "http://www.tumblr.com/account/delete",
		"difficulty" : "easy"
	},

	{
		"name" : "Reddit",
		"url" : "https://ssl.reddit.com/prefs/delete/",
		"difficulty" : "easy",
		"notes" : "Increase your productivity by over 5 times with this one trick they don’t want you to know about!"
	},

	{
		"name" : "Lovefilm",
		"url" : "https://www.lovefilm.com/account/cancel",
		"difficulty" : "medium",
		"notes" : "Requires any physical discs to be returned—account will be “cancellation pending” until received."
	},

	{
		"name" : "MySpace",
		"url" : "https://new.myspace.com/settings/profile",
		"difficulty" : "easy"
 	},

 	{
 		"name" : "Klout",
 		"url" : "http://klout.com/#/edit-settings/optout",
 		"difficulty" : "medium",
 		"notes" : "It can take up to 180 days for all your data to be removed from the system."
 	},
 	
 	{
 		"name" : "Amazon",
 		"url" : "https://www.amazon.com/gp/help/customer/contact-us/ref=cu_cf_email?ie=UTF8&mode=email#a",
 		"difficulty" : "hard",
 		"notes" : "To close your account, contact Amazon by email (via this contact form) and request that your account be closed."
 	},

 	{
 		"name" : "Droplr",
 		"url" : "https://droplr.com/settings",
 		"difficulty" : "easy"
 	},
 	
 	{
 		"name" : "Spotify",
 		"url" : "https://www.spotify.com/se/about-us/contact/contact-spotify-support/?contact",
 		"difficulty" : "hard",
 		"notes" : "Contact Spotify’s customer services through their contact form and request for your account to be closed."
 	},
 	
 	{
 		"name" : "eBay",
 		"url" : "http://cgi1.ebay.com/ws/eBayISAPI.dll?CloseAccount",
 		"difficulty" : "easy",
 		"notes" : "A few survey questions will be asked prior to account deletion."
 	},
 	
 	{
 		"name" : "Digg",
 		"url" : "http://digg.com/contact",
 		"difficulty" : "hard",
 		"notes" : "Contact Digg’s customer support and request for your account to be closed."
 	},

 	{
 		"name" : "WordPress.com",
 		"url" : "http://en.support.wordpress.com/deleting-accounts/",
 		"difficulty" : "impossible",
 		"notes" : "“WordPress.com accounts cannot be deleted.” The best you can do is remove any identifying data from your account."
 	},

 	{
 		"name" : "Flickr",
 		"url" : "http://www.flickr.com/profile_delete.gne",
 		"difficulty" : "easy"
 	},

 	{
 		"name" : "Quora",
 		"url" : "https://www.quora.com/settings/privacy",
 		"difficulty" : "easy"
 	},

 	{
 		"name" : "Heroku",
 		"url" : "https://dashboard.heroku.com/account",
 		"difficulty" : "easy",
 		"notes" : "“Close your account...” link at the bottom of the page."
 	},

 	{
 		"name" : "New York Times",
 		"url" : "https://myaccount.nytimes.com/membercenter/help.html",
 		"difficulty" : "hard",
 		"notes" : "Use the form to write to customer services and ask them to close your account."
 	},

 	{
 		"name" : "StackOverflow",
 		"url" : "http://meta.stackoverflow.com/help/deleting-account",
 		"difficulty" : "hard",
 		"notes" : "If you haven't posted on the site, it's just one click. Otherwise, edit your 'About Me' bio to say 'please delete me' then contact support."
 	},

 	{

 		"name" : "Mozilla Persona",
 		"url" : "https://login.persona.org/",
 		"difficulty" : "easy",
 		"notes" : "“Cancel your account” link at the bottom of the page."
 	},

 	{
 		"name" : "Etsy",
 		"url" : "http://www.etsy.com/help/article/53",
 		"difficulty" : "hard",
 		"notes" : "You can't have any unpaid Etsy bills or an open non-delivery reports. Your email address will remain on file."
 	},
 	
 	{
  		"name" : "Steam",
		"url" : "https://support.steampowered.com/newticket.php",
		"difficulty" : "impossible",
  		"notes" : "If you contact Steam support, they will most likely tell you just to not use the account. If your account has no games on it, it will be disabled after a while."
  	},

 	{
 		"name" : "Outlook",
 		"url" : "https://account.live.com/summarypage.aspx",
 		"difficulty" : "easy"
 	},

	{
		"name" : "Glassboard",
		"url" : "http://glassboard.com/support/",
		"difficulty" : "hard",
		"notes" : "Use the support email address to ask them to close your account."
	},

	{
		"name" : "TripIt",
		"url" : "https://www.tripit.com/account/delete",
		"difficulty" : "easy"
	},

	{
		"name" : "Goodreads",
		"url" : "http://www.goodreads.com/user/destroy",
		"difficulty" : "easy"
	},

	{
		"name" : "Starbucks",
		"url" : "http://customerservice.starbucks.com/app/contact/ask_starbucks_website/",
		"difficulty" : "impossible",
		"notes" : "They will not delete your account but upon request they can “scramble all of your information so that you don’t receive emails and none of your information is available to [them] for potential fraud”."
	},

 	{
 		"name" : "Gumroad",
 		"url" : "https://gumroad.com/",
 		"difficulty" : "hard",
 		"notes" : "No page explaining how to delete your account. You have to contact support directly (link at the bottom of the page) and they'll do it for you."
 	},
 	
 	{
 		"name" : "IFTTT",
 		"url" : "https://ifttt.com/settings/deactivate",
 		"difficulty" : "easy"
 	},

 	{
 		"name" : "Pinterest",
 		"url" : "https://pinterest.com/settings/",
 		"difficulty" : "impossible",
 		"notes" : "Accounts can be deactivated, which means that your pins and profile are hidden but not deleted."
 	},

 	{
 		"name" : "Disqus",
 		"url" : "http://disqus.com/pages/dashboard/#account",
 		"difficulty" : "easy"
 	},

 	{
 		"name" : "Pandora",
 		"url" : "http://help.pandora.com/customer/portal/articles/24624-cancel-account",
 		"difficulty" : "hard",
 		"notes" : "You have to email support from the email associated with your account.  If you do not have access to that, you need to provide the email address, birth year, and zip code on the account."
 	},

 	{
 		"name" : "Meetup",
 		"url" : "http://www.meetup.com/account/remove/",
 		"difficulty" : "easy"
 	},

 	{
 		"name" : "Craigslist",
 		"url" : "http://www.craigslist.org/about/help/user_accounts",
 		"difficulty" : "hard",
 		"notes" : "Send an email to abuse@craigslist.org and request deletion."
 	},

 	{
		"name" : "GoDaddy",
		"url" : "http://support.godaddy.com/groups/go-daddy-customers/forum/topic/how-do-i-delete-my-account-with-godaddy/",
		"difficulty" : "impossible",
		"notes" : "GoDaddy Accounts are apparently retained “to comply with [their] legal obligations” though you are able to clear out most of your information by editing your profile."
	},
	
	{
		"name" : "Slashdot",
		"url" : "http://slashdot.org/faq/accounts.shtml",
		"difficulty" : "impossible"
	},
	
	{
		"name" : "SourceForge",
		"url" : "https://sourceforge.net/account/remove",
		"difficulty" : "medium",
		"notes" : "Data created by the user such as posts and tickets will remain and be attributed to the account, even if deleted. The username will not become available."
	},
	
	{
		"name" : "Scribd",
		"url" : "http://www.scribd.com/account_settings/preferences",
		"difficulty" : "easy"
	},
	
	{
 		"name" : "Evernote",
 		"url" : "https://www.evernote.com/Deactivate.action",
 		"difficulty" : "impossible",
 		"notes" : "You cannot delete your Evernote account, just deactivate it temporarily. Deactivation does not remove your data so you will have to manually delete all notes and personal info, perform a sync and then deactivate the account." 
 	},
	
	{
		"name" : "Hacker News",
		"url" : "http://jacquesmattheij.com/The+Unofficial+HN+FAQ#deleteaccount",
		"difficulty" : "impossible",
		"notes" : "Your contributions are there to stay, but you can at least clear out your profile -- even your email address."
	},

	{
 		"name" : "Instagram",
 		"url" : "https://instagram.com/accounts/remove/request",
 		"difficulty" : "easy"
 	},

 	{
 		"name" : "IMDb",
 		"url" : "https://secure.imdb.com/register-imdb/delete",
 		"difficulty" : "easy"
 	},

 	{
 		"name" : "Path",
 		"url" : "https://path.com",
 		"difficulty" : "medium",
 		"notes" : "You cannot delete your account from the website. Open the iOS/Android app, go to settings &rarr; about &rarr; disable account &rarr; delete account."
 	},

 	{
 		"name" : "Rdio",
 		"url" : "http://www.rdio.com/settings/advanced/",
 		"difficulty" : "easy"
 	},

 	{
 		"name" : "Battle.net",
 		"url" : "https://eu.battle.net/support/en/ticket/submit",
 		"difficulty" : "hard",
 		"notes" : "Customer Support will require you to send a signed written letter confirming your wishes, your account details and a copy of legal identification (passport, drivers license) to your account region's office headquarters."
 	},

 	{
 		"name" : "About.me",
 		"url" : "https://about.me/account",
 		"difficulty" : "easy"
 	},

 	{
 		"name" : "Airbnb",
 		"url" : "https://www.airbnb.com/users/settings",
 		"difficulty" : "easy"
 	},

 	{
 		"name" : "Box",
 		"url" : "https://app.box.com/settings",
 		"difficulty" : "easy"
 	},

 	{
 		"name" : "Forrst",
 		"url" : "http://forrst.com/settings",
 		"difficulty" : "easy"
 	},

 	{
 		"name" : "Instapaper",
 		"url" : "https://www.instapaper.com/user/delete",
 		"difficulty" : "easy"
 	},

 	{
 		"name" : "LiveJournal",
 		"url" : "http://www.livejournal.com/accountstatus.bml",
 		"difficulty" : "medium",
 		"notes" : "Once you delete your journal you have 30 days to undelete it, in case you change your mind. After 30 days, the journal will be permanently deleted and there will be no way to recover it."
 	},

 	{
 		"name" : "Mint",
 		"url" : "https://mint.com",
 		"difficulty" : "easy"
 	},

 	{
 		"name" : "Pocket",
 		"url" : "http://getpocket.com/account_deletion/",
 		"difficulty" : "easy"
 	},

 	{
 		"name" : "Vimeo",
 		"url" : "https://vimeo.com/settings/goodbye/forever",
 		"difficulty" : "easy"
	},

 	{
 		"name" : "Artsy",
 		"url" : "http://artsy.net/user/delete",
 		"difficulty" : "easy"
 	},

 	{
		"name" : "Grooveshark",
		"url" : "http://grooveshark.com/#!/settings/account",
		"difficulty" : "easy"
	},

	{
		"name" : "Pushover",
		"url" : "https://pushover.net/settings/delete_account",
		"difficulty" : "easy"
	},

	{
		"name" : "NewsBlur",
		"url" : "https://www.newsblur.com/profile/delete_account",
		"difficulty" : "easy"
	},

	{
		"name" : "Vine",
		"url" : "https://support.twitter.com/forms/vine",
		"difficulty" : "hard",
		"notes" : "The only way to delete your Vine account without deleting your Twitter account is to contact Twitter through their contact form."
	},

	{
		"name" : "Strava",
		"url" : "https://www.strava.com/settings/privacy",
		"difficulty" : "medium",
		"notes" : "Upon deactivation, all of your activities will be deleted and you will be removed from all leaderboards. Strava will keep an archive of your raw GPS data as uploaded to Strava, but the archive cannot be used to restore your account."
	},

	{
		"name" : "Rainforest QA",
		"url" : "https://app.rainforestqa.com/settings",
		"difficulty" : "easy",
		"notes" : "Login, go to the settings page and click 'I want to delete my account'."
	},

	{
		"name" : "Twitch",
		"url" : "http://www.twitch.tv/user/close_account",
		"difficulty" : "easy"
	},

	{
		"name" : "Gumtree",
		"url" : "https://my.gumtree.com/manage/details/deactivate",
		"difficulty" : "easy"
	},
	
	{
		"name" : "500px",
		"url" : "https://500px.com/settings",
		"difficulty" : "easy"
	},

	{
	  	"name" : "Khan Academy",
	  	"url" : "https://www.khanacademy.org/settings",
	  	"difficulty" : "easy"
	},

	{
	  	"name" : "Duolingo",
	  	"url" : "http://www.duolingo.com/settings/deactivate",
	  	"difficulty" : "easy"
	},

	{
		"name" : "Fitocracy",
		"url" : "https://www.fitocracy.com/home/",
		"difficulty" : "hard",
		"notes" : "Send support a request to requests@fitocracy.com and they'll mark your account for deletion"
	},

	{
		"name" : "Daily Mile",
		"url" : "http://www.dailymile.com/account/settings/edit",
		"difficulty" : "easy",
		"notes" : "Edit your account and select \"remove my account\"."
	},

	{
		"name" : "Coursera",
		"url" : "https://www.coursera.org/about/contact",
		"difficulty" : "hard",
		"notes" : "Contact support and request they delete your account."
	},

	{
		"name" : "Delicious",
		"url" : "https://delicious.com/settings/deactivate",
		"difficulty" : "easy"
	},
	
	{
		"name" : "Xing",
		"url" : "https://www.xing.com/app/user?op=cancel;sid=0.bc7191",
		"difficulty" : "easy"
	},
	
	{
		"name" : "MyOpenID",
		"url" : "https://www.myopenid.com/delete",
		"difficulty" : "impossible",
		"notes" : "Although it seems the account is deleted, you can reactivate so likely the data has not been deleted at all."
	},
	
	{
		"name" : "Zoho",
		"url" : "https://accounts.zoho.com/u/h#setting/closeaccount",
		"difficulty" : "easy"
	},
	
	{
		"name" : "Geni",
		"url" : "http://www.geni.com/account_settings",
		"difficulty" : "medium",
		"notes" : "Delete any of the information you would like removed from the site. Then select 'Account Settings' and 'Close Account'"
	},
	
	{
		"name" : "Netlog",
		"url" : "http://en.netlog.com/go/login",
		"difficulty" : "easy",
		"notes" : "Select 'settings', then 'account', then 'delete'."
	},
	
	{
		"name" : "Hi5",
		"url" : "http://www.hi5.com/account_cancel.html",
		"difficulty" : "easy"
	},
	
	{
		"name" : "Last.fm",
		"url" : "http://www.last.fm/settings/account",
		"difficulty" : "easy",
		"notes" : "May take up to 7 days to delete your data."
	},
	
	{
		"name" : "Feedly",
		"url" : "https://getsatisfaction.com/feedly/topics/how_do_i_delete_my_feedly_account",
		"difficulty" : "hard",
		"notes" : "Email customer support to request deletion."
	},
	
	{
		"name" : "Shutterfly",
		"url" : "http://www.shutterfly.com/about/contact_details.jsp",
		"difficulty" : "hard",
		"notes" : "Contact customers services by email or live chat and request deletion."
	},
	
	{
		"name" : "EA Origin",
		"url" : "https://help.ea.com/en/contact-us/ask",
		"difficulty" : "hard",
		"notes" : "Contact customer services to request deletion. If you're outside the US this must be by phone."
	},
	
	{
		"name" : "Yelp",
		"url" : "http://www.yelp.co.uk/contact?topic=support&subtopic=close",
		"difficulty" : "easy"
	},
	
	{
		"name" : "Plenty of Fish",
		"url" : "http://www.pof.com/deleteaccount.aspx",
		"difficulty" : "easy",
		"notes" : "Fill out the deletion form"
	},
	
	{
		"name" : "Code School",
		"url" : "http://help.codeschool.com/kb/codeschool-faqs/account-questions",
		"difficulty" : "medium",
		"notes" : "Start a private discussion with them and they will 'take care of it'."
	},
	
	{
		"name" : "Yatado",
		"url" : "http://about.yatedo.com/manage-your-digital-id/",
		"difficulty" : "medium",
		"notes" : "You must request deletion of your Yatado data <em>before</em> deleting the related social account."
	},
	
	{
		"name" : "Pixoona",
		"url" : "http://www.pixoona.com/dashboard#user/delete",
		"difficulty" : "easy"
	},
	
	{
		"name" : "Freenode",
		"url" : "https://ezcrypt.it/ML4n#ej6rorotmsxq7jF8ViyGjTVh",
		"difficulty" : "easy",
		"notes" : "/msg NickServ DROP nick password"
	},

	{
		"name" : "Codecademy",
		"url" : "http://help.codecademy.com/customer/portal/articles/416872",
		"difficulty" : "hard",
		"notes" : "For security reasons, we will need to verify that these requests have come from the email address that's on your Codecademy account."
	},

	{
		"name" : "Grindr",
		"url" : "http://help.grindr.com/entries/21377499-All-Devices-Clear-Your-Grindr-Profile",
		"difficulty" : "medium",
		"notes" : "You can remove your profile and chat history from within the app or you can email support with your UDID."
	},
	
	{
		"name" : "LibraryThing",
		"url" : "http://www.librarything.de/editprofile/change",
		"difficulty" : "easy"
	},

	{
		"name" : "ImageShack",
		"url" : "http://imageshack.us/prefs/",
		"difficulty" : "easy"
	},
	
	{
		"name" : "Dribbble",
		"url" : "http://dribbble.com/account",
		"difficulty" : "easy"
	},

	{
		"name" : "Rotten Tomatoes",
		"url" : "http://flixster.desk.com/customer/portal/articles/169347-how-do-i-cancel-my-account-",
		"difficulty" : "hard",
		"notes" : "You need to contact flixster to cancel a native RT profile, while Facebook linked or Flixster.com accounts are easier to cancel."
	},

	{
		"name" : "EdX",
		"url" : "https://www.edx.org/student-faq",
		"difficulty" : "impossible",
		"notes" : "There's no need to delete your account. An old, unused edX account with no course completions associated with it will disappear."
	},

	{
		"name" : "Udacity",
		"url" : "http://forums.udacity.com/answer_link/100044663/",
		"difficulty" : "impossible",
		"notes" : "A Udacity employee recommends that you stop using the account, which means there's currently no way of deleting the account."
	},

	{
		"name" : "Geocaching",
		"url" : "http://support.groundspeak.com/index.php?pg=kb.page&id=102",
		"difficulty" : "medium",
		"notes" : "You must email support from the registered email to remove this account. Any outstanding Premium Memberships will not be refunded"
	},

	{
		"name" : "Orkut",
		"url" : "https://accounts.google.com/DeleteService?service=orkut",
		"difficulty" : "easy"
	},

	{
		"name" : "Hulu",
		"url" : "https://secure.hulu.com/users/delete",
		"difficulty" : "easy"
	},

	{
		"name" : "CloudApp",
		"url" : "http://my.cl.ly/account/delete",
		"difficulty" : "easy"
	},

	{
		"name" : "Hypejar",
		"url" : "http://www.hypejar.com/settings/account",
		"difficulty" : "easy"
	},

	{
		"name" : "MediaFire",
		"url" : "https://www.mediafire.com/myaccount/accountbilling.php",
		"difficulty" : "easy"
	},

	{
		"name" : "Flipboard",
		"url" : "https://flipboard.com/support/",
		"difficulty" : "easy",
		"notes" : "Go to account management within the app"
	},

	{
		"name" : "Instacanvas",
		"url" : "http://feedback.instacanv.as/knowledgebase/articles/117760-how-do-i-cancel-my-gallery-",
		"difficulty" : "hard",
		"notes" : "Email your username and email to customer services and they will delete your account."
	},

	{
		"name" : "MyLife.com",
		"url" : "http://www.mylife.com/showDeleteAccount.do",
		"difficulty" : "easy"
	},

	{
		"name" : "Sonico",
		"url" : "http://www.sonico.com/tyc.php",
		"difficulty" : "hard",
		"notes" : "Send a request to legal@sonico.com and request deletion."
	},

	{
		"name" : "Kik",
		"url" : "https://kikinteractive.zendesk.com/entries/23593116-How-do-I-deactivate-my-account-",
		"difficulty" : "impossible",
		"notes" : "You can only deactivate your account. There appears to be no way to permanently delete your account or data."
	},

	{
		"name" : "Couchsurfing",
		"url" : "https://www.couchsurfing.org/delete_profile.html?delete=1",
		"difficulty" : "easy",
		"notes" : "Fill out the form and select 'I understand. Please delete my profile.'"
	},

	{
		"name" : "DeviantArt",
		"url" : "https://www.deviantart.com/settings/deactivation",
		"difficulty" : "easy",
		"notes" : "All data is wiped immediately. Accounts can be reactivated within 30 days, after that they can no longer be recovered."
	},

	{
		"name" : "Desktoppr",
		"url" : "https://www.desktoppr.co/settings",
		"difficulty" : "easy"
	},

	{
		"name" : "Trello",
		"url" : "https://trello.com/your/account",
		"difficulty" : "easy",
		"notes" : "Select 'Delete your account?' option to delete your account"
	},
	
 	{
 		"name" : "Xobni",
 		"url" : "https://www.xobni.com/account/settings",
 		"difficulty" : "easy",
 		"notes" : "“Delete account” link at the bottom of the page."
 	},

 	{
		"name" : "Code Red",
		"url" : "https://cne.coderedweb.com",
		"difficulty" : "impossible",
		"notes" : "You can't delete yourself. You can only change your phone nr. to a bogus number."
	},
	
	{
		"name" : "Bitbucket",
		"url" : "https://bitbucket.org/account/",
		"difficulty" : "easy",
		"notes" : "On the side menu, click on 'Delete Account' and on the confirmation page click 'Delete Account', all repositories and the account is immediately wiped."
	},

	{
		"name" : "VK/ВКонтакте",
		"url" : "http://vk.com/settings?act=deactivate",
		"difficulty" : "easy"
	},

	{
		"name" : "Abload",
		"url" : "http://abload.de/settings.php",
		"difficulty" : "easy"
	},

	{
		"name" : "C&M News by Rеss.at",
		"url" : "http://www.ress.at/profil/profil_entfernen.php",
		"difficulty" : "easy",
		"notes" : "Just click 'Abschicken'"
	},
	
	{
		"name" : "HOL Virtual Hogwarts",
		"url" : "http://hol.org.uk/profile.php?view=quithol",
		"difficulty" : "impossible",
		"notes" : "You can remove information and manually quit HOL, but you account stays forever."
	},

	{
		"name" : "BodyBuilding",
		"url" : "http://www.bodybuilding.com/store/help/delete-bodyspace-account.htm",
		"difficulty" : "impossible",
		"notes" : "You can only deactivate your account by contacting support as they state on the help page. There is no way to permanently delete your account or data, and an inactive public profile will always be visible to public."
	},
	
	{
		"name" : "Gitorious",
		"url" : "https://gitorious.org",
		"difficulty" : "easy"
	},

	{
		"name" : "Transifex",
		"url" : "http://support.transifex.com/customer/portal/articles/1052765-how-can-i-delete-my-account-",
		"difficulty" : "impossible",
		"notes" : "You can't delete your account, but you can contact them via email to deactivate it."
	},

	{
		"name" : "Imgur",
		"url" : "http://imgur.com/account/settings",
		"difficulty" : "easy"
	},

	{
		"name" : "Adobe",
		"url" : "https://learn.adobe.com/wiki/display/wel/Delete+your+account",
		"difficulty" : "hard",
		"notes" : "You have to call them in order to delete your account. Alternatively, you can send them an email."
	},

	{
		"name" : "Odnoklassniki",
		"url" : "http://www.odnoklassniki.ru/regulations",
		"difficulty" : "easy",
		"notes" : "Login to your account, scroll License Agreement down, click Delete profile, check any boxes you want, enter password and press Remove button."
	},
	
	{
		"name" : "Udemy",
		"url" : "https://www.udemy.com/user/edit-danger-zone/",
		"difficulty" : "medium",
		"notes" : "In order to delete your account, you need to first unsubscribe from all of your courses."
	},
	
	{
		"name" : "Microsoft Office 365",
		"url" : "http://office.com/myaccount",
		"difficulty" : "easy"
	},

	{
		"name"	: "Remember The Milk",
		"url" : "https://www.rememberthemilk.com/login/delete.rtm",
		"difficulty" : "easy"
	},

	{
		"name" : "BBC iD",
		"url" : "https://ssl.bbc.co.uk/id/settings/delete",
		"difficulty" : "easy"
	},
	
	{
		"name" : "4shared",
		"url" : "http://www.4shared.com/web/account/settings#overview",
		"difficulty" : "easy"
	}
]<|MERGE_RESOLUTION|>--- conflicted
+++ resolved
@@ -1,6 +1,5 @@
 [
 	{
-<<<<<<< HEAD
 		"name" : "Raptr",
 		"url" : "http://raptr.com/account/deactivation",
 		"difficulty" : "easy"
@@ -11,12 +10,13 @@
 		"url" : "https://drive.jolicloud.com/#/settings/account",
 		"difficulty" : "easy",
 		"notes" : "Click 'Delete Account' at the botom of the account preference page"
-=======
+	},
+
+	{
 		"name" : "Libre.fm",
 		"url" : "http://libre.fm/user-edit.php#",
 		"difficulty" : "easy",
 		"notes" : "Click 'Profile', then 'Edit', then 'Show advanced settings', and finally check the 'Delete my account' checkbox."
->>>>>>> 6b8cad5d
 	},
 	
 	{
