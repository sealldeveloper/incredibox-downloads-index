[
	{
<<<<<<< HEAD
		"name" : "Blue Apron",
		"url" : "www.blueapron.com/cancel_subscription",
		"difficulty" : "easy"
=======
		"name" : "Jottacloud",
		"url" : "https://www.jottacloud.com/account/delete",
		"difficulty" : "easy",
		"notes" : "Log in. Type in password. Press 'delete'."
>>>>>>> 832a6faf
	},
	{
		"name" : "Raptr",
		"url" : "http://raptr.com/account/deactivation",
		"difficulty" : "easy"
	},

	{
		"name" : "JoliCloud / JoliDrive",
		"url" : "https://drive.jolicloud.com/#/settings/account",
		"difficulty" : "easy",
		"notes" : "Click 'Delete Account' at the botom of the account preference page"
	},

	{
		"name" : "Libre.fm",
		"url" : "http://libre.fm/user-edit.php#",
		"difficulty" : "easy",
		"notes" : "Click 'Profile', then 'Edit', then 'Show advanced settings', and finally check the 'Delete my account' checkbox."
	},
	
	{
		"name" : "Wunderlist",
		"url" : "https://www.wunderlist.com/#/preferences/account",
		"difficulty" : "easy",
		"notes" : "Click 'Delete Account' at the bottom of the account preferences pane"
	},
	
	{
		"name" : "Grammarly",
		"url" : "https://ed.grammarly.com/accounts/me",
		"difficulty" : "easy"
	},
	
	{
		"name" : "Boxee",
		"url" : "http://bbx.boxee.tv/user/delete",
		"difficulty" : "easy"
	},
	
	{
		"name" : "Dropmark",
		"url" : "http://support.dropmark.com/customer/portal/questions/564826-deleting-my-account",
		"difficulty" : "hard"
	},

    {
		"name" : "ScanMyServer",
		"url" : "https://scanmyserver.com/?suspend=1",
		"difficulty" : "easy",
		"notes" : "Login to your account and follow 'Account Suspension' instructions."
    },

	{
		"name" : "Soundcloud",
		"url" : "http://soundcloud.com/settings/account#delete-user",
		"difficulty" : "easy"
	},
	
	{
		"name" : "Twitter",
		"url" : "https://twitter.com/settings/accounts/confirm_deactivation",
		"difficulty" : "easy"
	},

	{
		"name" : "Wikipedia",
		"url" : "https://en.wikipedia.org/wiki/Wikipedia:FAQ#How_do_I_change_my_username.2Fdelete_my_account.3F",
		"difficulty" : "impossible",
		"notes" : "'A username cannot be deleted.' However, they do have some suggestions."
	},
	
	{
		"name" : "App.net",
		"url" : "https://account.app.net/settings/delete/",
		"difficulty" : "easy"
	},

	{
		"name" : "Skype",
		"url" : "https://support.skype.com/en/faq/FA142/can-i-delete-my-skype-account",
		"difficulty" : "hard",
		"notes" : "Contact customer services. You’ll need to know 5 contacts from your contacts list, the month you created your account, and your signup email address."
	},

	{
		"name" : "GitHub",
		"url" : "https://github.com/settings/admin",
		"difficulty" : "easy"
	},

	{
		"name" : "Facebook",
		"url" : "https://www.facebook.com/help/delete_account?rdrhc",
		"difficulty" : "easy"
	},

	{
		"name" : "iTunes / Apple ID",
		"url" : "http://www.apple.com/support/itunes/contact/",
		"difficulty" : "hard",
		"notes" : "Contact customer services. You will lose access to any media you haven’t downloaded to your computer."
	},

	{
		"name" : "Medium",
		"url" : "https://medium.com/me/settings",
		"difficulty" : "easy"
	},

	{
		"name" : "LinkedIn",
		"url" : "http://help.linkedin.com/app/answers/detail/a_id/63/kw/delete%20account",
		"difficulty" : "easy"
	},

	{
		"name" : "Hotmail",
		"url" : "https://mail.live.com/mail/CloseAccountConfirmation.aspx",
		"difficulty" : "easy"
	},

	{
		"name" : "Netflix",
		"url" : "https://support.netflix.com/en/node/407",
		"difficulty" : "impossible",
		"notes" : "Contact customer services. Even then they may not delete your account under the premise that you might want to rejoin and keep your history and recommendations."
	},

	{
		"name" : "Google",
		"url" : "https://www.google.com/accounts/Login",
		"difficulty" : "easy"
	},

	{
		"name" : "Yahoo!",
		"url" : "https://edit.yahoo.com/config/delete_user",
		"difficulty" : "easy"
	},

	{
		"name" : "Dropbox",
		"url" : "https://www.dropbox.com/account/delete",
		"difficulty" : "easy"
	},

	{
		"name" : "Foursquare",
		"url" : "https://foursquare.com/delete_me",
		"difficulty" : "easy"
	},

	{
		"name" : "PayPal",
		"url" : "https://www.paypal.com/us/cgi-bin/webscr?cmd=_close-account",
		"difficulty" : "easy"
	},

	{
		"name" : "Tumblr",
		"url" : "http://www.tumblr.com/account/delete",
		"difficulty" : "easy"
	},

	{
		"name" : "Reddit",
		"url" : "https://ssl.reddit.com/prefs/delete/",
		"difficulty" : "easy",
		"notes" : "Increase your productivity by over 5 times with this one trick they don’t want you to know about!"
	},

	{
		"name" : "Lovefilm",
		"url" : "https://www.lovefilm.com/account/cancel",
		"difficulty" : "medium",
		"notes" : "Requires any physical discs to be returned—account will be “cancellation pending” until received."
	},

	{
		"name" : "MySpace",
		"url" : "https://new.myspace.com/settings/profile",
		"difficulty" : "easy"
 	},

 	{
 		"name" : "Klout",
 		"url" : "http://klout.com/#/edit-settings/optout",
 		"difficulty" : "medium",
 		"notes" : "It can take up to 180 days for all your data to be removed from the system."
 	},
 	
 	{
 		"name" : "Amazon",
 		"url" : "https://www.amazon.com/gp/help/customer/contact-us/ref=cu_cf_email?ie=UTF8&mode=email#a",
 		"difficulty" : "hard",
 		"notes" : "To close your account, contact Amazon by email (via this contact form) and request that your account be closed."
 	},

 	{
 		"name" : "Droplr",
 		"url" : "https://droplr.com/settings",
 		"difficulty" : "easy"
 	},
 	
 	{
 		"name" : "Spotify",
 		"url" : "https://www.spotify.com/se/about-us/contact/contact-spotify-support/?contact",
 		"difficulty" : "hard",
 		"notes" : "Contact Spotify’s customer services through their contact form and request for your account to be closed."
 	},
 	
 	{
 		"name" : "eBay",
 		"url" : "http://cgi1.ebay.com/ws/eBayISAPI.dll?CloseAccount",
 		"difficulty" : "easy",
 		"notes" : "A few survey questions will be asked prior to account deletion."
 	},
 	
 	{
 		"name" : "Digg",
 		"url" : "http://digg.com/contact",
 		"difficulty" : "hard",
 		"notes" : "Contact Digg’s customer support and request for your account to be closed."
 	},

 	{
 		"name" : "WordPress.com",
 		"url" : "http://en.support.wordpress.com/deleting-accounts/",
 		"difficulty" : "impossible",
 		"notes" : "“WordPress.com accounts cannot be deleted.” The best you can do is remove any identifying data from your account."
 	},

 	{
 		"name" : "Flickr",
 		"url" : "http://www.flickr.com/profile_delete.gne",
 		"difficulty" : "easy"
 	},

 	{
 		"name" : "Quora",
 		"url" : "https://www.quora.com/settings/privacy",
 		"difficulty" : "easy"
 	},

 	{
 		"name" : "Heroku",
 		"url" : "https://dashboard.heroku.com/account",
 		"difficulty" : "easy",
 		"notes" : "“Close your account...” link at the bottom of the page."
 	},

 	{
 		"name" : "New York Times",
 		"url" : "https://myaccount.nytimes.com/membercenter/help.html",
 		"difficulty" : "hard",
 		"notes" : "Use the form to write to customer services and ask them to close your account."
 	},

 	{
 		"name" : "StackOverflow",
 		"url" : "http://meta.stackoverflow.com/help/deleting-account",
 		"difficulty" : "hard",
 		"notes" : "If you haven't posted on the site, it's just one click. Otherwise, edit your 'About Me' bio to say 'please delete me' then contact support."
 	},

 	{

 		"name" : "Mozilla Persona",
 		"url" : "https://login.persona.org/",
 		"difficulty" : "easy",
 		"notes" : "“Cancel your account” link at the bottom of the page."
 	},

 	{
 		"name" : "Etsy",
 		"url" : "http://www.etsy.com/help/article/53",
 		"difficulty" : "hard",
 		"notes" : "You can't have any unpaid Etsy bills or an open non-delivery reports. Your email address will remain on file."
 	},
 	
 	{
  		"name" : "Steam",
		"url" : "https://support.steampowered.com/newticket.php",
		"difficulty" : "impossible",
  		"notes" : "If you contact Steam support, they will most likely tell you just to not use the account. If your account has no games on it, it will be disabled after a while."
  	},

 	{
 		"name" : "Outlook",
 		"url" : "https://account.live.com/summarypage.aspx",
 		"difficulty" : "easy"
 	},

	{
		"name" : "Glassboard",
		"url" : "http://glassboard.com/support/",
		"difficulty" : "hard",
		"notes" : "Use the support email address to ask them to close your account."
	},

	{
		"name" : "TripIt",
		"url" : "https://www.tripit.com/account/delete",
		"difficulty" : "easy"
	},

	{
		"name" : "Goodreads",
		"url" : "http://www.goodreads.com/user/destroy",
		"difficulty" : "easy"
	},

	{
		"name" : "Starbucks",
		"url" : "http://customerservice.starbucks.com/app/contact/ask_starbucks_website/",
		"difficulty" : "impossible",
		"notes" : "They will not delete your account but upon request they can “scramble all of your information so that you don’t receive emails and none of your information is available to [them] for potential fraud”."
	},

 	{
 		"name" : "Gumroad",
 		"url" : "https://gumroad.com/",
 		"difficulty" : "hard",
 		"notes" : "No page explaining how to delete your account. You have to contact support directly (link at the bottom of the page) and they'll do it for you."
 	},
 	
 	{
 		"name" : "IFTTT",
 		"url" : "https://ifttt.com/settings/deactivate",
 		"difficulty" : "easy"
 	},

 	{
 		"name" : "Pinterest",
 		"url" : "https://pinterest.com/settings/",
 		"difficulty" : "impossible",
 		"notes" : "Accounts can be deactivated, which means that your pins and profile are hidden but not deleted."
 	},

 	{
 		"name" : "Disqus",
 		"url" : "http://disqus.com/pages/dashboard/#account",
 		"difficulty" : "easy"
 	},

 	{
 		"name" : "Pandora",
 		"url" : "http://help.pandora.com/customer/portal/articles/24624-cancel-account",
 		"difficulty" : "hard",
 		"notes" : "You have to email support from the email associated with your account.  If you do not have access to that, you need to provide the email address, birth year, and zip code on the account."
 	},

 	{
 		"name" : "Meetup",
 		"url" : "http://www.meetup.com/account/remove/",
 		"difficulty" : "easy"
 	},

 	{
 		"name" : "Craigslist",
 		"url" : "http://www.craigslist.org/about/help/user_accounts",
 		"difficulty" : "hard",
 		"notes" : "Send an email to abuse@craigslist.org and request deletion."
 	},

 	{
		"name" : "GoDaddy",
		"url" : "http://support.godaddy.com/groups/go-daddy-customers/forum/topic/how-do-i-delete-my-account-with-godaddy/",
		"difficulty" : "impossible",
		"notes" : "GoDaddy Accounts are apparently retained “to comply with [their] legal obligations” though you are able to clear out most of your information by editing your profile."
	},
	
	{
		"name" : "Slashdot",
		"url" : "http://slashdot.org/faq/accounts.shtml",
		"difficulty" : "impossible"
	},
	
	{
		"name" : "SourceForge",
		"url" : "https://sourceforge.net/account/remove",
		"difficulty" : "medium",
		"notes" : "Data created by the user such as posts and tickets will remain and be attributed to the account, even if deleted. The username will not become available."
	},
	
	{
		"name" : "Scribd",
		"url" : "http://www.scribd.com/account_settings/preferences",
		"difficulty" : "easy"
	},
	
	{
 		"name" : "Evernote",
 		"url" : "https://www.evernote.com/Deactivate.action",
 		"difficulty" : "impossible",
 		"notes" : "You cannot delete your Evernote account, just deactivate it temporarily. Deactivation does not remove your data so you will have to manually delete all notes and personal info, perform a sync and then deactivate the account." 
 	},
	
	{
		"name" : "Hacker News",
		"url" : "http://jacquesmattheij.com/The+Unofficial+HN+FAQ#deleteaccount",
		"difficulty" : "impossible",
		"notes" : "Your contributions are there to stay, but you can at least clear out your profile -- even your email address."
	},

	{
 		"name" : "Instagram",
 		"url" : "https://instagram.com/accounts/remove/request",
 		"difficulty" : "easy"
 	},

 	{
 		"name" : "IMDb",
 		"url" : "https://secure.imdb.com/register-imdb/delete",
 		"difficulty" : "easy"
 	},

 	{
 		"name" : "Path",
 		"url" : "https://path.com",
 		"difficulty" : "medium",
 		"notes" : "You cannot delete your account from the website. Open the iOS/Android app, go to settings &rarr; about &rarr; disable account &rarr; delete account."
 	},

 	{
 		"name" : "Rdio",
 		"url" : "http://www.rdio.com/settings/advanced/",
 		"difficulty" : "easy"
 	},

 	{
 		"name" : "Battle.net",
 		"url" : "https://eu.battle.net/support/en/ticket/submit",
 		"difficulty" : "hard",
 		"notes" : "Customer Support will require you to send a signed written letter confirming your wishes, your account details and a copy of legal identification (passport, drivers license) to your account region's office headquarters."
 	},

 	{
 		"name" : "About.me",
 		"url" : "https://about.me/account",
 		"difficulty" : "easy"
 	},

 	{
 		"name" : "Airbnb",
 		"url" : "https://www.airbnb.com/users/settings",
 		"difficulty" : "easy"
 	},

 	{
 		"name" : "Box",
 		"url" : "https://app.box.com/settings",
 		"difficulty" : "easy"
 	},

 	{
 		"name" : "Forrst",
 		"url" : "http://forrst.com/settings",
 		"difficulty" : "easy"
 	},

 	{
 		"name" : "Instapaper",
 		"url" : "https://www.instapaper.com/user/delete",
 		"difficulty" : "easy"
 	},

 	{
 		"name" : "LiveJournal",
 		"url" : "http://www.livejournal.com/accountstatus.bml",
 		"difficulty" : "medium",
 		"notes" : "Once you delete your journal you have 30 days to undelete it, in case you change your mind. After 30 days, the journal will be permanently deleted and there will be no way to recover it."
 	},

 	{
 		"name" : "Mint",
 		"url" : "https://mint.com",
 		"difficulty" : "easy"
 	},

 	{
 		"name" : "Pocket",
 		"url" : "http://getpocket.com/account_deletion/",
 		"difficulty" : "easy"
 	},

 	{
 		"name" : "Vimeo",
 		"url" : "https://vimeo.com/settings/goodbye/forever",
 		"difficulty" : "easy"
	},

 	{
 		"name" : "Artsy",
 		"url" : "http://artsy.net/user/delete",
 		"difficulty" : "easy"
 	},

 	{
		"name" : "Grooveshark",
		"url" : "http://grooveshark.com/#!/settings/account",
		"difficulty" : "easy"
	},

	{
		"name" : "Pushover",
		"url" : "https://pushover.net/settings/delete_account",
		"difficulty" : "easy"
	},

	{
		"name" : "NewsBlur",
		"url" : "https://www.newsblur.com/profile/delete_account",
		"difficulty" : "easy"
	},

	{
		"name" : "Vine",
		"url" : "https://support.twitter.com/forms/vine",
		"difficulty" : "hard",
		"notes" : "The only way to delete your Vine account without deleting your Twitter account is to contact Twitter through their contact form."
	},

	{
		"name" : "Strava",
		"url" : "https://www.strava.com/settings/privacy",
		"difficulty" : "medium",
		"notes" : "Upon deactivation, all of your activities will be deleted and you will be removed from all leaderboards. Strava will keep an archive of your raw GPS data as uploaded to Strava, but the archive cannot be used to restore your account."
	},

	{
		"name" : "Rainforest QA",
		"url" : "https://app.rainforestqa.com/settings",
		"difficulty" : "easy",
		"notes" : "Login, go to the settings page and click 'I want to delete my account'."
	},

	{
		"name" : "Twitch",
		"url" : "http://www.twitch.tv/user/close_account",
		"difficulty" : "easy"
	},

	{
		"name" : "Gumtree",
		"url" : "https://my.gumtree.com/manage/details/deactivate",
		"difficulty" : "easy"
	},
	
	{
		"name" : "500px",
		"url" : "https://500px.com/settings",
		"difficulty" : "easy"
	},

	{
	  	"name" : "Khan Academy",
	  	"url" : "https://www.khanacademy.org/settings",
	  	"difficulty" : "easy"
	},

	{
	  	"name" : "Duolingo",
	  	"url" : "http://www.duolingo.com/settings/deactivate",
	  	"difficulty" : "easy"
	},

	{
		"name" : "Fitocracy",
		"url" : "https://www.fitocracy.com/home/",
		"difficulty" : "hard",
		"notes" : "Send support a request to requests@fitocracy.com and they'll mark your account for deletion"
	},

	{
		"name" : "Daily Mile",
		"url" : "http://www.dailymile.com/account/settings/edit",
		"difficulty" : "easy",
		"notes" : "Edit your account and select \"remove my account\"."
	},

	{
		"name" : "Coursera",
		"url" : "https://www.coursera.org/about/contact",
		"difficulty" : "hard",
		"notes" : "Contact support and request they delete your account."
	},

	{
		"name" : "Delicious",
		"url" : "https://delicious.com/settings/deactivate",
		"difficulty" : "easy"
	},
	
	{
		"name" : "Xing",
		"url" : "https://www.xing.com/app/user?op=cancel;sid=0.bc7191",
		"difficulty" : "easy"
	},
	
	{
		"name" : "MyOpenID",
		"url" : "https://www.myopenid.com/delete",
		"difficulty" : "impossible",
		"notes" : "Although it seems the account is deleted, you can reactivate so likely the data has not been deleted at all."
	},
	
	{
		"name" : "Zoho",
		"url" : "https://accounts.zoho.com/u/h#setting/closeaccount",
		"difficulty" : "easy"
	},
	
	{
		"name" : "Geni",
		"url" : "http://www.geni.com/account_settings",
		"difficulty" : "medium",
		"notes" : "Delete any of the information you would like removed from the site. Then select 'Account Settings' and 'Close Account'"
	},
	
	{
		"name" : "Netlog",
		"url" : "http://en.netlog.com/go/login",
		"difficulty" : "easy",
		"notes" : "Select 'settings', then 'account', then 'delete'."
	},
	
	{
		"name" : "Hi5",
		"url" : "http://www.hi5.com/account_cancel.html",
		"difficulty" : "easy"
	},
	
	{
		"name" : "Last.fm",
		"url" : "http://www.last.fm/settings/account",
		"difficulty" : "easy",
		"notes" : "May take up to 7 days to delete your data."
	},
	
	{
		"name" : "Feedly",
		"url" : "https://getsatisfaction.com/feedly/topics/how_do_i_delete_my_feedly_account",
		"difficulty" : "hard",
		"notes" : "Email customer support to request deletion."
	},
	
	{
		"name" : "Shutterfly",
		"url" : "http://www.shutterfly.com/about/contact_details.jsp",
		"difficulty" : "hard",
		"notes" : "Contact customers services by email or live chat and request deletion."
	},
	
	{
		"name" : "EA Origin",
		"url" : "https://help.ea.com/en/contact-us/ask",
		"difficulty" : "hard",
		"notes" : "Contact customer services to request deletion. If you're outside the US this must be by phone."
	},
	
	{
		"name" : "Yelp",
		"url" : "http://www.yelp.co.uk/contact?topic=support&subtopic=close",
		"difficulty" : "easy"
	},
	
	{
		"name" : "Plenty of Fish",
		"url" : "http://www.pof.com/deleteaccount.aspx",
		"difficulty" : "easy",
		"notes" : "Fill out the deletion form"
	},
	
	{
		"name" : "Code School",
		"url" : "http://help.codeschool.com/kb/codeschool-faqs/account-questions",
		"difficulty" : "medium",
		"notes" : "Start a private discussion with them and they will 'take care of it'."
	},
	
	{
		"name" : "Yatado",
		"url" : "http://about.yatedo.com/manage-your-digital-id/",
		"difficulty" : "medium",
		"notes" : "You must request deletion of your Yatado data <em>before</em> deleting the related social account."
	},
	
	{
		"name" : "Pixoona",
		"url" : "http://www.pixoona.com/dashboard#user/delete",
		"difficulty" : "easy"
	},
	
	{
		"name" : "Freenode",
		"url" : "https://ezcrypt.it/ML4n#ej6rorotmsxq7jF8ViyGjTVh",
		"difficulty" : "easy",
		"notes" : "/msg NickServ DROP nick password"
	},

	{
		"name" : "Codecademy",
		"url" : "http://help.codecademy.com/customer/portal/articles/416872",
		"difficulty" : "hard",
		"notes" : "For security reasons, we will need to verify that these requests have come from the email address that's on your Codecademy account."
	},

	{
		"name" : "Grindr",
		"url" : "http://help.grindr.com/entries/21377499-All-Devices-Clear-Your-Grindr-Profile",
		"difficulty" : "medium",
		"notes" : "You can remove your profile and chat history from within the app or you can email support with your UDID."
	},
	
	{
		"name" : "LibraryThing",
		"url" : "http://www.librarything.de/editprofile/change",
		"difficulty" : "easy"
	},

	{
		"name" : "ImageShack",
		"url" : "http://imageshack.us/prefs/",
		"difficulty" : "easy"
	},
	
	{
		"name" : "Dribbble",
		"url" : "http://dribbble.com/account",
		"difficulty" : "easy"
	},

	{
		"name" : "Rotten Tomatoes",
		"url" : "http://flixster.desk.com/customer/portal/articles/169347-how-do-i-cancel-my-account-",
		"difficulty" : "hard",
		"notes" : "You need to contact flixster to cancel a native RT profile, while Facebook linked or Flixster.com accounts are easier to cancel."
	},

	{
		"name" : "EdX",
		"url" : "https://www.edx.org/student-faq",
		"difficulty" : "impossible",
		"notes" : "There's no need to delete your account. An old, unused edX account with no course completions associated with it will disappear."
	},

	{
		"name" : "Udacity",
		"url" : "http://forums.udacity.com/answer_link/100044663/",
		"difficulty" : "impossible",
		"notes" : "A Udacity employee recommends that you stop using the account, which means there's currently no way of deleting the account."
	},

	{
		"name" : "Geocaching",
		"url" : "http://support.groundspeak.com/index.php?pg=kb.page&id=102",
		"difficulty" : "medium",
		"notes" : "You must email support from the registered email to remove this account. Any outstanding Premium Memberships will not be refunded"
	},

	{
		"name" : "Orkut",
		"url" : "https://accounts.google.com/DeleteService?service=orkut",
		"difficulty" : "easy"
	},

	{
		"name" : "Hulu",
		"url" : "https://secure.hulu.com/users/delete",
		"difficulty" : "easy"
	},

	{
		"name" : "CloudApp",
		"url" : "http://my.cl.ly/account/delete",
		"difficulty" : "easy"
	},

	{
		"name" : "Hypejar",
		"url" : "http://www.hypejar.com/settings/account",
		"difficulty" : "easy"
	},

	{
		"name" : "MediaFire",
		"url" : "https://www.mediafire.com/myaccount/accountbilling.php",
		"difficulty" : "easy"
	},

	{
		"name" : "Flipboard",
		"url" : "https://flipboard.com/support/",
		"difficulty" : "easy",
		"notes" : "Go to account management within the app"
	},

	{
		"name" : "Instacanvas",
		"url" : "http://feedback.instacanv.as/knowledgebase/articles/117760-how-do-i-cancel-my-gallery-",
		"difficulty" : "hard",
		"notes" : "Email your username and email to customer services and they will delete your account."
	},

	{
		"name" : "MyLife.com",
		"url" : "http://www.mylife.com/showDeleteAccount.do",
		"difficulty" : "easy"
	},

	{
		"name" : "Sonico",
		"url" : "http://www.sonico.com/tyc.php",
		"difficulty" : "hard",
		"notes" : "Send a request to legal@sonico.com and request deletion."
	},

	{
		"name" : "Kik",
		"url" : "https://kikinteractive.zendesk.com/entries/23593116-How-do-I-deactivate-my-account-",
		"difficulty" : "impossible",
		"notes" : "You can only deactivate your account. There appears to be no way to permanently delete your account or data."
	},

	{
		"name" : "Couchsurfing",
		"url" : "https://www.couchsurfing.org/delete_profile.html?delete=1",
		"difficulty" : "easy",
		"notes" : "Fill out the form and select 'I understand. Please delete my profile.'"
	},

	{
		"name" : "DeviantArt",
		"url" : "https://www.deviantart.com/settings/deactivation",
		"difficulty" : "easy",
		"notes" : "All data is wiped immediately. Accounts can be reactivated within 30 days, after that they can no longer be recovered."
	},

	{
		"name" : "Desktoppr",
		"url" : "https://www.desktoppr.co/settings",
		"difficulty" : "easy"
	},

	{
		"name" : "Trello",
		"url" : "https://trello.com/your/account",
		"difficulty" : "easy",
		"notes" : "Select 'Delete your account?' option to delete your account"
	},
	
 	{
 		"name" : "Xobni",
 		"url" : "https://www.xobni.com/account/settings",
 		"difficulty" : "easy",
 		"notes" : "“Delete account” link at the bottom of the page."
 	},

 	{
		"name" : "Code Red",
		"url" : "https://cne.coderedweb.com",
		"difficulty" : "impossible",
		"notes" : "You can't delete yourself. You can only change your phone nr. to a bogus number."
	},
	
	{
		"name" : "Bitbucket",
		"url" : "https://bitbucket.org/account/",
		"difficulty" : "easy",
		"notes" : "On the side menu, click on 'Delete Account' and on the confirmation page click 'Delete Account', all repositories and the account is immediately wiped."
	},

	{
		"name" : "VK/ВКонтакте",
		"url" : "http://vk.com/settings?act=deactivate",
		"difficulty" : "easy"
	},

	{
		"name" : "Abload",
		"url" : "http://abload.de/settings.php",
		"difficulty" : "easy"
	},

	{
		"name" : "C&M News by Rеss.at",
		"url" : "http://www.ress.at/profil/profil_entfernen.php",
		"difficulty" : "easy",
		"notes" : "Just click 'Abschicken'"
	},
	
	{
		"name" : "HOL Virtual Hogwarts",
		"url" : "http://hol.org.uk/profile.php?view=quithol",
		"difficulty" : "impossible",
		"notes" : "You can remove information and manually quit HOL, but your account stays forever."
	},

	{
		"name" : "BodyBuilding",
		"url" : "http://www.bodybuilding.com/store/help/delete-bodyspace-account.htm",
		"difficulty" : "impossible",
		"notes" : "You can only deactivate your account by contacting support as they state on the help page. There is no way to permanently delete your account or data, and an inactive public profile will always be visible to public."
	},
	
	{
		"name" : "Gitorious",
		"url" : "https://gitorious.org",
		"difficulty" : "easy"
	},

	{
		"name" : "Transifex",
		"url" : "http://support.transifex.com/customer/portal/articles/1052765-how-can-i-delete-my-account-",
		"difficulty" : "impossible",
		"notes" : "You can't delete your account, but you can contact them via email to deactivate it."
	},

	{
		"name" : "Imgur",
		"url" : "http://imgur.com/account/settings",
		"difficulty" : "easy"
	},

	{
		"name" : "Adobe",
		"url" : "https://learn.adobe.com/wiki/display/wel/Delete+your+account",
		"difficulty" : "hard",
		"notes" : "You have to call them in order to delete your account. Alternatively, you can send them an email."
	},

	{
		"name" : "Odnoklassniki",
		"url" : "http://www.odnoklassniki.ru/regulations",
		"difficulty" : "easy",
		"notes" : "Login to your account, scroll License Agreement down, click Delete profile, check any boxes you want, enter password and press Remove button."
	},
	
	{
		"name" : "Udemy",
		"url" : "https://www.udemy.com/user/edit-danger-zone/",
		"difficulty" : "medium",
		"notes" : "In order to delete your account, you need to first unsubscribe from all of your courses."
	},
	
	{
		"name" : "Microsoft Office 365",
		"url" : "http://office.com/myaccount",
		"difficulty" : "easy"
	},

	{
		"name"	: "Remember The Milk",
		"url" : "https://www.rememberthemilk.com/login/delete.rtm",
		"difficulty" : "easy"
	},

	{
		"name" : "BBC iD",
		"url" : "https://ssl.bbc.co.uk/id/settings/delete",
		"difficulty" : "easy"
	},
	
	{
		"name" : "4shared",
		"url" : "http://www.4shared.com/web/account/settings#overview",
		"difficulty" : "easy"
	},
    
    {
        "name" : "CloudMagic",
        "url" : "https://cloudmagic.com/a/v2/preferences",
        "difficulty" : "easy"
    },

    {
        "name" : "Splitwise",
        "url" : "https://secure.splitwise.com/account/settings",
        "difficulty" : "easy"
    },

    {
        "name" : "MixCloud",
        "url" : "http://www.mixcloud.com/myaccount/account/",
        "difficulty" : "easy"
    },

    {

		"name" : "Scriptogr.am",
		"url" : "http://scriptogr.am/dashboard/#settings",
		"difficulty" : "easy",
		"notes" : "Click the link 'Delete your account' at the bottom. Note: On your dropbox, the content of this site will not be removed. If needed, you can delete the folder 'Apps/scriptogram' manually."
	},
	
	{
		"name" : "Viadeo",
		"url" : "http://www.viadeo.com/settings/account/?language=fr&ga_from=Fu:%2Fsettings%2Faccount%2F;Fb%3Amenu_box_right%3BFe%3AL1-account-settings%3B",
		"difficulty" : "easy",
		"notes" : "There's a button on the right, just under the menu."
	},

	{
		"name" : "9GAG",
		"url" : "https://9gag.com/member/delete",
		"difficulty" : "easy",
		"notes" : "Login to your account, go to parameters, click Delete my account. Confirm by clicking I want to delete my account. And again by clicking Delete my 9GAG account."
	}
]<|MERGE_RESOLUTION|>--- conflicted
+++ resolved
@@ -1,16 +1,17 @@
 [
 	{
-<<<<<<< HEAD
 		"name" : "Blue Apron",
 		"url" : "www.blueapron.com/cancel_subscription",
 		"difficulty" : "easy"
-=======
+	},
+
+	{
 		"name" : "Jottacloud",
 		"url" : "https://www.jottacloud.com/account/delete",
 		"difficulty" : "easy",
 		"notes" : "Log in. Type in password. Press 'delete'."
->>>>>>> 832a6faf
-	},
+	},
+
 	{
 		"name" : "Raptr",
 		"url" : "http://raptr.com/account/deactivation",
