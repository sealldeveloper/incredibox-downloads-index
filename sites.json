[
    {
        "name": "4shared",
        "url": "http://www.4shared.com/web/account/settings#overview",
        "difficulty": "easy",
        "domains": [
            "4shared.com"
        ]
    },

    {
        "name": "500px",
        "url": "https://500px.com/settings",
        "difficulty": "easy",
        "domains": [
            "500px.com"
        ]
    },

    {
        "name": "9GAG",
        "url": "https://9gag.com/member/delete",
        "difficulty": "easy",
        "notes": "Login to your account, go to parameters, click Delete my account. Confirm by clicking I want to delete my account. And again by clicking Delete my 9GAG account.",
        "notes_fr": "Connectez vous, allez dans les parametres, cilquez sur supprimer mon compte. Confirmez en cliquant sur je supprimer mon compte. Et confirmez encore avec supprimer mon compte.",
        "notes_it": "Logga il tuo account, vai su parameters, clicca Delete my account. Conferma cliccando I want to delete my account. E ancora cliccando Delete my 9GAG account.",
        "notes_pt_br": "Faça login em sua conta, vá em parâmetros, clique em Delete my account. Confirme clicando em I want to delete my account. E novamente em Delete my 9GAG account.",
        "notes_cat": "Entra al teu compte, ves a paràmetres, fés clic a 'Delete my account'. Confirma clicant a 'I want to delete my account'. I novament a 'Delete my 9GAG account'.",
        "notes_es": "Entra en tu cuenta, ve a parámetros, haz clic en 'Delete my account'. Confirma haciendo clic en 'I want to delete my account'. I de nuevo en 'Delete my 9GAG account'.",
        "notes_pl": "Zaloguj się na swoje konto, przejdź do ustawień, kliknij Delete my account. Potwierdź klikając I want to delete my account. Następnie wprowadź swoje hasło i kliknij Delete my 9GAG account.",
        "domains": [
            "9gag.com"
        ]
    },

    {
        "name": "Abload",
        "url": "http://abload.de/settings.php",
        "difficulty": "easy",
        "domains": [
            "abload.de"
        ]
    },

    {
        "name": "About.me",
        "url": "https://about.me/account",
        "difficulty": "easy",
        "domains": [
            "about.me"
        ]
    },

    {
        "name": "Adobe",
        "url": "https://learn.adobe.com/wiki/display/wel/Delete+your+account",
        "difficulty": "hard",
        "notes": "You have to call them in order to delete your account. Alternatively, you can send them an email.",
        "notes_fr": "Vous devez les appeler pour supprimer votre compte. Vous pouvez aussi envoyer un email.",
        "notes_it": "Per eliminare il tuo account dovrai contattarli via telefono. Alternativamente puoi spedire una mail",
        "notes_pt_br": "Você deve ligar para eles para deletar sua conta. De maneira alternativa, você pode enviá-los um e-mail.",
        "notes_cat": "S'ha de posar en cotacte amb ells. Mitjançant telèfon o e-mail.",
        "notes_es": "Se tiene que poner en contacto con ellos. Mediante teléfono o e-mail.",
        "notes_pl": "Możesz zadzwonić lub wysłać email z prośbą o usunięcie konta.",
        "notes_ar": "يجب عليك أن تتصل بهم لكي تحذف حسابك او أن ترسل لهم بريد الكتروني",
        "domains": [
            "learn.adobe.com",
            "adobe.com"
        ]
    },

    {
        "name": "Affero",
        "url": "http://www.affero.net/ndmd1.html",
        "difficulty": "easy",
        "notes": "Log in to your account and click the top-left link to 'Member Preferences'. Scroll to the bottom of the page and ensure both of the password fields are empty. Check the 'De-activate my account' box and and click the 'Update Preferences' button.",
        "domains": [
            "affero.com",
            "affero.net",
            "affero.org"
        ]
    },

    {
        "name": "Airbnb",
        "url": "https://www.airbnb.com/users/settings",
        "difficulty": "easy",
        "domains": [
            "airbnb.com"
        ]
    },

    {
        "name": "Album Reminder",
        "url": "http://www.albumreminder.com/usercenter/deleteaccount/",
        "difficulty": "easy",
        "domains": [
            "albumreminder.com"
        ]
    },

    {
        "name": "Alibaba",
        "url": "http://www.alibaba.com/help/contact-us.html",
        "difficulty": "hard",
        "notes": "Despite what it says in their FAQ there is actually no automatic way to delete your account. But they do see to be happy to do it if you ask them - you can contact them via http://www.alibaba.com/help/contact-us.html - I cancelled my account via their online chat system.",
        "notes_fr": "Malgré la suggestion du FAQ, il n'y a pas au fait de façon automatique de supprimer votre compte. Cela dit, ils me semblent contents de le faire si vous le demandez - vous pouvez les contactez via http://www.alibaba.com/help/contact-us.html - j'ai supprimé mon compte en utilisant leur système tchat.",
        "domains": [
            "alibaba.com"
        ]
    },

    {
        "name": "Alvanista",
        "url": "http://alvanista.com/profile/edit",
        "difficulty": "easy",
        "notes": "Follow the link to edit your profile and click cancel account at bottom.",
        "notes_pt_br": "Use o link de editar o perfil e clique em cancelar conta no fim da página",
        "domains": [
            "alvanista.com"
        ]
    },

    {
        "name": "Amara",
        "url": "http://www.amara.org/profiles/account/",
        "difficulty": "easy",
        "notes": "Just head to the account page and click the red button 'Delete your account' at the bottom left of the page.",
        "notes_pt_br": "Apenas vá para a página de sua conta e clique no botão 'Delete your account' no canto inferior esquerdo da página.",
        "domains": [
            "amara.org"
        ]
    },

    {
        "name": "Amazon",
        "url": "https://www.amazon.com/gp/help/customer/contact-us/ref=cu_cf_email?ie=UTF8&mode=email#a",
        "difficulty": "hard",
        "notes": "To close your account, contact Amazon by email (via this contact form) and request that your account be closed.",
        "notes_fr": "Pour fermer votre compte, contactez Amazon par mail (par le formulaire de contact) et demandez la fermeture de votre compte.",
        "notes_it": "Per chiudere il tuo account, contatta amazon via mail (utilizzando il form contattaci) richiedendo di chiudere il tuo account",
        "notes_de": "Um deinen Account zu löschen, kontaktiere den Support über den Link und beantrage die Löschung dort.",
        "notes_pt_br": "Para fechar sua conta, contate Amazon por e-mail (usando este modelo de contato) e requira que sua conta seja fechada.",
        "notes_cat": "Per tancar el seu compte, contacti amb Amazon via e-mail (omplint aquest formulari de contacte) i demanant que es tanqui el seu compte.",
        "notes_es": "Para cerrar su cuenta, contacte con Amazon via e-mail (rellenando este formulario de contacto) y pidiendo que se cierre su cuenta.",
        "notes_pl": "Skontakuj się z Amazonem za pomocą formularza kontaktowego i poproś o usunięcie swojego konta.",
        "domains": [
            "amazon.com"
        ]
    },

    {
        "name": "Amazon AWS",
        "url": "https://portal.aws.amazon.com/gp/aws/manageYourAccount?#productToCancel",
        "difficulty": "easy",
        "notes": "You must login before visiting the link.",
        "notes_fr": "Il faut que vous vous connectez avant d'utiliser le lien.",
        "domains": [
            "portal.aws.amazon.com",
            "amazon.com"
        ]
    },

    {
        "name": "Animal Crossing Community",
        "url": "http://www.animalcrossingcommunity.com/help_main.asp?HelpSectionID=5#Topic201",
        "difficulty": "impossible",
        "notes": "We do not 'delete' or 'terminate' accounts on ACC. If you no longer wish to use the site, you may delete all personal information from your profile and then stop logging in.",
        "notes_fr": "ACC ne supprime pas les comptes. Cependant vous pouvez supprimer les informations qui sont dessus et arreter de vous connecter.",
        "notes_it": "Non è possibile chiudere o terminare un account su ACC. Se non desideri più utilizzare il sito, puoi comunque eliminare tutti i dati personali dal tuo profilo e non loggarci più",
        "notes_pt_br": "Nós não 'deletamos' ou 'terminamos' contas na ACC. Caso você não queira mais utilizar o site, você pode deletar todas as suas informações pessoas em seu perfil e então parar de logar-se.",
        "notes_cat": "Nosaltres no 'esborrem' o 'finalitzem' comptes d'ACC. En el cas que no vulgui utilitzar més el lloc, pot esborrar totes les teves dades personals del seu perfil i evitar entrar més.",
        "notes_es": "Nosotros no 'borramos' o 'finalizamos' cuentas de ACC. En el supuesto que no quiera utilizar más el sitio, puede borrar toda su información personal de su perfil y evitar entrar más a su cuenta.",
        "domains": [
            "animalcrossingcommunity.com"
        ]
    },

    {
        "name": "AOL / Instant Messenger",
        "url": "http://cancel.aol.com",
        "difficulty": "easy",
        "domains": [
            "cancel.aol.com",
            "aol.com"
        ]
    },

    {
        "name": "App.net",
        "url": "https://account.app.net/settings/delete/",
        "difficulty": "easy",
        "domains": [
            "account.app.net",
            "app.net"
        ]
    },

    {
        "name": "AppFog",
        "url": "https://groups.google.com/forum/#!topic/appfog-users/H9AkHjHFfZk",
        "difficulty": "hard",
        "notes": "Remove all applications and services from your account, then request deletion by emailing customer services.",
        "notes_fr": "Enlevez toutes les applications et tous les services de votre compte, puis demandez la suppression de votre compte en envoyant un e-mail au service clients.",
        "email": "support@appfog.com",
        "domains": [
            "console.appfog.com",
            "appfog.com"
        ]
    },

    {
        "name": "Argyle Social",
        "url": "http://app.argylesocial.com/contact_us",
        "difficulty": "impossible",
        "notes": "Response from support@argylesocial.com: We really don't have a way to delete accounts entirely. The account won't be usable by anyone else, so there won't be any security issues. One smart thing to do to make doubly sure that everything is secure is to go to any social media pages that Argyle was authorized to use, and remove Argyle's authorization. Hope that helps",
        "domains": [
            "app.argylesocial.com",
            "argylesocial.com"
        ]
    },

    {
        "name": "Artsy",
        "url": "http://artsy.net/user/delete",
        "difficulty": "easy",
        "domains": [
            "artsy.net"
        ]
    },

    {
        "name": "Ask.fm",
        "url": "http://ask.fm/account/settings/optout",
        "difficulty": "easy",
        "domains": [
            "ask.fm"
        ]
    },

    {
        "name": "Asos",
        "url": "http://asos-de.custhelp.com/app/askchangedetails",
        "difficulty": "hard",
        "domains": [
            "www.asos.de",
            "asos.de"
        ]
    },

    {
        "name": "Assembla",
        "url": "https://www.assembla.com/user/edit/edit_account_settings",
        "difficulty": "easy",
        "domains": [
            "assembla.com"
        ]
    },

    {
        "name": "Backblaze",
        "url": "https://secure.backblaze.com/user_account.htm",
        "difficulty": "impossible",
        "notes": "Accounts cannot be deleted, even when contacting customer service. User account credentials will be permanently retained by Backblaze.",
        "domains": [
            "backblaze.com"
        ]
    },

    {
        "name": "Badoo",
        "url": "http://badoo.com/settings/",
        "difficulty": "easy",
        "notes": "On the top right corner click 'Settings', then on the left hand side click 'Delete'. Type your information, to delete Badoo, enter your password and in the other box, explain why you want to leave. Click on the 'Confirm' button, you will receive a message page confirming your rquest was successfully completed.",
        "notes_ru": "Зайдите в 'Настройки', затем слева нажмите 'Удалить', укажите причину удаления и подтвердите выбор нажав кнопку 'Подтвердить'.",
        "domains": [
            "badoo.com"
        ]
    },

    {
        "name": "Bambuser",
        "url": "https://bambuser.com/settings",
        "difficulty": "easy",
        "notes": "Go to your Settings page and scroll down to find 'Deactivate' account. Click on 'Close Account' button, and confirm the account deletion.",
        "notes_fr": "Allez dans vos Parametres et allez jusqu'à Désactiver mon compte. Cliquez Fermer mon compte, et confirmez.",
        "notes_it": "Vai sulla pagina delle impostazioni e scorri giù fino a trovare 'Deactivate account'. Clicca su il pulsante 'Close Account', e conferma la cancellazione dell'account",
        "notes_pt_br": "Vá para a página Settings e desça até o final da página e ache 'Deactivate account'. Clique no botão 'Close Account', e confirme.",
        "notes_cat": "Vagi a la pàgina 'Settings', baixa fins a trobar 'Deactivate account'. Cliqui al botó 'Close Account', i confirmi-ho.",
        "notes_es": "Vaya a la página 'Settings', baje hasta encontrar 'Deactivate account'. Clique en el botón 'Close Account', y confirme.",
        "domains": [
            "bambuser.com"
        ]
    },

    {
        "name": "Bandcamp",
        "url": "https://bandcamp.com/settings?pane=fan",
        "difficulty": "easy",
        "notes": "To terminate an artist account, you must click on the 'Artists' pane, click on the desired artist's profile, and click the termination link there.",
        "domains": [
            "bandcamp.com"
        ]
    },

    {
        "name": "Barnes and Noble",
        "url": "http://www.barnesandnoble.com/customerservice/contactus",
        "difficulty": "impossible",
        "notes": "It is not possible to delete your Barnes and Noble account.  The best you can do is delete any personal information that you have stored on their website.",
        "domains": [
            "barnesandnoble.com"
        ]
    },

    {
        "name": "Basecamp",
        "url": "https://basecamp.com/help/guides/account/cancel",
        "difficulty": "easy",
        "notes": "Data will be permanantly deleted after 30 days.",
        "notes_fr": "Les données seront supprimés définitivement dans 30 jours.",
        "notes_pl": "Twoje dane zostaną całkowicie usunięte po upływie 30 dni.",
        "domains": [
            "basecamp.com"
        ]
    },

    {
        "name": "Battle.net",
        "url": "https://eu.battle.net/support/en/ticket/submit",
        "difficulty": "hard",
        "notes": "Customer Support will require you to send a signed written letter confirming your wishes, your account details and a copy of legal identification (passport, drivers license) to your account region's office headquarters.",
        "notes_fr": "Le support vous demandera une lettre écrite demandant la suppresion du compte, dans cette lettre donnez vos details de compte ainsi qu'un justificatif d'identité.",
        "notes_it": "Il servizio clienti richiede di spedire una lettera firmata al quartier generale della tua nazione confermando le tue intenzioni, allegando i dettagli del tuo account e una copia di un documento (passaporto, patente)",
        "notes_pt_br": "A Assistência ao Cliente irá pedir que você envie uma carta assinada confirmando os seus desejos, os detalhes de sua conta e uma cópia autenticada de identificação (passaporte, carteira de motorista) para o escritório da região de sua conta.",
        "notes_cat": "L'Assistencia al Client li demanarà que envii una carta firmada confirmant els seus desitjos, els detalls de la seva conta i una copia d'identificació legal (Passaport, DNI...).",
        "notes_es": "La asistencia al cliente le pedirá que envie una carta firmada confirmando sus deseos, los detalles de la cuenta y una copia de una identificación legal (Pasaporte, DNI...).",
        "notes_pl": "Dział wsparcia wymaga wysłania pisemnego potwierdzenia chęci usunięcia konta, wraz ze szczegółami konta użytkownika oraz kopii jednego z dokumentów potwierdzających tożsamość (paszport, prawo jazdy).",
        "domains": [
            "eu.battle.net",
            "battle.net"
        ]
    },

    {
        "name": "BBC iD",
        "url": "https://ssl.bbc.co.uk/id/settings/delete",
        "difficulty": "easy",
        "domains": [
            "ssl.bbc.co.uk",
            "bbc.co.uk"
        ]
    },

    {
        "name": "Behance",
        "url": "http://www.behance.net/account/privacy",
        "difficulty": "easy",
        "notes": "To delete your account, please go into your 'Me' tab, visit account settings and hit the privacy tab. There, you'll have the option to delete.",
        "notes_fr": "Pour supprimer votre compte, veuillez ouvrir le menu étiqueté « Me ». Ensuite, cliquez « Account Settings », et puis « Privacy ». Là, il y aura le choix de supprimer votre compte.",
        "notes_nl": "Verwijder je account door in te loggen en op de 'Me' tab te klikken. Selecteer vervolgens de 'privacy tab' die je bij 'account settings' kunt vinden. Hier vind je de delete mogelijkheid",
        "domains": [
            "behance.net"
        ]
    },

    {
        "name": "Bitbucket",
        "url": "https://bitbucket.org/account/",
        "difficulty": "easy",
        "notes": "On the side menu, click on 'Delete Account' and on the confirmation page click 'Delete Account', all repositories and the account is immediately wiped.",
        "notes_fr": "Dans les parametres du compte cliquez sur supprimer le compte puis sur supprimer le compte. Tous les dépot ainsi que le compte seront immediatement supprimés.",
        "notes_it": "Nel menu al lato, clicca su 'Delete Account' e fai lo stesso sulla pagina di conferma, l'account e i repositories saranno cancellati",
        "notes_pt_br": "No menu lateral, clique em 'Delete Account' e na página de confirmação clique em 'Delete Account', todos os repositórios e contas serão imediatamente excluídos.",
        "notes_cat": "Al menú lateral, cliqui a 'Delete Account', a la pagina de confirmació cliqui 'Delete Account', tots els comptes i repositoris serán cancel·lats",
        "notes_es": "En el menú lateral, haga clic en 'Delete Account', y en la página de confirmación pulse 'Delete Account', todas sus cuentas y repositorios serán cancelados.",
        "notes_pl": "W menu bocznym kliknij 'Delete Account' i potwierdź klikając przycisk 'Delete Account', wszystkie repozytoria i konto zostaną natychmiast usunięte.",
        "domains": [
            "bitbucket.org"
        ]
    },

    {
        "name": "bitly",
        "url": "https://bitly.com/a/deactivate_account",
        "difficulty": "easy",
        "notes": "Select why you are deleting your account. Your account will be deleted but all your shortlinks will remain.",
        "domains": [
            "support.bitly.com",
            "bitly.com"
        ]
    },

    {
        "meta": "popular",
        "name": "Blogger",
        "url": "https://support.google.com/blogger/answer/41932",
        "difficulty": "impossible",
        "notes": "You can't delete your Blogger Account without deleting your entire Google Account. But you can delete your blog.",
        "notes_fr": "Vous ne pouvez pas supprimer votre compte Blogger sans supprimer votre compte Google, mais vous pouvez supprimer votre blog.",
        "notes_cat": "Hauries d'esborrar tot el compte de Google sencer, però si que pots eliminar el teu blog.",
        "notes_es": "Tendrías que borrar toda cuenta de Google entera, pero si que puedes eliminar tu blog.",
        "notes_pl": "Nie ma możliwości usunięcia konta w usłudze Blogger bez usuwania całego konta Google. Możesz jedynie usunąć swój blog.",
        "domains": [
            "blogger.com"
        ]
    },

    {
        "name": "Blue Apron",
        "url": "https://www.blueapron.com/cancel_subscription",
        "difficulty": "easy",
        "domains": [
            "blueapron.com"
        ]
    },

    {
        "name": "BoardGameGeek",
        "url": "http://www.boardgamegeek.com/geekaccount.php?action=requestdeletion",
        "difficulty": "easy",
        "notes": "Log-in and use the link provided to request account deletion.",
        "notes_pt_br": "Faça login e use o link fornecido para requerir que a conta seja excluída.",
        "notes_pl": "Zaloguj się i użyj podanego odnośnika, aby usunąc swoje konto.",
        "domains": [
            "boardgamegeek.com"
        ]
    },

    {
        "name": "BodBot",
        "url": "http://www.bodbot.com/Account_Settings.html",
        "difficulty": "easy",
        "notes": "Click the “Delete My Account” link.",
        "domains": [
            "bodbot.com"
        ]
    },

    {
        "name": "BodyBuilding",
        "url": "http://www.bodybuilding.com/store/help/delete-bodyspace-account.htm",
        "difficulty": "impossible",
        "notes": "You can only deactivate your account by contacting support as they state on the help page. There is no way to permanently delete your account or data, and an inactive public profile will always be visible to public.",
        "notes_fr": "Vous pouvez seulement désactiver votre compte en contactant le support.",
        "notes_it": "Puoi solo disattivare l'account contattando il supporto. Non esiste modo di eliminare permanentemente il tuo account o i dati, e un account inattivo resterà comunque visibile al pubblico",
        "notes_pt_br": "Você pode apenas desativar sua conta contatando a assistência ao cliente como explicitado na página de ajuda. Não há como remover permanentemente sua conta ou seus dados, e um perfil publico inativo sempre estará visível ao público.",
        "notes_cat": "Només pots desactivar el compte contactant amb l'Assistència al client. No podràs eliminar mai el compte, només desactivar-lo, els comptes desactivats són visibles al públic.",
        "notes_es": "Solo puedes desactivar la cuenta contactando con Assistència al client. No podrás eliminar nunca la cuenta, solo desactivarla, les cuentas desactivadas son visibles al público.",
        "domains": [
            "bodybuilding.com"
        ]
    },

    {
        "name": "BoerseBZ",
        "url": "http://www.boerse.bz/profile.php?do=delacc",
        "difficulty": "impossible",
        "notes": "Accounts cannot be removed at this time",
        "notes_fr": "Les comptes ne peuvent pas être supprimés en ce moment.",
        "notes_de": "Deaktivierung von Accounts bis auf weiteres nicht möglich",
        "domains": [
            "www.boerse.bz",
            "boerse.bz"
        ]
    },

    {
        "name": "Booking",
        "url": "https://secure.booking.com/login.en-us.html?tmpl=profile/delete_account",
        "difficulty": "easy",
        "domains": [
            "secure.booking.com",
            "booking.com"
        ]
    },

    {
        "name": "Booklooker",
        "url": "https://secure.booklooker.de/pages/contact.php",
        "difficulty": "hard",
        "notes": "You need to request deletion of your data via the contact form after logging in.",
        "notes_fr": "Il faut demander la suppression de votre compte par le support du site, après vous vous connectez.",
        "notes_de": "Nach dem einloggen muss der Kundenservice zur Löschung kontaktiert werden.",
        "notes_pl": "Poproś o usunięcie swoich danych za pomocą formularza kontaktowego.",
        "domains": [
            "secure.booklooker.de",
            "booklooker.de"
        ]
    },

    {
        "meta": "popular",
        "name": "Box",
        "url": "https://app.box.com/settings",
        "difficulty": "easy",
        "domains": [
            "app.box.com",
            "box.com"
        ]
    },

    {
        "name": "Boxee",
        "url": "http://bbx.boxee.tv/user/delete",
        "difficulty": "easy",
        "domains": [
            "bbx.boxee.tv",
            "boxee.tv"
        ]
    },

    {
        "name": "Buffer",
        "url": "https://bufferapp.com/app/account/leave",
        "difficulty": "easy",
        "domains": [
            "bufferapp.com"
        ]
    },

    {
        "name": "Bungie.net",
        "url": "http://www.bungie.net/en-US/Forum/Post/66636671/0/0",
        "difficulty": "impossible",
        "notes": "TL;DR you can't do it. Discussion at http://www.bungie.net/en-US/Forum/Post/66636671/0/0",
        "domains": [
            "bungie.net"
        ]
    },

    {
        "name": "BurstNET",
        "url": "http://burst.net/",
        "difficulty": "impossible",
        "notes": "Support staff refuses to delete accounts due to 'accounting purposes'",
        "notes_fr": "Le personnel refuse de supprimer les comptes.",
        "domains": [
            "burst.net"
        ]
    },

    {
        "name": "C&M News by Rеss.at",
        "url": "http://www.ress.at/profil/profil_entfernen.php",
        "difficulty": "easy",
        "notes": "Just click 'Abschicken'",
        "notes_fr": "Cliquez juste 'Abschicken'.",
        "notes_it": "Clicca semplicemente 'Abschicken'",
        "notes_de": "Einfach auf 'Abschicken' klicken",
        "notes_pt_br": "Apenas clique em 'Abschicken'",
        "notes_cat": "Només cal clicar a 'Abschicken'",
        "notes_es": "Solo tienes que clicar en 'Abschicken'",
        "notes_pl": "Wystarczy, że klikniesz 'Abschicken'",
        "domains": [
            "ress.at"
        ]
    },

    {
        "name": "CafePress",
        "url": "https://members.cafepress.com/account/closeaccount.aspx",
        "difficulty": "easy",
        "domains": [
            "cafepress.com"
        ]
    },

    {
        "name": "Call of Duty (Activision)",
        "url": "http://www.callofduty.com/",
        "difficulty": "impossible",
        "notes": "'There is no way to close or shut down an account.'",
<<<<<<< HEAD
        "notes_pl": "Nie ma możliwości zamknięcia konta.",
=======
        "notes_fr": "Il n'y a pas de façon de supprimer les comptes.",
>>>>>>> e26d2206
        "domains": [
            "callofduty.com"
        ]
    },

    {
        "name": "CareerBuilder.com",
        "url": "http://www.careerbuilder.com/User/UserConfirmation.aspx",
        "difficulty": "easy",
        "notes": "Must remove uploaded files first",
        "notes_fr": "Il faut supprimer les fichiers téléchargés avant de supprimer votre compte.",
        "domains": [
            "careerbuilder.com"
        ]
    },

    {
        "name": "cex.io",
        "url": "https://support.cex.io/hc/en-us/articles/201516097-How-can-I-delete-my-account-from-CEX-IO-and-GHash-IO-",
        "email": "support@cex.io",
        "difficulty": "hard",
        "notes": "You can't delete your account without contacting them. You must set the subject to 'Delete Account'",
        "notes_de": "Sie können Ihren Account nicht löschen ohne den Support zu kontaktieren. Sie müssen den Betreff auf 'Delete Account' setzen.",
        "notes_pl": "Nie ma możliwości usunięcia konta bez kontaktu z obsługą. W temacie wpisz wiadomości 'Delete Account'",
        "domains": [
            "cex.io"
        ]
    },

    {
        "name": "Change.org",
        "url": "https://www.change.org/account_settings",
        "difficulty": "easy",
        "domains": [
            "change.org"
        ]
    },

    {
        "name": "Channel 4",
        "url": "https://4id.channel4.com/account/remove",
        "difficulty": "easy",
        "domains": [
            "4id.channel4.com",
            "channel4.com"
        ]
    },

    {
        "name": "Cheddar",
        "url": "https://cheddarapp.com/account",
        "difficulty": "easy",
        "domains": [
            "cheddarapp.com"
        ]
    },

    {
        "name": "Cinemagram",
        "url": "",
        "difficulty": "impossible",
        "notes": "According to the app you can email feedback@cinemagr.am for questions. Unfortunatly removal requests aren't replied to.",
        "notes_fr": "Selon l'appli, vous pouvez envoyer un e-mail à feedback@cinemagr.am pour poser des questions. Malheureusement, les demandes des suppressions des comptes ne reçoivent pas de réponse.",
        "notes_nl": "Volgens de app kun je emailen naar feedback@cinemagr.am voor vragen. Helaas wordt er niet gereageerd op dit account.",
        "domains": [
            "cinemagr.am"
        ]
    },

    {
        "name": "CiteULike",
        "url": "http://wiki.citeulike.org/index.php/Accounts#How_do_I_delete_my_account.3F",
        "difficulty": "impossible",
        "notes": "We don't delete old accounts.",
        "domains": [
            "citeulike.org"
        ]
    },

    {
        "name": "CleverReach",
        "url": "https://www.cleverreach.com",
        "difficulty": "hard",
        "notes": "Email customer services to request deletion",
        "notes_fr": "Envoyez un e-mail au service clients pour demander la suppression de votre compte.",
        "email": "info@cleverreach.de",
        "domains": [
            "cleverreach.com"
        ]
    },

    {
        "name": "ClickAndBuy",
        "url": "https://customer.eu.clickandbuy.com/surfer/spring/settings-terminateaccount-flow",
        "difficulty": "easy",
        "notes": "Login to your account, then click 'delete account' on the page.",
        "notes_fr": "Connectez-vous et cliquez sur « delete account ».",
        "notes_de": "Logge dich in deinen Account ein und klicke auf der Seite auf 'Account löschen'.",
        "domains": [
            "customer.eu.clickandbuy.com",
            "clickandbuy.com"
        ]
    },

    {
        "name": "CloudApp",
        "url": "http://my.cl.ly/account/delete",
        "difficulty": "easy",
        "domains": [
            "my.cl.ly",
            "cl.ly"
        ]
    },

    {
        "name": "CloudMagic",
        "url": "https://cloudmagic.com/a/v2/preferences",
        "difficulty": "easy",
        "domains": [
            "cloudmagic.com"
        ]
    },

    {
        "name": "Cnet",
        "url": "https://cbsi.secure.force.com/CBSi/submitcase?template=template_cnet&referer=cnet.com&cfs=SFS_1",
        "difficulty": "hard",
        "notes": "You have to ask the support to maybe get your account delete. Chose the category CNET Redigstration",
        "domains": [
            "cnet.com",
            "http://download.cnet.com"
        ]
    },

    {
        "name": "Code Red",
        "url": "https://cne.coderedweb.com",
        "difficulty": "impossible",
        "notes": "You can't delete yourself. You can only change your phone nr. to a bogus number.",
        "notes_fr": "Vous ne pouvez pas supprimer votre compte. Vous pouvez seulement donner un faux numéro.",
        "notes_it": "Non puoi eliminarti. Puoi solamente cambiare il tuo numero di telefono con uno inventato",
        "notes_pt_br": "Você não pode deletar sua conta. Você pode mudar o número de telefone para um número qualquer.",
        "notes_cat": "No podrà eliminar el compte. Només pots canviar-te el número de telèfon.",
        "notes_es": "No podrá eliminar la cuenta. Solo puedes canviarte el número de teléfono.",
        "domains": [
            "cne.coderedweb.com",
            "coderedweb.com"
        ]
    },

    {
        "name": "Code School",
        "url": "https://codeschool.com/account/edit",
        "difficulty": "easy",
        "domains": [
            "help.codeschool.com",
            "codeschool.com"
        ]
    },

    {
        "name": "Codecademy",
        "url": "http://help.codecademy.com/customer/portal/articles/1394081-how-do-i-delete-my-account-",
        "difficulty": "easy",
        "notes": "Simply click the \"I understand delete my account.\" button.",
        "notes_fr": "Il faut simplement confirmer que vous voulez supprimmer votre compte.",
        "notes_it": "Per ragioni di sicurezza, dobbiamo verificare che queste richieste ci arrivino dall'email che è registrata sul tuo account Codacademy",
        "notes_pt_br": "Por razões de segurança, nós precisaremos verificar se estes pedidos vêm do endereço de e-mail que está na sua conta no Codecademy.",
        "notes_cat": "Per raons de seguretat, necessitem verificar si aquestes peticions provenen des de l'e-mail lligat al seu compte de Codecademy.",
        "notes_es": "Por razones de seguridad, necesitamos verificar si estas peticiones provienen desde el e-mail ligado a su cuenta de Codeacademy.",
        "domains": [
            "help.codecademy.com",
            "codecademy.com"
        ]
    },

    {
        "name": "Codepen",
        "url": "http://blog.codepen.io/documentation/faq/how-do-i-delete-my-account/",
        "difficulty": "easy",
        "domains": [
            "blog.codepen.io",
            "codepen.io"
        ]
    },

    {
        "name": "Coderwall",
        "url": "https://coderwall.com/delete_account",
        "difficulty": "easy",
        "notes": "Sign in then visit https://coderwall.com/delete_account",
        "notes_fr": "Identifiez-vous puis visitez https://coderwall.com/delete_account",
        "notes_cat": "Identifica't al lloc web i entra https://coderwall.com/delete_account",
        "notes_es": "Identifícate en el sitio web y entra en https://coderwall.com/delete_account",
        "notes_pl": "Zaloguj się i przejdź do https://coderwall.com/delete_account",
        "domains": [
            "coderwall.com"
        ]
    },

    {
        "name": "Coinbase",
        "url": "https://www.coinbase.com/settings/cancel",
        "difficulty": "easy",
        "notes": "Sign in then visit https://www.coinbase.com/settings/cancel",
        "domains": [
            "coinbase.com"
        ]
    },

    {
        "name": "Comment ça marche",
        "url": "http://www.commentcamarche.net/communaute/remove.php3",
        "difficulty": "medium",
        "notes": "Your messages will remain on the forums.",
        "notes_fr": "Vos messages seront guardés.",
        "domains": [
            "commentcamarche.net"
        ]
    },

    {
        "name": "Couchsurfing",
        "url": "https://www.couchsurfing.org/delete_profile.html?delete=1",
        "difficulty": "impossible",
        "notes": "Cannot be deleted fully, reactivation is always available. Fill out the form and select 'I understand. Please delete my profile.'.",
        "notes_fr": "Ne sera pas completement supprimé, reactivation toujours possible. Remplissez le formulaire et selectionnez 'I understand. Please delete my profile.",
        "notes_it": "Non può essere eliminato completamente, una riattivazione è sempre effettuabile. Riempi il modulo e scegli 'I understand. Please delete my profile.'.",
        "notes_de": "Kann nicht vollständig gelöscht werden, reaktivierung ist immer möglich. Fülle das Formular aus und wähle 'I understand. Please delete my profile.'.",
        "notes_pt_br": "Não pode ser totalmente deletada, reativação é sempre possível. Preencha o formulário e selecione 'I understand. Please delete my profile.'.",
        "notes_cat": "No pot ser completament eliminat, la reactivació serà possible sempre. Ompli el formulari i seleccioni 'I understand. Please delete my profile.'.",
        "notes_es": "No se puede eliminar completamente, la reactivación será posible siempre. Rellene el formulario y seleccione 'I understand. Please delete my profile.'.",
        "domains": [
            "couchsurfing.org"
        ]
    },

    {
        "name": "Coursera",
        "url": "https://www.coursera.org/about/contact",
        "difficulty": "hard",
        "notes": "Contact support and request they delete your account.",
        "notes_fr": "Contactez le support et demandez la suppression de vore compte.",
        "notes_it": "Contatta il supporto e richiedi la cancellazione del tuo account.",
        "notes_de": "Kontaktiere den Support und sie löschen deinen Account.",
        "notes_pt_br": "Contate o suporte e peça que eles deletem sua conta.",
        "notes_cat": "Contacti amb l'assistència al client i demani que li esborrrin el compte.",
        "notes_es": "Contacte con asistencia al cliente y pide que te borren la cuenta.",
        "notes_pl": "Skontaktuj się z obsługą i poproś o usunięcie swojego konta.",
        "domains": [
            "coursera.org"
        ]
    },

    {
        "name": "Craigslist",
        "url": "http://www.craigslist.org/about/help/user_accounts",
        "difficulty": "hard",
        "notes": "Send an email to abuse@craigslist.org and request deletion.",
        "notes_fr": "Envoyez un mail à abuse@craigslist.org et demandez la suppression du compte. ",
        "notes_it": "Spedisci un email a abuse@craigslist.org e richiedi la cancellazione",
        "notes_de": "Sende eine E-Mail an abuse@craigslist.org und beantrage die Löschung",
        "notes_pt_br": "Envie um e-mail para abuse@craigslist.org e peça a remoção.",
        "notes_cat": "Enviï un e-mail a abuse@craigslist.org i demani la supressió del compte.",
        "notes_es": "Envie un e-mail a abuse@craigslist.org y pide que eliminen su cuenta.",
        "email": "abuse@craigslist.org",
        "domains": [
            "craigslist.org"
        ]
    },

    {
        "name": "CrashPlan",
        "url": "http://support.crashplan.com/",
        "difficulty": "hard",
        "notes": "Start a live chat session and a representative will delete your account.",
        "notes_fr": "Démarrez une session Live Chat et un représentant supprimera votre compte.",
        "domains": [
            "support.crashplan.com",
            "crashplan.com"
        ]
    },

    {
        "name": "CreditExpert",
        "url": "https://www.creditexpert.co.uk/",
        "difficulty": "hard",
        "notes": "You can cancel by email but only if your membership includes insurance. Otherwise, an email cancellation will be ignored. You have to call 0800 561 0083 to cancel your account. This is the only way. More info here: http://experian.metafaq.com/help/CreditExpertBRS/Cancel_and_duration/CancelBRS",
        "domains": [
            "creditexpert.co.uk"
        ]
    },

    {
        "name": "Daily Mile",
        "url": "http://www.dailymile.com/account/settings/edit",
        "difficulty": "easy",
        "notes": "Edit your account and select 'Remove my account'.",
        "notes_fr": "Modifiez vos infos et selectionnez Remove my account.",
        "notes_de": "Editiere deinen Account und wähle 'Remove my account'",
        "notes_it": "Edita il tuo account e clicca il pulsante 'Remove my account'",
        "notes_pt_br": "Edite sua conta e seleciona 'Remove my account'.",
        "notes_cat": "Editi el seu compte i seleccioni 'Remove my account'.",
        "notes_es": "Edite su cuenta y seleccione 'Remove my account'.",
        "domains": [
            "dailymile.com"
        ]
    },

    {
        "name": "Dashlane",
        "url": "https://www.dashlane.com/deleteaccount",
        "difficulty": "easy",
        "notes": "You have to enter your mailadress and have to choose a 'why are you leaving' answer'. To verify this step you'll become a mail with a security code to fill into the form. After that your account is deleted.",
        "notes_de": "Nach Angabe der E-Mail-Adresse und der Auswahl eines Grunds der Löschung, erhält man per Mail einen Sicherheitscode. Dieser wird im Löschformular eingetragen und abgeschickt. Danach wird der Account unwiederbringlich gelöscht.",
        "domains": [
            "dashlane.com"
        ]
    },

    {
        "name": "Deadspin (Gawker Media)",
        "url": "http://legal.kinja.com/kinja-terms-of-use-90161644",
        "difficulty": "impossible",
        "notes": "You may discontinue your use of the Service at any time without informing us. We may, however, retain and continue to use any Content that you have submitted or uploaded through the Service.",
        "notes_fr": "Vous pouvez arrêter votre usage du service à tout moment sans nous informer. Nous pouvons, cependant, guarder et continuer d'utiliser tous le contenu que vous avez téléchargé par le service.",
        "notes_it": "Puoi in qualsiasi momento smettere di usare il servizio. Tuttavia noi possiamo comunque accedere a qualsiasi contenuto che hai inviato attraverso il servizio.",
        "notes_pt_br": "Você pode parar de usar o serviço a qualquer momento. Nós, no entanto, iremos manter e usar qualquer conteúdo enviado por você através do serviço.",
        "notes_cat": "Vosté pot parar de fer servir el servei en qualsevol moment. Nosaltres, si més no mantindrem i continuarem utilitzant qualsevol contingut que hagi enviat al nostre servei.",
        "notes_es": "Usted puede parar de usar el servicio en cualquier momento. Nosotros, mantendremos y continuaremos utilizando cualquier contenido que haya enviado a nuestro servicio.",
        "domains": [
            "legal.kinja.com",
            "kinja.com"
        ]
    },

    {
        "name": "Delicious",
        "url": "https://delicious.com/settings/deactivate",
        "difficulty": "easy",
        "domains": [
            "delicious.com"
        ]
    },

    {
        "name": "Delta Airlines (SkyMiles)",
        "url": "http://www.delta.com/content/www/en_US/support/talk-to-us/skymiles.html",
        "difficulty": "hard",
        "notes": "You cannot delete your Delta Skymiles account online.  You must contact them by mail in order to delete your account.",
        "notes_fr": "Vouz ne pouvez pas supprimer votre compte Delta Skymiles en ligne. Il faut que vous les contacter par la poste pour supprimer votre compte.",
        "domains": [
            "delta.com"
        ]
    },

    {
        "name": "Desktoply",
        "url": "http://desktop.ly/settings",
        "difficulty": "easy",
        "domains": [
            "desktop.ly"
        ]
    },

    {
        "name": "Desktoppr",
        "url": "https://www.desktoppr.co/settings",
        "difficulty": "easy",
        "domains": [
            "desktoppr.co"
        ]
    },

    {
        "name": "DeviantArt",
        "url": "https://www.deviantart.com/settings/deactivation",
        "difficulty": "easy",
        "notes": "All your data is ereased immediately. Accounts can be reactivated within 30 days. After that, Accounts can't be reactivated.",
        "notes_fr": "Toutes vos données seront effacées immédiatement. Les comptes peuvent être réactivés pour 30 jours. Après ce periode, ils ne peuvent pas être réactivés.",
        "notes_de": "Alle Daten sind sofort gelöscht. Accounts können innerhalb von 30 Tagen reaktiviert werden. Nach dieser Zeitspanne können sie nicht mehr wiederhergestellt werden.",
        "notes_it": "Tutti i dati saranno immediatamente cancellati. L'account potrà essere riattivato entro 30 giorni, dopodichè non sarà piu recuperabile.",
        "notes_pt_br": "Todos os dados são apagados imediatamente. Contas podem ser reativadas em até 30 dias, após este prazo não poderão mais ser recuperadas.",
        "notes_cat": "Totes les seves dades son esborrades inmediatament. Els comptes poden ser reactivats abans de 30 dies, després d'aquest termini no podrà ser reactivat.",
        "notes_es": "Todos sus datos son borrados inmediatamente. Todas las cuentas pueden ser reactivadas antes de 30 dias, después de ese plazo no podrá ser recuperada.",
        "notes_pl": "Wszystkie Twoje dane zostana natychmiast usunięte. Jeśli zmienisz zdanie, możesz reaktywować swoje konto w ciągu 30 dni.",
        "domains": [
            "deviantart.com"
        ]
    },

    {
        "name": "DHL (Paket.de)",
        "url": "https://www.paket.de/pkp/appmanager/pkp/desktop?_nfpb=true&_nfxr=false&_pageLabel=pkp_portal_page_footer_cah_faqs",
        "difficulty": "impossible",
        "notes": "There's no information about account-deletion in their FAQ. The hotline also says that account-deletion isn't possible.",
        "notes_fr": "Il n'y a pas d'informations sur la suppresion des comptes dans le FAQ. La ligne directe dit aussi qu'il n'est pas possible de le faire.",
        "notes_de": "Keine Informationen in den FAQ über Account-Löschung. Der Mitarbeiter an der Hotline bestätigte, dass die Löschung nicht möglich ist.",
        "notes_it": "Nessuna informazione nelle FAQ riguardo la cancellazione dell'account, l'operatore al telefono ha confermato che la cancellazione non è possibile.",
        "notes_pt_br": "Nenhuma informação no FAQ sobre remoção de contas, o operador no telefone disse que deletar não é possível.",
        "notes_cat": "No hi ha cap informació al FAQ sobre la cancel·lació de comptes, l'operador telefonic diu que no es poden esborrar els comptes.",
        "notes_es": "No hay información en el FAQ sobre la cancelación de cuentas, el operador telefónico dice que no se pueden borrar las cuentas.",
        "domains": [
            "paket.de"
        ]
    },

    {
        "name": "Diaspora",
        "url": "https://diasp.eu/user/edit#close_account_pane",
        "difficulty": "easy",
        "notes": "Click close my account and confirm with your password.",
        "notes_fr": "Cliquez sur fermez mon compte et confirmer avec votre mot de passe.",
        "notes_it": "Clicca chiudi il mio account e conferma inserendo la tua password.",
        "notes_de": "Klicke auf 'close my account' und bestätige dies mit deinem Passwort.",
        "notes_pt_br": "Clique em 'close my account' e confirme com sua senha.",
        "notes_cat": "Cliqui a 'close my account' i confirmi-ho amb la seva contrasenya.",
        "notes_es": "Haga clic en 'close my account' y confirmelo con su contraseña.",
        "notes_pl": "Kliknij 'close my account' i potwierdź podając swoje hasło.",
        "domains": [
            "diasp.eu"
        ]
    },

    {
        "name": "Digg",
        "url": "http://digg.com/contact",
        "difficulty": "hard",
        "notes": "Contact Digg’s customer support and request for your account to be closed.",
        "notes_fr": "Contactez le support Digg et demandez la suppresion du compte.",
        "notes_it": "Contatta il servizio clienti e richiedi che il tuo account sia chiuso.",
        "notes_de": "Kontaktiere Digg's Kundensupport und beantrage die Löschung deines Accounts.",
        "notes_pt_br": "Contate a assistência ao cliente da Digg e peça que sua conta seja fechada.",
        "notes_cat": "Contacti amb l'assistència al client de Digg i demani que es clausuri el seu compte.",
        "notes_es": "Contacte con asistencia al cliente de Digg y pida que se clausure su cuenta.",
        "notes_pl": "Skontaktuj się z obsługą techniczną i poproś o usunięcie swojego konta",
        "domains": [
            "digg.com"
        ]
    },

    {
        "name": "DigitalOcean",
        "url": "https://cloud.digitalocean.com/settings/account",
        "difficulty": "easy",
        "notes": "Check the \"Deactivate Account\" box in the settings.",
        "domains": [
            "digitalocean.com"
        ]
    },

    {
        "name": "diHITT",
        "url": "http://www.dihitt.com/user/delete_profile",
        "difficulty": "easy",
        "domains": [
            "dihitt.com"
        ]
    },

    {
        "name": "Diigo",
        "url": "https://www.diigo.com/",
        "difficulty": "easy",
        "domains": [
            "diigo.com"
        ]
    },

    {
        "name": "Discogs",
        "url": "http://www.discogs.com/users/delete",
        "difficulty": "easy",
        "domains": [
            "discogs.com"
        ]
    },

    {
        "name": "Disqus",
        "url": "http://disqus.com/pages/dashboard/#account",
        "difficulty": "easy",
        "domains": [
            "disqus.com"
        ]
    },

    {
        "name": "Douban",
        "url": "http://www.douban.com/accounts/suicide/",
        "difficulty": "easy",
        "domains": [
            "douban.com"
        ]
    },

    {
        "name": "DOWN",
        "url": "https://www.downapp.com/settings",
        "difficulty": "medium",
        "domains": [
            "downapp.com"
        ],
        "notes": "You need to remove the App in your Facebook settings and mail feedback@downapp.com to delete your data.",
        "email": "feedback@downapp.com"
    },

    {
        "name": "Draft",
        "url": "https://draftin.com/draft/users/edit",
        "difficulty": "easy",
        "domains": [
            "draftin.com"
        ]
    },

    {
        "name": "Dribbble",
        "url": "http://dribbble.com/account",
        "difficulty": "easy",
        "domains": [
            "dribbble.com"
        ]
    },

    {
        "name": "drone.io",
        "url": "https://drone.io/admin",
        "difficulty": "easy",
        "domains": [
            "drone.io"
        ]
    },

    {
        "name": "Dropbox",
        "url": "https://www.dropbox.com/account/delete",
        "difficulty": "easy",
        "domains": [
            "dropbox.com"
        ]
    },

    {
        "name": "Droplr",
        "url": "https://droplr.com/settings",
        "difficulty": "easy",
        "domains": [
            "droplr.com"
        ]
    },

    {
        "name": "Dropmark",
        "url": "http://support.dropmark.com/customer/portal/questions/564826-deleting-my-account",
        "difficulty": "hard",
        "domains": [
            "support.dropmark.com",
            "dropmark.com"
        ]
    },

    {
        "name": "Duolingo",
        "url": "http://www.duolingo.com/settings/deactivate",
        "difficulty": "easy",
        "domains": [
            "duolingo.com"
        ]
    },

    {
        "name": "Dwolla",
        "url": "http://help.dwolla.com/customer/portal/articles/269223-how-can-i-delete-my-dwolla-account-",
        "difficulty": "hard",
        "notes": "All accounts stay in their system for at least 3 years. Remove any banking information before you delete.",
        "notes_fr": "Tous les comptes restent dans le système pour 3 ans au moins. Enlevez toutes les informations bancaires avant la suppression.",
        "notes_de": "Alle Accounts bleiben 3 Tage lang in ihrem System. Lösche alle Bank-Informationen bevor du deinen Account löschst.",
        "notes_it": "Tutti gli account rimangono nei loro sistemi per almeno 3 anni. Rimuovi qualsiasi credenziale bancaria prima di cancellarti.",
        "notes_pt_br": "Todas as contas permanecem no sistema por pelo menos 3 anos. Remova qualquer informação de bancos antes de deletar.",
        "notes_cat": "Tots els comptes romandran al sistema durant 3 anys. Esborri qualsevol informació bancaria abans de suprimir el compte.",
        "notes_es": "Todas las cuentas permanecerán en el sistema durante 3 años. Borre cualquier información bancaria antes de eliminar la cuenta.",
        "domains": [
            "help.dwolla.com",
            "dwolla.com"
        ]
    },

    {
        "name": "DynDNS",
        "url": "https://account.dyn.com/profile/close.html",
        "difficulty": "easy"
    },

    {
        "name": "EA Origin",
        "url": "https://help.ea.com/en/contact-us/ask",
        "difficulty": "hard",
        "notes": "Contact customer services to request deletion. If you're outside the US this must be by phone.",
        "notes_fr": "Contactez le support pour demander la suppression du compte. Si vous n'êtes pas americain cela se fait par téléphone.",
        "notes_it": "Contatta il sistema clienti per cancellarti. Se sei fuori dagli Stati Uniti questa azione va effettuata via telefono.",
        "notes_de": "Kontaktiere den Support um die Löschung zu beantragen. Wenn du außerhalb der USA bist, muss dies per Telefon geschehen.",
        "notes_pt_br": "Contate a assistência ao cliente e peça que sua conta seja deletada. Se você estiver fora dos EUA você deve fazer isso pelo telefone.",
        "notes_cat": "Contacti amb assistència al client i demani que es clausuri el seu compte. Si vius fora dels EEUU ho hauràs de fer per telèfon.",
        "notes_es": "Contacte con asistencia al cliente y pida que se cierre su cuenta. Si vives fuera de EEUU deberás hacerlo por teléfono.",
        "notes_pl": "Skontaktuj się z obsługą techniczną i poproś o usunięcie konta.",
        "domains": [
            "help.ea.com",
            "ea.com"
        ]
    },

    {
        "name": "Easel",
        "url": "https://www.easel.io/users/edit#cancellation",
        "difficulty": "easy",
        "domains": [
            "easel.io"
        ]
    },

    {
        "meta": "popular",
        "name": "eBay",
        "url": "http://cgi1.ebay.com/ws/eBayISAPI.dll?CloseAccount",
        "difficulty": "easy",
        "notes": "A few survey questions will be asked prior to account deletion.",
        "notes_fr": "Quelques questions d'opinion sera demandées avant la suppression du compte.",
        "notes_de": "Ein paar Fragen werden dir vor dem Löschen gestellt.",
        "notes_it": "Ti sarà chiesto di compilare qualche questionario prima che l'account sia eliminato",
        "notes_pt_br": "Algumas perguntas serão feitas antes de deletar sua conta.",
        "notes_cat": "Se li farà un petit qüestionari abans desborrar el compte.",
        "notes_es": "Se le hará un pequeño cuestionario antes de borrar la cuenta.",
        "domains": [
            "cgi1.ebay.com",
            "ebay.com"
        ]
    },

    {
        "name": "eDreams",
        "url": "http://www.edreams.com/edreams/english/about/copyright.jhtml",
        "difficulty": "impossible",
        "notes": "FAQ states that account can be deleted upon request, but e-mails requesting it are completely ignored.",
        "notes_pt_br": "FAQ diz que a conta pode ser deletada mediante requisição, mas e-mails que requerem isso são sumariamente ignorados.",
        "domains": [
            "edreams.co.uk",
            "edreams.net",
            "edreams.pt"
        ]
    },

    {
        "name": "EdX",
        "url": "https://www.edx.org/student-faq",
        "difficulty": "impossible",
        "notes": "There's no need to delete your account. An old, unused edX account with no course completions associated with it will disappear.",
        "notes_fr": "Il ne faut pas supprimer votre compte. Un compte edX qui n'est pas utilisé et qui n'a pas d'achèvement de cours disparaîtra.",
        "notes_de": "Es gibt keine Notwendigkeit deinen Account zu löschen. Ein alter, unbenutzter edX Account ohne fertiggestellte Kurse wird automatisch gelöscht.",
        "notes_it": "Non è necessario cancellare il tuo account. Un vecchio, inusato edX account scomparirà da solo",
        "notes_pt_br": "Não há porque deletar sua conta. Uma conta antiga, e não usada sem cursos completos irá desaparecer.",
        "notes_cat": "No té perqué esborrar el seu compte. Un compte antic sens ús ni cursos completats serà eliminat.",
        "notes_es": "No tiene porqué borrar la cuenta. Una cuenta antigua no usada y sin cursos completos será eliminado.",
        "domains": [
            "edx.org"
        ]
    },
    
    {
        "name": "Elevate",
        "url": "http://elevateapp.com/",
        "difficulty": "hard",
        "notes": "You must send an e-mail to hello@elevateapp.com requesting deletion. You will then receive a response from support asking for feedback and to confirm the deletion. The next e-mail you receive from support will notify you that your account has been deleted.",
        "notes_fr": "Il faut que vous demandez la suppression de votre compte dans un e-mail que vous envoyez à hello@elevateapp.com. Vous recevrez une réponse qui demande à la fois vos impressions de l'appli et une confirmation de la suppression. L'e-mail prochain que vous recevrez vous notifiera la suppression de votre compte.",
        "domains": [
            "http://elevateapp.com/"
        ]
    },

    {
        "name": "Ello",
        "url": "https://ello.co/delete-account",
        "difficulty": "easy",
        "notes": "Quoted from Ello: By deleting your account you remove your personal information from Ello. Your account cannot be restored.",
        "notes_de": "Zitiert von Ello: Wenn Sie Ihren Account löschen, entfernen Sie alle persönlichen Informationen von Ello. Ihr Account kann nicht wiederhergestellt werden.",
        "domains": [
            "ello.co"
        ]
    },

    {
        "name": "Endomondo",
        "url": "https://www.endomondo.com/?wicket:interface=:15::::",
        "difficulty": "easy",
        "notes": "Select any reason for closing your profile. After that you have to complete the process by clicking a link in an email sent to you.",
        "notes_fr": "Selectionnez une raison pour la suppression de votre compte. Puis, vouz pourrez terminer le processus en cliquant sur un lien que vous recevrez par e-mail.",
        "domains": [
            "endomondo.com"
        ]
    },

    {
        "name": "eRepublik",
        "url": "http://www.erepublik.com/en/contact/none/none",
        "difficulty": "hard",
        "notes": "Create new Game Support ticket to request account removal.",
        "domains": [
            "erepublik.com"
        ]
    },

    {
        "name": "Etsy",
        "url": "http://www.etsy.com/help/article/53",
        "difficulty": "hard",
        "notes": "You can't have any unpaid Etsy bills or an open non-delivery reports. Your email address will remain on file.",
        "notes_fr": "Vous ne pouvez pas avoir d'ardoise Etsy ou de rapport ouvert de défaut de livraison. Votre adresse e-mail restera enregistré.",
        "notes_it": "Non puoi avere nessuna bolletta Etsy non pagata o un aperta segnalazione. La tua email rimarrà nei file",
        "notes_pt_br": "Você não pode ter dívidas com a Etsy ou uma denúncia de entrega aberta. Seu endereço de e-mail permanecerá armazenado.",
        "notes_cat": "No pot tindre pagaments pendents amb Etsy o una entrega pendent. El seu e-mail continuarà als seus fitxers.",
        "notes_es": "No puede tener pagos pendientes con Etsy o una entrega pendiente. Su e-mail continuará en los ficheros.",
        "domains": [
            "etsy.com"
        ]
    },

    {
        "name": "Eventbrite",
        "url": "https://www.eventbrite.com/account-close",
        "difficulty": "easy",
        "domains": [
            "eventbrite.com"
        ]
    },

    {
        "name": "Eventful",
        "url": "http://support.eventful.com/entries/25351895-How-do-I-cancel-delete-my-account-",
        "difficulty": "hard",
        "notes": "Contact support and they will delete your account",
        "domains": [
            "eventful.com"
        ]
    },

    {
        "name": "Evernote",
        "url": "https://www.evernote.com/Deactivate.action",
        "difficulty": "impossible",
        "notes": "You cannot delete your Evernote account, just deactivate it temporarily. Deactivation does not remove your data so you will have to manually delete all notes and personal info, perform a sync and then deactivate the account.",
        "notes_fr": "Vous ne pouvez pas supprimer votre compte Evernote, seulement le désactiver temporairement. La désactivation ne supprime pas vos données donc vous devrez les supprimer manuellement avant de syncroniser, puis vous pourrez réaliser la désactivation du compte.",
        "notes_it": "Non puoi eliminare il tuo account Evernote, solo disattivarlo temporaneamente. La disattivazione non cancella nessuno dei tuoi dati quindi dovrai cancellarli manualmente prima di effettuare la disattivazione.",
        "notes_de": "Du kannst deinen Evernote-Account nicht löschen, du kannst ihn nur temporär deaktivieren. Deaktivierung löscht nicht deine Daten, deshalb musst du manuell jede Notiz und persönliche Information löschen. Schließe dann eine Synchronisation ab und deaktiviere deinen Account dann.",
        "notes_pt_br": "Você não pode deletar sua conta Evernote, apenas desativá-la temporariamente. Desativação não remove seus dados então você terá que remover manualmente todas suas informações, realizar uma sincronização e então desativar sua conta.",
        "notes_cat": "No pot eliminar un compte d'Evernote, només pot desactivar-la temporalment. La desactivaciò no esborra les seves dades, ho haurà de fer manualment, després sincronitzar i desactivar.",
        "notes_es": "No se puede eliminar una cuenta de Evernote, solo se puede desactivar la temporalmente. La desactivación no borra sus datos, lo deberá hacer manualmente, después sincronitzar y desactivar.",
        "notes_pl": "Nie możesz usunąć konta tylko je tymczasowo zdeaktywować. Deaktywacja nie usuwa żadnych danych - należy to zrobić samemu.",
        "domains": [
            "evernote.com"
        ]
    },

    {
        "name": "Experian",
        "url": "https://www.experiandirect.com/triplealert/Message.aspx?PageTypeID=FAQ&WT.svl=faq&SiteVersionID=473&SiteID=100173&sc=657900&bcd=",
        "difficulty": "hard",
        "notes": "You have to call or email them. They respond to email quickly, however, so it is not that painful.",
        "email": "support@experiandirect.com"
    },

    {
        "meta": "popular",
        "name": "Facebook",
        "url": "https://www.facebook.com/help/delete_account?rdrhc",
        "difficulty": "medium",
        "notes": "While you can delete your account easily, some of the data including messages, are there to stay forever, just as stated in the website's privacy policy.",
        "notes_fr": "Bien que vous puissiez supprimer votre compte facilement, quelques données y compris les messages restent pour jamais, comme déclaré dans le politique de confidentialité.",
        "notes_it": "Mentre puoi eliminare il tuo account facilmente, qualche dato come le chat o i messaggi di gruppo rimarranno nei loro database, come scritto sul loro sito nella pagina Privacy",
        "notes_de": "Während du deinen Account leicht löschen kannst, bleiben einige deiner Daten dauerhaft. z.B. Chat- und Gruppennachrichten. Dies ist so in den Datenschutzbestimmungen bestimmt.",
        "notes_pt_br": "Você pode deletar sua conta facilmente, porém dados de conversas ficarão armazenados para sempre, como explicitado na Privacidade do site.",
        "notes_cat": "Pot esborrar el compte facilment, algunes dades com el chat o missatges en grup son guardades per sempre, com s'explica als termes de privacitat del lloc.",
        "notes_es": "Puede borrar la cuenta facilmente, algunos de los datos como el chat o mensajes en grupo son guardados para siempre, como se explica en los Terminos de privacidad del sitio.",
        "notes_pl": "Możesz usunąć swoje konto, ale zgodnie z polityką prywatności wszystkie dane razem z wiadomościami zostaną w bazie danych na zawsze.",
        "domains": [
            "facebook.com"
        ]
    },

    {
        "name": "Feedly",
        "url": "https://feedly.com/#erase",
        "difficulty": "easy",
        "domains": [
            "feedly.com"
        ]
    },

    {
        "name": "Finanzblick",
        "url": "https://finanzblick.de/webapp",
        "difficulty": "medium",
        "notes": "Click on your username (top left) &rarr; click on 'Profileinstellungen' &rarr; 'Account löschen'. All data is fully erased.",
        "notes_it": "Clicca sul tuo username (in alto a sinistra) &rarr; clicca su 'Profileinstellungen' &rarr; 'Account löschen'. Tutti i dati saranno cancellati.",
        "notes_de": "Klicke auf deinen username (oben rechts) &rarr; klicke auf 'Profileinstellungen' &rarr; 'Account löschen'. Alle Daten sind augenblicklich gelöscht.",
        "notes_pt_br": "Clique em seu usuário (topo esquerdo) &rarr; clique em 'Profileinstellungen' &rarr; 'Account löschen'. Todos os seus dados serão completamente apagados.",
        "notes_cat": "Cliqui al seu usuari (adalt esquerra) &rarr; cliqui a 'Profileinstellungen' &rarr; 'Account löschen'. Totes les seves dades seràn eliminades.",
        "notes_es": "clique en su usuario (arriba a la izquierda) &rarr; clique en 'Profileinstellungen' &rarr; 'Account löschen'. Todos sus datos serán eliminados.",
        "domains": [
            "finanzblick.de"
        ]
    },

    {
        "name": "Fitbit",
        "url": "https://www.fitbit.com/",
        "difficulty": "hard",
        "notes": "To delete or deactivate your account, contact Fitbit by email via the contact form.",
        "domains": [
            "fitbit.com"
        ]
    },

    {
        "name": "Fitocracy",
        "url": "https://www.fitocracy.com/account/deletion/",
        "difficulty": "easy",
        "domains": [
            "fitocracy.com"
        ]
    },

    {
        "name": "Flattr",
        "url": "https://flattr.com/deleteaccount",
        "difficulty": "easy",
        "domains": [
            "flattr.com"
        ]
    },

    {
        "name": "Flickr",
        "url": "http://www.flickr.com/profile_delete.gne",
        "difficulty": "easy",
        "domains": [
            "flickr.com"
        ]
    },

    {
        "name": "Flipboard",
        "url": "https://flipboard.com/support/",
        "difficulty": "easy",
        "notes": "Go to account management within the app",
        "notes_fr": "Allez dans les parametres du compte.",
        "notes_de": "Gehe auf 'Account Management' innerhalb der App.",
        "notes_it": "Vai su gestione account da dentro l'app",
        "notes_pt_br": "Vá em account managemente no aplicativo",
        "notes_cat": "Vés a 'Account Management' dins l'aplicació",
        "notes_es": "Ve a 'Account Management' dentro de la aplicación",
        "domains": [
            "flipboard.com"
        ]
    },

    {
        "name": "Flixster",
        "url": "https://www.flixster.com/docs/privacy/",
        "difficulty": "hard",
        "notes": "Email privacy@flixster-inc.com and ask to have your account deleted.",
        "domains": [
            "flixster.com"
        ]
    },
    
    {
        "name": "Foodspotting",
        "url": "http://www.foodspotting.com/settings",
        "difficulty": "medium",
        "notes": "Account can only be disabled, not deleted.",
        "domains": [
            "foodspotting.com"
        ]
    },

    {
        "name": "Forrst",
        "url": "http://forrst.com/settings",
        "difficulty": "easy",
        "domains": [
            "forrst.com"
        ]
    },

    {
        "name": "Fotka",
        "url": "http://www.fotka.pl/ustawienia/konto_usun",
        "difficulty": "medium",
        "notes": "To delete your account, you must not post anything for at least three days.",
        "notes_fr": "Pour supprimer votre compte, ne postez rien pendant 3 jours.",
        "notes_it": "Per eliminare il tuo account, non devi pubblicare niente per almeno tre giorni.",
        "notes_de": "Um deinen Account zu löschen, schreibe nichts für mindestens drei Tage.",
        "notes_pt_br": "Para deletar sua conta, você deve postar nada por pelo menos três dias.",
        "notes_cat": "Per esborrar el seu compte no ha de pujar res en 3 dies.",
        "notes_es": "Para borrar su cuenta no debe subir nada en 3 días.",
        "notes_pl": "Aby usunąć swoje konto, nie możesz dodawać żadnych treści przez co najmniej trzy dni.",
        "domains": [
            "fotka.pl"
        ]
    },

    {
        "meta": "popular",
        "name": "Foursquare",
        "url": "https://foursquare.com/delete_me",
        "difficulty": "easy",
        "domains": [
            "foursquare.com"
        ]
    },

    {
        "name": "Freelancer",
        "url": "http://www.freelancer.com/report/contact.php",
        "difficulty": "hard",
        "notes": "Make sure your account balance is positive, then issue a support ticket requesting to close your account.",
        "notes_fr": "Vous assurez que votre solde est positif, puis créez un ticket de support pour demander la suppression de votre compte.",
        "notes_de": "Stelle sicher, dass der Kontostand positiv ist, dann erstelle ein Support-Ticket um deinen Account zur Löschung zu beantragen.",
        "notes_it": "Assicurati che il saldo sia positivo, quindi apri un ticket di supporto per chiudere il tuo account.",
        "notes_pt_br": "Certifique-se de que seu balanço é positivo, então crie um ticket no suporte pedindo que sua conta seja fechada",
        "notes_cat": "Fixa't si el balanç del compte es positiu, si ho és envía un 'ticket' a l'assistencia demanant que tanquin el seu compte",
        "notes_es": "Fíjate si el balance de la cuenta es positivo, si lo es envíe un 'ticket' a la asistencia pidiendo que cierren su cuenta ",
        "domains": [
            "freelancer.com"
        ]
    },

    {
        "name": "Freenode",
        "url": "https://ezcrypt.it/ML4n#ej6rorotmsxq7jF8ViyGjTVh",
        "difficulty": "easy",
        "notes": "/msg NickServ DROP nick password",
        "notes_fr": "/msg NickServ DROP pseudo mot-de-passe",
        "notes_de": "/msg NickServ DROP Nutzername Passwort",
        "notes_pt_br": "/msg NickServ DROP apelido senha",
        "notes_cat": "/msg NickServ DROP nom_usuari contrasenya",
        "notes_es": "/msg NickServ DROP nombre_usuario contraseña",
        "notes_pl": "/msg NickServ DROP nick hasło",
        "domains": [
            "ezcrypt.it"
        ]
    },

    {
        "name": "FriendFeed",
        "url": "https://friendfeed.com/account/delete",
        "difficulty": "easy",
        "domains": [
            "friendfeed.com"
        ]
    },
    
    {
        "name": "Gadu-Gadu",
        "url": "http://www.gg.pl/pomoc/ustawienia-moje-konto-profil/",
        "difficulty": "easy",
        "notes": "You will find option to remove your account under Profile - My Account tab, after log in. Removed GG account number is going back to available numbers for new users.",
        "notes_pl": "Po zalogowaniu się do konta w zakładce Moje konto - Profil znajduje się opcja usuń konto. Usunięty numer GG wraca do puli numerów dostępnych dla nowych użytkowników.",
        "domains": [
            "www.gg.pl"
        ]
    },

    {
        "name": "Gamespot",
        "url": "https://gamespot.custhelp.com/app/ask",
        "difficulty": "hard",
        "notes": "Account deletion requires contacting Customer Support.",
        "notes_fr": "Pour supprimer votre compte contactez le support.",
        "notes_it": "La cancellazione account richiede di contattare il servizio clienti.",
        "notes_de": "Account-Löschung erfordert es den Kundensupport zu kontaktieren",
        "notes_pt_br": "Para deletar a sua conta contate a assistência ao cliente",
        "notes_cat": "Per esborrar el seu compte contacti amb l'assistència al client",
        "notes_es": "Para borrar su cuenta contacte con  asistencia al cliente",
        "domains": [
            "gamespot.custhelp.com",
            "custhelp.com"
        ]
    },

    {
        "name": "Gauges",
        "url": "http://get.gaug.es/tos/",
        "difficulty": "hard",
        "notes": "Contact support and request they delete your account.",
        "notes_fr": "Contactez le support et demandez la suppression de vore compte.",
        "notes_it": "Contatta il supporto e richiedi la cancellazione del tuo account.",
        "notes_de": "Kontaktiere den Support und sie löschen deinen Account.",
        "notes_pt_br": "Contate o suporte e peça que eles deletem sua conta.",
        "notes_cat": "Contacti amb l'assistència al client i demani que li esborrrin el compte.",
        "notes_es": "Contacte con asistencia al cliente y pide que te borren la cuenta.",
        "domains": [
            "get.gaug.es",
            "gaug.es"
        ]
    },

    {
        "name": "Gawker (Gawker Media)",
        "url": "http://legal.kinja.com/kinja-terms-of-use-90161644",
        "difficulty": "impossible",
        "notes": "You may discontinue your use of the Service at any time without informing us. We may, however, retain and continue to use any Content that you have submitted or uploaded through the Service.",
        "notes_fr": "Vous pouvez arrêter votre usage du service à tout moment sans nous informer. Nous pouvons, cependant, guarder et continuer d'utiliser tous le contenu que vous avez téléchargé par le service.",
        "notes_de": "Du solltest aufhören den Service zu nutzen, ohne uns zu informieren. Wir behalten uns vor, dein Inhalt und deine Daten, die du durch unseren Service hochgeladen hast weiterhin zu nutzen.",
        "notes_it": "Puoi in qualsiasi momento smettere di usare il servizio. Tuttavia noi possiamo comunque accedere a qualsiasi contenuto che hai inviato attraverso il servizio.",
        "notes_pt_br": "Você pode parar de usar o serviço a qualquer momento. Nós, no entanto, iremos manter e usar qualquer conteúdo enviado por você através do serviço.",
        "notes_cat": "Pot deixar d'utilitzar el servei en qualsevol moment. Nosaltres, no obstant continuarém fent servir el Contingut que ha enviat.",
        "notes_es": "Puede dejar de utilizar el servicio en cualquier momento. Nosotros, sin embargo continuaremos usando el contenido que ha enviado.",
        "domains": [
            "legal.kinja.com",
            "kinja.com"
        ]
    },

    {
        "name": "Geni",
        "url": "http://www.geni.com/account_settings",
        "difficulty": "medium",
        "notes": "Delete any of the information you would like removed from the site. Then select 'Account Settings' and 'Close Account'",
        "notes_fr": "Supprimez toutes les informations que vous voulez enlever du site. Puis, cliquer sur « Account Settings » et puis « Close Account ».",
        "notes_de": "Lösche die Informationen, die du entfernt haben möchtest, von der Seite. Dann wähle 'Account Settings' und 'Close Account'",
        "notes_it": "Elimina qualsiasi informazione che desideri sia rimossa. Quindi seleziona 'Account Settings' e 'Close Account'",
        "notes_pt_br": "Delete qualquer informação que você deseja ser removida do site. Então selecione 'Account Settings' e 'Close Account'",
        "notes_cat": "Elimini qualsevol informació que vulgui que no apareixi al lloc web. Després seleccioni 'Account Settings' i 'Close Account'",
        "notes_es": "Elimine cualquier información que no quiera que aparezca en el sitio web. Luego seleccione 'Account Settings' y 'Close Account'",
        "domains": [
            "geni.com"
        ]
    },

    {
        "name": "Geocaching",
        "url": "http://support.groundspeak.com/index.php?pg=kb.page&id=102",
        "difficulty": "medium",
        "notes": "You must email support from the registered email to remove this account. Any outstanding Premium Memberships will not be refunded",
        "notes_fr": "Il faut que vous contactez par e-mail le support du site avec l'adresse e-mail enregistré pour supprimer votre compte. Les adhésions sont perdus.",
        "notes_it": "Devi spedire una email al servizio clienti dall'email con cui ti sei registrato. Non prevedono nessun rimborso per i membri Premium",
        "notes_de": "Du musst den Support von der E-Mail-Adresse aus kontaktieren, die registriert ist. Dann beantreage die Löschung. Eine bestehende Premium-Mitgliedschaft wird nicht erstattet.",
        "notes_pt_br": "Você deve enviar um e-mail ao suporte do seu e-mail registrado para remover a conta. Qualquer tipo de Premium Membership não será ressarcida",
        "notes_cat": "Ha d'enviar un e-mail a l'assistencia al client. Si es disposava de compte Premium no es tornaran els diners.",
        "notes_es": "Debe enviar un e-mail a la asistencia al cliente. Si se disponía de cuenta Premium no se devolverá el dinero.",
        "domains": [
            "support.groundspeak.com",
            "groundspeak.com"
        ]
    },

    {
        "name": "ghash.io",
        "url": "https://support.cex.io/hc/en-us/articles/201516097-How-can-I-delete-my-account-from-CEX-IO-and-GHash-IO-",
        "email": "support@cex.io",
        "difficulty": "hard",
        "notes": "You can't delete your account without contacting them. You must set the subject to 'Delete Account'",
        "notes_de": "Sie können Ihren Account nicht löschen ohne den Support zu kontaktieren. Sie müssen den Betreff auf 'Delete Account' setzen.",
        "domains": [
            "ghash.io"
        ]
    },

    {
        "name": "GitHub",
        "url": "https://github.com/settings/admin",
        "difficulty": "easy",
        "domains": [
            "github.com"
        ]
    },

    {
        "name": "Gitorious",
        "url": "https://gitorious.org",
        "difficulty": "easy",
        "domains": [
            "gitorious.org"
        ]
    },

    {
        "name": "Gizmodo (Gawker Media)",
        "url": "http://legal.kinja.com/kinja-terms-of-use-90161644",
        "difficulty": "impossible",
        "notes": "You may discontinue your use of the Service at any time without informing us. We may, however, retain and continue to use any Content that you have submitted or uploaded through the Service.",
        "notes_fr": "Vous pouvez arrêter votre usage du service à tout moment sans nous informer. Nous pouvons, cependant, guarder et continuer d'utiliser tous le contenu que vous avez téléchargé par le service.",
        "notes_de": "Du solltest aufhören den Service zu nutzen, ohne uns zu informieren. Wir behalten uns vor, dein Inhalt und deine Daten, die du durch unseren Service hochgeladen hast weiterhin zu nutzen.",
        "notes_it": "Puoi in qualsiasi momento smettere di usare il servizio. Tuttavia noi possiamo comunque accedere a qualsiasi contenuto che hai inviato attraverso il servizio.",
        "notes_pt_br": "Você pode parar de usar o serviço a qualquer momento. Nós, no entanto, iremos manter e usar qualquer conteúdo enviado por você através do serviço.",
        "notes_cat": "Pot parar d'utilitzar el servei en qualsevol moment. Nosaltres seguirem fent servir el Contingut que ha enviat al lloc.",
        "notes_es": "Puede dejar de utilizar el servicio en cualquier momento. Nosotros, sin embargo continuaremos usando el contenido que ha enviado.",
        "domains": [
            "legal.kinja.com",
            "kinja.com"
        ]
    },

    {
        "name": "Glassboard",
        "url": "http://glassboard.com/support/",
        "difficulty": "hard",
        "notes": "Use the support email address to ask them to close your account.",
        "notes_fr": "Utilisez l'adresse e-mail du support du site pour les contacter en demandant la suppresion de votre compte.",
        "notes_de": "Nutze die Support-Mail-Adresse und beantrage die Löschung dort.",
        "notes_it": "Usa l'email del supporto per richiedere la cancellazione del tuo account.",
        "notes_pt_br": "Use o e-mail de suporte para pedir que encerrem sua conta.",
        "notes_cat": "Fagi servir l'e-mail d'assistència al client per demanar que tanquem el seu compte",
        "notes_es": "Use el e-mail de asistencia al cliente para pedir que cierren su cuenta",
        "email": "support@sepialabs.com",
        "domains": [
            "glassboard.com"
        ]
    },

    {
        "name": "Glassdoor",
        "url": "http://www.glassdoor.com/about/contact_input.htm?opt=cc",
        "difficulty": "hard",
        "notes": "Contact customer services and request deletion.",
        "notes_fr": "Contactez le support pour supprimer votre compte.",
        "notes_de": "Kontaktiere den Kundensupport und beantrage die Löschung",
        "notes_it": "Contatta il servizio clienti e richiedi la cancellazione.",
        "notes_pt_br": "Contate a assistência ao cliente e peça a remoção.",
        "notes_cat": "Contacti amb assistència al client i demani que esborrin el compte.",
        "notes_es": "Contacte con asistencia al cliente y pida que borren su cuenta.",
        "domains": [
            "glassdoor.com"
        ]
    },

    {
        "name": "Gmail",
        "url": "https://www.google.com/settings/datatools",
        "difficulty": "easy",
        "notes": "Login into your account →  Data Tools →  Delete Products →  Remove Gmail permanently ",
        "notes_pl": "Zaloguj się na swoje konto → Zarządzanie danymi → Usuń usługi → Usuń usługę Gmail na stałe",
        "domains": [
            "mail.google.com"
        ]
    },

    {
        "name": "GMX",
        "url": "http://www.gmx.net/",
        "difficulty": "impossible",
        "notes": "You can't delete your account, but you can deactivate it. (Start →  Mein Account →  Account stilllegen)",
        "notes_de": "Du kannst deinen Account nicht löschen, aber du kannst ihn deaktivieren (Start →  Mein Account →  Account stilllegen)",
        "notes_it": "Non puoi cancellare il tuo account, ma puoi disattivarlo. (Start →  Mein Account →  Account stilllegen)",
        "notes_pt_br": "Você não pode deletar sua conta, mas você pode desativá-la. (Start →  Mein Account →  Account stilllegen)",
        "notes_cat": "Vosté no pot esborrar el seu compte, però pot desactivar-lo. (Start →  Mein Account →  Account stilllegen)",
        "notes_es": "Usted no puede borrar su cuenta, pero puede desactivarla. (Start →  Mein Account →  Account stilllegen)",
        "domains": [
            "gmx.net"
        ]
    },

    {
        "meta": "popular",
        "name": "GoDaddy",
        "url": "http://support.godaddy.com/groups/go-daddy-customers/forum/topic/how-do-i-delete-my-account-with-godaddy/",
        "difficulty": "impossible",
        "notes": "GoDaddy Accounts are apparently retained “to comply with [their] legal obligations” though you are able to clear out most of your information by editing your profile.",
        "notes_fr": "Les comptes GoDaddy sont guardés « pour satisfaire [leurs] obligations legales ». Cela dit, vous pouvez vider le compte de vos informations en éditant votre profil.",
        "notes_it": "Gli account GoDaddy sono apparentemente mantenuti per “per rispettare i [loro] obblighi di legge.” ma puoi comunque eliminare la maggior parte delle tue informazioni editando il tuo profilo.",
        "notes_pt_br": "Contas do GoDaddy são aparentemente retidas “para comparecer com as obrigações legais [deles]” porém você pode remover grande parte de suas informações editando seu perfil.",
        "notes_cat": "Els comptes de GoDaddy son aparentment retinguts “per complir amb les [seves] obligacions legals ” pots esborrar molta informació editant el teu perfil.",
        "notes_es": "Las cuentas de GoDaddy son aparentemente retenidos “para cumplir con las [sus] obligaciones legales “ puede borrar mucha información editando tu perfil.",
        "domains": [
            "support.godaddy.com",
            "godaddy.com"
        ]
    },

    {
        "name": "Gogo",
        "url": "http://custhelp.gogoinflight.com/",
        "difficulty": "hard",
        "notes": "Email customercare@gogoair.com and ask to have your account deleted.",
        "domains": [
            "gogoair.com"
        ]
    },

    {
        "name": "Good Noows",
        "url": "http://goodnoows.com",
        "difficulty": "easy",
        "notes": "On the top bar, click on 'Your name', then click on the 'Delete Account' button at the bottom of the dialog.",
        "notes_fr": "Dans le menu en haut, cliquez sur votre nom, puis cliquez sur « Delete Account » au bas du dialogue.",
        "notes_it": "Sul menu in alto, clicca sul tuo nome, quindi clicca sul pulsante 'Delete Account' che è posizionato in fondo.",
        "notes_pt_br": "Na barra superior, clique em 'seu nome', então clique no botão 'Delete Account' no final do diálogo.",
        "notes_cat": "A la barra superior, cliqui al 'seu nom', després cliqui a 'Delete Account' al final del quadre de diàleg.",
        "notes_es": "En la barra superior, haga clic en 'su nombre', después haga clic en 'Delete Account' al final del cuadro de diálogo.",
        "domains": [
            "goodnoows.com"
        ]
    },

    {
        "name": "Good.Co",
        "url": "http://www.good.co/",
        "difficulty": "medium",
        "notes": "On the top bar, click on your photo, go to 'Settings', go to 'Miscellaneous' and then hit 'Cancel Account'.",
        "notes_fr": "Dans le menu en haut, cliquez sur votre photo, allez dans vos parametres, allez dans le menu « Miscellaneous » et puis cliquez sur « Cancel Account ».",
        "domains": [
            "good.co"
        ]
    },

    {
        "name": "Goodreads",
        "url": "http://www.goodreads.com/user/destroy",
        "difficulty": "easy",
        "domains": [
            "goodreads.com"
        ]
    },

    {
        "meta": "popular",
        "name": "Google",
        "url": "https://www.google.com/accounts/Login",
        "difficulty": "easy",
        "domains": [
            "google.com",
            "google.co.uk"
        ]
    },

    {
        "name": "GoPetition",
        "url": "http://www.gopetition.com/",
        "difficulty": "easy",
        "notes": "Select a reason for closing and it'll take 2 clicks.",
        "notes_fr": "Choisissez la raison de la suppression et cela se fait en 2 cliques.",
        "notes_de": "Wähle einen Grund für die Löschung und es wird nur 2 Klicks benötigen.",
        "notes_it": "Seleziona un motivo perchè stai chiudendo il tuo account e fatto",
        "notes_pt_br": "Selecione um motivo para fechar a conta e irá levar dois cliques.",
        "notes_cat": "Seleccioni un motiu per tancar el compte, només seran 2 clics",
        "notes_es": "Seleccione un motivo para cerrar la cuenta, solo serán 2 clics",
        "domains": [
            "gopetition.com"
        ]
    },

    {
        "name": "GoSquared",
        "url": "https://www.gosquared.com/home/account/close",
        "difficulty": "easy",
        "notes": "Select a reason for closing and it'll take 2 clicks.",
        "notes_de": "Wähle einen Grund für die Löschung. Es braucht nur 2 clicks.",
        "notes_fr": "Choisissez la raison de la suppression et cela se fait en 2 cliques.",
        "notes_it": "Logga il tuo account, quindi clicca su 'My Profile'. Vedrai un link 'Close my account'. Cliccaci e segui le istruzioni.",
        "notes_pt_br": "Selecione um motivo para fechar a conta e irá levar dois cliques.",
        "notes_cat": "Seleccioni un motiu per tancar el compte, només seran 2 clics",
        "notes_es": "Seleccione un motivo para cerrar la cuenta, solo serán 2 clics",
        "domains": [
            "gosquared.com"
        ]
    },

    {
        "name": "Grailed",
        "url": "http://www.grailed.com/",
        "difficulty": "hard",
        "notes": "Send an email to arun@grailed.com and request deletion.",
        "notes_fr": "Envoyez un e-mail à arun@grailed.com pour demander la suppression de votre compte.",
        "email": "arun@grailed.com",
        "domains": [
            "grailed.com"
        ]
    },

    {
        "name": "Grammarly",
        "url": "https://ed.grammarly.com/accounts/me",
        "difficulty": "easy",
        "domains": [
            "ed.grammarly.com",
            "grammarly.com"
        ]
    },

    {
        "name": "Gravatar",
        "url": "http://gravatar.com",
        "difficulty": "impossible",
        "notes": "You can't delete your Gravatar Account without deleting your entire WordPress Account.",
        "notes_fr": "Gravatar appartient à Wordpress, ce qui veut dire que vous ne pouvez pas supprimer votre compte.",
        "notes_cat": "No es pot esborrar el seu compte de Gravatar sense borrar tot el compte de WordPress.",
        "notes_es": "No se puede borrar su cuenta de Gravatar sin borrar todas las cuentas de WordPress.",
        "notes_pl": "Nie ma możliwości usunięcia konta Gravatar bez usunięcia całego konta WordPress.",
        "domains": [
            "gravatar.com"
        ]
    },

    {
        "name": "Grindr",
        "url": "http://help.grindr.com/entries/21377499-All-Devices-Clear-Your-Grindr-Profile",
        "difficulty": "medium",
        "notes": "You can remove your profile and chat history from within the app or you can email support with your UDID.",
        "notes_fr": "Vous pouvez enlever votre profil et votre histoire de tchat dans l'appli ou vous pouvez envoyer un e-mail au support du site avec votre UDID.",
        "notes_de": "Du kannst dein Profil und dein Chat-Verlauf innerhalb der App löschen oder du kanns den Support per mail mit deiner UDID kontaktieren.",
        "notes_it": "Puoi cancellare il tuo profilo e la cronologia chat dall'app o puoi inviare un email al supporto col tuo UDID.",
        "notes_pt_br": "Você pode remover seu perfil e o histórico de conversa através do aplicativo ou você pode enviar um e-mail ao suporte com seu UDID.",
        "notes_cat": "Pot esborrar el seu perfil i historial de xat desde la mateixa aplicació o pot enviar un e-mail amb el seu UDID.",
        "notes_es": "Puede borrar su perfil e historial de chat desde la misma aplicación o puede enviar un e-mail con su UDID.",
        "domains": [
            "help.grindr.com",
            "grindr.com"
        ]
    },

    {
        "name": "Grooveshark",
        "url": "http://grooveshark.com/#!/settings/account",
        "difficulty": "easy",
        "domains": [
            "grooveshark.com"
        ]
    },

    {
        "name": "GrubHub",
        "url": "https://www.grubhub.com/legal/",
        "difficulty": "hard",
        "notes": "Privacy Policy Letter D: Account e-mail addresses cannot be deleted. However, an Account may be closed and GrubHub will cause the corresponding e-mail address to be scrambled.",
        "email": "accounts@grubhub.com",
        "domains": [
            "grubhub.com"
        ]
    },

    {
        "meta": "popular",
        "name": "Groupon",
        "url": "https://groupon.com/customer_support",
        "difficulty": "hard",
        "notes": "According to Groupon's privacy statement, you have to contact support directly and ask them to delete your account.",
        "notes_fr": "Selon le politique de confidentialité de Groupon, vous devez contacter le support du site directement pour demander la suppresion de votre compte.",
        "domains": [
            "groupon.com"
        ]
    },

    {
        "name": "Gumroad",
        "url": "https://gumroad.com/settings",
        "difficulty": "easy",
        "notes": "There is a link at the bottom of the Settings page to delete your account.",
        "domains": [
            "gumroad.com"
        ]
    },

    {
        "name": "Gumtree",
        "url": "https://my.gumtree.com/manage/details/deactivate",
        "difficulty": "easy",
        "domains": [
            "my.gumtree.com",
            "gumtree.com"
        ]
    },

    {
        "name": "Hack This Site",
        "url": "https://www.hackthissite.org/forums/viewtopic.php?f=9&t=4800&sid=7edb515c2462108e30ddec760c2ddfebv",
        "difficulty": "impossible",
        "notes": "It is not possible to delete your Hack This Site account.  The best you can do is delete any personal information that you have stored on their website.",
        "notes_fr": "Il n'est pas possible de supprimer votre compte de Hack This Site. Le meilleur que vous pouvez faire est d'enlever toutes les informations que vous avez enregistré dans le site.",
        "domains": [
            "hackthissite.org"
        ]
    },

    {
        "name": "Hacker News",
        "url": "http://jacquesmattheij.com/The+Unofficial+HN+FAQ#deleteaccount",
        "difficulty": "impossible",
        "notes": "Your contributions are there to stay, but you can at least clear out your profile -- even your email address.",
        "notes_fr": "Vos contributions resteront sur le site, mais vous pouvez 'vider' votre profil, même votre email.",
        "notes_it": "Le tue donazioni resteranno, ma puoi almeno pulire il tuo profilo -- anche il tuo indirizzo email",
        "notes_pt_br": "Suas contribuições serão mantidas, mas você pode limpar o seu perfil -- inclusive seu endereço de e-mail.",
        "notes_cat": "Les seves contribucions es mantindran, però pot netejar el seu perfil -- incloent el seu e-mail.",
        "notes_es": "Sus contribuciones se mantendrán, pero puede limpiar su perfil - incluyendo su e-mail.",
        "domains": [
            "jacquesmattheij.com"
        ]
    },

    {
        "name": "HelloFax",
        "url": "https://www.hellofax.com/home/myAccount",
        "difficulty": "easy",
        "notes": "Click \"Delete my account\" and follow the instructions that appear.",
        "domains": [
            "hellofax.com"
        ]
    },

    {
        "name": "HelloWallet",
        "url": "https://my.hellowallet.com/#MySettings",
        "difficulty": "easy",
        "notes": "Click 'Cancel My Membership' on the above URL and confirm.",
        "domains": [
            "hellowallet.com"
        ]
    },

    {
        "name": "Heroku",
        "url": "https://dashboard.heroku.com/account",
        "difficulty": "easy",
        "notes": "“Close your account...” link at the bottom of the page.",
        "notes_fr": "Lien 'Fermez mon compte...' en bas de la page.",
        "notes_it": "“Close your account...” link in fondo alla pagina",
        "notes_pt_br": "Link “Close your account...” no final da página.",
        "notes_cat": "Clica a l'enllaç “Close your account...” al final de la pàgina.",
        "notes_es": "Clica en el enlace “Close your account...” al final de la página.",
        "notes_pl": "Na dole strony kliknij 'Close your account', podaj hasło i zatwierdź przyciskiem.",
        "domains": [
            "dashboard.heroku.com",
            "heroku.com"
        ]
    },

    {
        "name": "Hi5",
        "url": "http://www.hi5.com/account_cancel.html",
        "difficulty": "easy",
        "domains": [
            "hi5.com"
        ]
    },

    {
        "name": "Hide My Ass Mail",
        "url": "http://www.hidemyass.com/anonymous-email/inbox/settings",
        "difficulty": "easy",
        "notes": "The website automatically deletes your account after a predetermined time",
        "domains": [
            "hidemyass.com"
        ]
    },

    {
        "name": "HighBeam Research",
        "url": "http://www.highbeam.com/Account/Cancel",
        "difficulty": "easy",
        "domains": [
            "highbeam.com"
        ]
    },

    {
        "name": "Hi-Rez Studios",
        "url": "https://hi-rez.custhelp.com/app/answers/detail/a_id/249/~/removing-your-account",
        "difficulty": "impossible",
        "domains": [
            "hirezstudios.com"
        ]
    },

    {
        "name": "HOL Virtual Hogwarts",
        "url": "http://hol.org.uk/profile.php?view=quithol",
        "difficulty": "impossible",
        "notes": "You can remove information and manually quit HOL, but your account stays forever.",
        "notes_fr": "Vous pouvez enlever vos infos perso. mais votre compte restera à vie.",
        "notes_it": "Puoi rimuovere le tue informazioni e effettuare il logout, ma il tuo account resterà li.",
        "notes_pt_br": "Você pode remover as informações e manualmente sair do HOL, mas sua conta é permanente.",
        "notes_cat": "Pot esborrar la seva informaciò i manualment sortir d'HOL, però el seu compte es permanent.",
        "notes_es": "Puede borrar su informacion y manualmente salir de HOL, pero su cuenta es permanente.",
        "notes_de": "Sie können Ihre daten manuell löschen und HOL schließen, aber Ihre Daten bleiben gespeichert",
        "domains": [
            "hol.org.uk"
        ]
    },

    {
        "name": "Hostelsclub",
        "url": "http://www.hostelsclub.com/",
        "difficulty": "impossible",
        "notes": "You can remove every information from your account or if you signed up using a social network disconnect it.",
        "notes_de": "Du kannst persönliche Daten Löschen. Wenn du Soziale Netzwerke zum Anmelden benutzt hast kannst du die Verbindung zu diesen trennen.",
        "domains": [
            "hostelsclub.com"
        ]
    },

    {
        "name": "Hot or Not",
        "url": "http://hotornot.com",
        "difficulty": "easy",
        "notes": "Sign in to your account, go to the 'Account' options in your settings and delete your profile. See also 'Can I deactivate or delete my Profile?' on http://hotornot.com/privacy/",
        "notes_fr": "Connectez-vous, allez dans les paramatres du compte et supprimez votre profil. Voyez aussi l'article « Can I deactivate or delete my Profile? » de http://hotornot.com/privacy/",
        "domains": [
            "hotornot.com"
        ]
    },

    {
        "meta": "popular",
        "name": "Hotmail",
        "url": "https://account.live.com/CloseAccount.aspx",
        "difficulty": "easy",
        "domains": [
            "account.live.com",
            "live.com"
        ]
    },

    {
        "name": "Huddle",
        "url": "https://huddle.zendesk.com/hc/en-us/articles/200124703-How-do-I-cancel-my-Huddle-account-",
        "difficulty": "hard",
        "domains": [
            "huddle.com"    
        ]
    },

    {
        "name": "Hulu",
        "url": "https://secure.hulu.com/users/delete",
        "difficulty": "easy",
        "domains": [
            "secure.hulu.com",
            "hulu.com"
        ]
    },

    {
        "name": "Hypejar",
        "url": "http://www.hypejar.com/settings/account",
        "difficulty": "easy",
        "domains": [
            "hypejar.com"
        ]
    },

    {
        "name": "i use this (iPhone)",
        "url": "http://iphone.iusethis.com/user/delete_user",
        "difficulty": "easy",
        "notes": "Deleting this account will also delete your Mac and Windows accounts on 'i use this', if you have them set up.",
        "domains": [
            "iphone.iusethis.com"
        ]
    },

    {
        "name": "i use this (Mac)",
        "url": "http://osx.iusethis.com/user/delete_user",
        "difficulty": "easy",
        "notes": "Deleting this account will also delete your iPhone and Windows accounts on 'i use this', if you have them set up.",
        "domains": [
            "osx.iusethis.com"
        ]
    },

    {
        "name": "i use this (Windows)",
        "url": "http://windows.iusethis.com/user/delete_user",
        "difficulty": "easy",
        "notes": "Deleting this account will also delete your iPhone and Mac accounts on 'i use this', if you have them set up.",
        "domains": [
            "windows.iusethis.com"
        ]
    },

    {
        "name": "Iceber.gs",
        "url": "https://iceber.gs/home",
        "difficulty": "easy",
        "notes": "On top bar: 'Your name', 'My Account' and just click on 'Delete Account' link at bottom.",
        "notes_fr": "Sur la barre du haut 'Votre nom', 'Mon compte' et cliquez 'Supprimer mon compte.' ",
        "notes_it": "Nel menu in alto: 'Tuo nome', 'My Account', e clicca sul link 'Delete Account' in fondo.",
        "notes_pt_br": "Na barra superior: 'Seu nome', 'My Account' e clique no link 'Delete Account' no final.",
        "notes_cat": "A la barra superior: 'El seu nom', 'My Account' i faci click a 'Delete Account' al final.",
        "notes_es": "En la barra superior: 'Su nombre', 'My Account' y haga clic en 'Delete Account' al final.",
        "domains": [
            "iceber.gs"
        ]
    },

    {
        "name": "ICQ",
        "url": "http://www.icq.com/delete-account/",
        "difficulty": "easy",
        "domains": [
            "icq.com"
        ]
    },

    {
        "name": "IFTTT",
        "url": "https://ifttt.com/settings/deactivate",
        "difficulty": "easy",
        "domains": [
            "ifttt.com"
        ]
    },

    {
        "name": "ImageShack",
        "url": "http://imageshack.us/prefs/",
        "difficulty": "easy",
        "domains": [
            "imageshack.us"
        ]
    },

    {
        "name": "IMDb",
        "url": "https://secure.imdb.com/register-imdb/delete",
        "difficulty": "easy",
        "domains": [
            "secure.imdb.com",
            "imdb.com"
        ]
    },

    {
        "name": "Imgur",
        "url": "http://imgur.com/account/settings",
        "difficulty": "easy",
        "domains": [
            "imgur.com"
        ]
    },

    {
        "name": "imo.im",
        "url": "https://imo.im/login",
        "difficulty": "easy",
        "notes": "You must login, go to your account settings and then click on the &lsquo;Delete Account&rsquo; link on the bottom left.",
        "notes_fr": "Connectez-vous, allez dans vos parametres puis cliquez sur « Delete Account » en bas à gauche.",
        "domains": [
            "imo.im"
        ]
    },

    {
        "name": "Indiegogo",
        "url": "https://www.indiegogo.com",
        "difficulty": "easy",
        "notes": "Go to “My Settings”, scroll down to the bottom, and click the “Delete” button.",
        "domains": [
            "indiegogo.com"
        ]
    },

    {
        "name": "InfiBot",
        "url": "https://infibot.com/",
        "difficulty": "hard",
        "notes": "Email customer support. Requests are handled within 48 hours.",
<<<<<<< HEAD
        "notes_pl": "Napisz mail do działu obsługi. Zgłoszenia są obsługiwane w ciągu 48 godzin.",
=======
        "notes_fr": "Contactez le support du site. Les demandes sont gérés pendant 48 heures.",
>>>>>>> e26d2206
        "email": "customersupport@infibot.com",
        "domains": [
            "infibot.com"
        ]
    },

    {
        "name": "Ingress",
        "url": "https://www.ingress.com",
        "difficulty": "impossible",
        "notes": "You can't delete your Ingress Account without deleting your entire Google Account.",
        "notes_de": "Sie können Ihren Ingress-Account nicht löschen ohne Ihren ganzen Google-Account zu löschen.",
        "notes_pl": "Nie ma możliwości usunięcia konta Ingress bez usuwania całego konta Google.",
        "domains": [
            "ingress.com"
        ]
    },

    {
        "name": "InnoGames",
        "url": "http://goodbye.innogames.com/",
        "difficulty": "easy",
        "domains": [
            "goodbye.innogames.com",
            "innogames.com"
        ]
    },

    {
        "name": "Instacanvas",
        "url": "http://feedback.instacanv.as/knowledgebase/articles/117760-how-do-i-cancel-my-gallery-",
        "difficulty": "hard",
        "notes": "Email your username and email to customer services and they will delete your account.",
        "notes_fr": "Envoyez votre email et votre pseudo au support, et ils supprimeront votre compte.",
        "notes_it": "Spedisci un email al servizio clienti contenente l'username e elimineranno il tuo account.",
        "notes_pt_br": "Envie um e-mail com seu usuário e e-mail para a assistência ao cliente e eles deletarão sua conta.",
        "notes_cat": "Enviï un e-mail amb el seu nom d'usuari i e-mail a l'assistència al client i ells esborraran el seu compte.",
        "notes_es": "Envíe un e-mail con su nombre de usuario y e-mail a la asistencia al cliente y ellos borrarán su cuenta.",
        "notes_pl": "Prześlij swój adres email i nazwę użytkownika do obsługi, a oni usuną Twoje konto.",
        "domains": [
            "feedback.instacanv.as",
            "instacanv.as"
        ]
    },

    {
        "name": "Instacast Cloud",
        "url": "http://instacastcloud.com/dashboard/dangerzone",
        "difficulty": "easy",
        "domains": [
            "instacastcloud.com"
        ]
    },

    {
        "meta": "popular",
        "name": "Instagram",
        "url": "https://instagram.com/accounts/remove/request",
        "difficulty": "easy",
        "domains": [
            "instagram.com"
        ]
    },

    {
        "name": "Instapaper",
        "url": "https://www.instapaper.com/user/delete",
        "difficulty": "easy",
        "domains": [
            "instapaper.com"
        ]
    },

    {
        "name": "Instructables",
        "url": "http://www.instructables.com/",
        "difficulty": "hard",
        "notes": "You have to email them (service@instructables.com) to get your account deleted",
        "notes_fr": "Vous devez envoyer un e-mail à service@instructables.com pour demander la suppresion de votre compte.",
        "email": "service@instructables.com",
        "domains": [
            "instructables.com"
        ]
    },

    {
        "name": "Internetometer",
        "url": "http://internetometer.com/",
        "difficulty": "impossible",
        "notes": "Site provides no user account management interface or account deletion options. Email sent to internets@technoized.com was never replied to.",
        "notes_fr": "Le site n'offre pas d'option de suppresion des comptes. Un e-mail envoyé à internets@technoized.com n'a jamais réçu une réponse.",
        "domains": [
            "internetometer.com"
        ]
    },

    {
        "name": "IO9 (Gawker Media)",
        "url": "http://legal.kinja.com/kinja-terms-of-use-90161644",
        "difficulty": "impossible",
        "notes": "You may discontinue your use of the Service at any time without informing us. We may, however, retain and continue to use any Content that you have submitted or uploaded through the Service.",
        "notes_fr": "Vous pouvez arrêter votre usage du service à tout moment sans nous informer. Nous pouvons, cependant, guarder et continuer d'utiliser tous le contenu que vous avez téléchargé par le service.",
        "notes_it": "Puoi in qualsiasi momento smettere di usare il servizio. Tuttavia noi possiamo comunque accedere a qualsiasi contenuto che hai inviato attraverso il servizio.",
        "notes_pt_br": "Você pode parar de usar o serviço a qualquer momento. Nós, no entanto, iremos manter e usar qualquer conteúdo enviado por você através do serviço.",
        "notes_cat": "Pot parar de fer servir el servei en qualsevol moment. Nosaltres, si més no mantindrém i continuarem utilitzant el contingut que ha enviat amb el servei.",
        "notes_es": "Puede dejar de utilizar el servicio en cualquier momento. Nosotros, sin embargo continuaremos usando el contenido que ha enviado.",
        "domains": [
            "legal.kinja.com",
            "kinja.com"
        ]
    },

    {
        "name": "IRCCloud",
        "url": "https://www.irccloud.com/",
        "difficulty": "easy",
        "notes": "Go to IRCCloud, sign in, click 'Settings', scroll down, enter your password in 'Delete your account', and confirm.",
        "domains": [
            "irccloud.com"
        ]
    },

    {
        "name": "issuu",
        "url": "https://issuu.com/home/settings/billing",
        "difficulty": "easy",
        "notes": "Closing your account will delete your profile and all of your publications. There is no going back, so don't say we didn't warn you.",
        "notes_fa": "با بستن حساب کاربریتان تمامی مجلات و اطلاعات شما حذف می‌شود. این اطلاعات غیز قابل بازگشت خواهند بود."
    },

    {
        "name": "iTunes / Apple ID",
        "url": "http://www.apple.com/support/itunes/contact/",
        "difficulty": "hard",
        "notes": "Contact customer services. You will lose access to any media you haven’t downloaded to your computer.",
        "notes_fr": "Contatcez le support. Vous perdrez l'accès à tout le contenu non téléchargé.",
        "notes_it": "Contatta il servizio clienti. Perderai l'accesso a qualsiasi file di cui non hai una copia sul computer.",
        "notes_de": "Kontaktiere den Kundenservice. Du wirst deinen Zugang zu allen Medien verlieren, die du nicht auf deinen Computer heruntergeladen hast.",
        "notes_cat": "Contacta amb el servei d'assistència. Perdrà l'accés a qualsevol contingut que no hagi descarregat al seu ordinador.",
        "notes_es": "Contacte con el servicio de asistencia. Perderá el acceso a cualquier contenido que no haya descargado en su ordenador.",
        "notes_pl": "Skontaktuj się z obsługą techniczną. Stracisz dostęp do wszystkich plików, których nie pobrałeś na swoje urządzenie.",
        "domains": [
            "apple.com"
        ]
    },

    {
        "name": "Jalopnik (Gawker Media)",
        "url": "http://legal.kinja.com/kinja-terms-of-use-90161644",
        "difficulty": "impossible",
        "notes": "You may discontinue your use of the Service at any time without informing us. We may, however, retain and continue to use any Content that you have submitted or uploaded through the Service.",
        "notes_fr": "Vous pouvez arrêter votre usage du service à tout moment sans nous informer. Nous pouvons, cependant, guarder et continuer d'utiliser tous le contenu que vous avez téléchargé par le service.",
        "notes_it": "Puoi in qualsiasi momento smettere di usare il servizio. Tuttavia noi possiamo comunque accedere a qualsiasi contenuto che hai inviato attraverso il servizio.",
        "notes_pt_br": "Você pode parar de usar o serviço a qualquer momento. Nós, no entanto, iremos manter e usar qualquer conteúdo enviado por você através do serviço.",
        "notes_cat": "Pot parar de fer servir el servei en qualsevol moment. Nosaltres, si més no mantindrém i continuarem utilitzant el contingut que ha enviat amb el servei.",
        "notes_es": "Puede dejar de utilizar el servicio en cualquier momento. Nosotros, sin embargo continuaremos usando el contenido que ha enviado.",
        "domains": [
            "legal.kinja.com",
            "kinja.com"
        ]
    },

    {
        "name": "JDate.com",
        "url": "http://www.jdate.com/",
        "difficulty": "easy",
        "notes": "Under 'Membership Management' click 'Remove my Profile'. Fill out the survey and submit to delete your profile.",
        "domains": [
            "jdate.com"
        ]
    },

    {
        "name": "Jezebel (Gawker Media)",
        "url": "http://legal.kinja.com/kinja-terms-of-use-90161644",
        "difficulty": "impossible",
        "notes": "You may discontinue your use of the Service at any time without informing us. We may, however, retain and continue to use any Content that you have submitted or uploaded through the Service.",
        "notes_fr": "Vous pouvez arrêter votre usage du service à tout moment sans nous informer. Nous pouvons, cependant, guarder et continuer d'utiliser tous le contenu que vous avez téléchargé par le service.",
        "notes_it": "Puoi in qualsiasi momento smettere di usare il servizio. Tuttavia noi possiamo comunque accedere a qualsiasi contenuto che hai inviato attraverso il servizio.",
        "notes_pt_br": "Você pode parar de usar o serviço a qualquer momento. Nós, no entanto, iremos manter e usar qualquer conteúdo enviado por você através do serviço.",
        "notes_cat": "Pot parar de fer servir el servei en qualsevol moment. Nosaltres, si més no mantindrém i continuarem utilitzant el contingut que ha enviat amb el servei.",
        "notes_es": "Puede dejar de utilizar el servicio en cualquier momento. Nosotros, sin embargo continuaremos usando el contenido que ha enviado.",
        "domains": [
            "legal.kinja.com",
            "kinja.com"
        ]
    },

    {
        "name": "JoliCloud / JoliDrive",
        "url": "https://drive.jolicloud.com/#/settings/account",
        "difficulty": "easy",
        "notes": "Click 'Delete Account' at the botom of the account preference page",
        "notes_fr": "Cliquez 'Supprimer mon compte' en bas de la page.",
        "notes_it": "Clicca 'Delete Account' in fondo alla pagina delle preferenze.",
        "notes_pt_br": "Clique em 'Delete Accout' no final da página de preferências da conta",
        "notes_cat": "Cliqui a 'Delete Accout' al final de la pàgina de preferències del compte",
        "notes_ces": "Clique en'Delete Accout' al final de la página de preferencias de la cuenta",
        "domains": [
            "drive.jolicloud.com",
            "jolicloud.com"
        ]
    },

   {
        "name": "Jolla Account",
        "url": "https://account.jolla.com/profile/settings/confirm_delete_profile",
        "difficulty": "easy",
        "domains": [
            "jolla.com"
        ]
    },

    {
        "name": "Jottacloud",
        "url": "https://www.jottacloud.com/account/delete",
        "difficulty": "easy",
        "notes": "Log in. Type in password. Press 'delete'.",
        "notes_fr": "Loggez vous, tapez votre mot de passe, cliquez sur Delete.",
        "notes_it": "Log in. Digita la password. Premi 'delete'.",
        "notes_de": "Logge dich ein, tippe dein Passwort ein. Klicke auf 'delete'.",
        "notes_pt_br": "Logue-se. Digite sua senha. Pressione 'delete'.",
        "notes_cat": "Entri al compte. Posi la seva contrassenya. Presioni 'delete'.",
        "notes_es": "Entre en la cuenta. Ponga su contraseña. Pulse 'delete'.",
        "notes_pl": "Zaloguj się, podaj swoje hasło i kliknij 'delete'.",
        "domains": [
            "jottacloud.com"
        ]
    },

    {
        "name": "JS Bin",
        "url": "https://github.com/remy/jsbin/issues/1010",
        "difficulty": "hard",
        "notes": "You will need to open a GitHub issue with your username in order to close your account.",
        "domains": [
            "jsbin.com"
        ]
    },

    {
        "name": "jsFiddle",
        "url": "http://doc.jsfiddle.net/meta/channels.html?highlight=contact",
        "difficulty": "hard",
        "notes": "Please send a request to support@jsfiddle.net if you'd like your account to be deleted. <a href='https://github.com/jsfiddle/jsfiddle-issues/issues/237'>More here</a>",
        "notes_fr": "Veuillez envoyer votre demande au support à support@jsfiddle.net si vous voulez qu'on supprime votre compte. <a href='https://github.com/jsfiddle/jsfiddle-issues/issues/237'>En lisez plus ici</a>.",
        "notes_it": "Spedisci una email a support@jsfiddle.net se desideri che il tuo account sia cancellato <a href='https://github.com/jsfiddle/jsfiddle-issues/issues/237'>More here</a>",
        "notes_pt_br": "Envie um pedido para support@jsfiddle.net se você deseja que sua conta seja deletada. <a href='https://github.com/jsfiddle/jsfiddle-issues/issues/237'>Mais aqui</a>",
        "notes_cat": "Enviï un mail a support@jsfiddle.net per demanar que eliminin el seu compte. <a href='https://github.com/jsfiddle/jsfiddle-issues/issues/237'>Més aquí</a>",
        "notes_es": "Envíe un mail a support@jsfiddle.net para pedir que eliminen su cuenta. <a href='https://github.com/jsfiddle/jsfiddle-issues/issues/237'>Más aquí</a>",
        "email": "support@jsfiddle.net",
        "domains": [
            "doc.jsfiddle.net",
            "jsfiddle.net"
        ]
    },

    {
        "name": "Justin.tv",
        "url": "http://www.justin.tv/user/close_account",
        "difficulty": "easy",
        "domains": [
            "justin.tv"
        ]
    },

    {
        "name": "Khan Academy",
        "url": "https://www.khanacademy.org/settings",
        "difficulty": "easy",
        "domains": [
            "khanacademy.org"
        ]
    },

    {
        "name": "Kickstarter",
        "url": "https://www.kickstarter.com/profile/destroy",
        "difficulty": "easy",
        "domains": [
            "kickstarter.com"
        ]
    },

    {
        "name": "Kik",
        "url": "https://kikinteractive.zendesk.com/entries/23593116-How-do-I-deactivate-my-account-",
        "difficulty": "impossible",
        "notes": "You can only deactivate your account. There appears to be no way to permanently delete your account or data.",
        "notes_fr": "Vous ne pouvez que désactiver votre compte. Il ne paraît pas qu'il y ait de façon de supprimer votre compte définitivement.",
        "notes_it": "Puoi solo disattivare il tuo account. Non c'è modo di eliminare il tuo account o le informazioni.",
        "notes_pt_br": "Você apenas pode desativar sua conta. Aparentemente não há como deletar sua conta ou dados.",
        "notes_cat": "Només podrà inhabilitar el compte, no hi ha manera de fer-ho permanentment.",
        "notes_es": "Sólo podrá desactivar la cuenta, no hay manera de hacerlo permanentemente.",
        "domains": [
            "kikinteractive.zendesk.com",
            "kik.com"
        ]
    },

    {
        "name": "Kinja (Gawker Media)",
        "url": "http://legal.kinja.com/kinja-terms-of-use-90161644",
        "difficulty": "impossible",
        "notes": "You may discontinue your use of the Service at any time without informing us. We may, however, retain and continue to use any Content that you have submitted or uploaded through the Service.",
        "notes_fr": "Vous pouvez arrêter votre usage du service à tout moment sans nous informer. Nous pouvons, cependant, guarder et continuer d'utiliser tous le contenu que vous avez téléchargé par le service.",
        "notes_it": "Puoi in qualsiasi momento smettere di usare il servizio. Tuttavia noi possiamo comunque accedere a qualsiasi contenuto che hai inviato attraverso il servizio.",
        "notes_pt_br": "Você pode parar de usar o serviço a qualquer momento. Nós, no entanto, iremos manter e usar qualquer conteúdo enviado por você através do serviço.",
        "notes_cat": "Pot parar de fer servir el servei en qualsevol moment. Nosaltres, si més no mantindrém i continuarem utilitzant el contingut que ha enviat amb el servei.",
        "notes_es": "Puede dejar de utilizar el servicio en cualquier momento. Nosotros, sin embargo continuaremos usando el contenido que ha enviado.",
        "domains": [
            "legal.kinja.com",
            "kinja.com"
        ]
    },

    {
        "name": "Kippt",
        "url": "https://kippt.com/accounts/delete/",
        "difficulty": "easy",
        "notes": "Click 'Account deletion page' at the bottom of the account settings page.",
        "domains": [
            "kippt.com"
        ]
    },

    {
        "name": "Klout",
        "url": "http://klout.com/#/edit-settings/optout",
        "difficulty": "medium",
        "notes": "It can take up to 180 days for all your data to be removed from the system.",
        "notes_fr": "La suppression totale de votre compte peut prendre 180 jours.",
        "notes_it": "La cancellazione dei dati dal sistema può richiedere fino a 180 giorni.",
        "notes_de": "Es kann bis zu 180 Tage dauern, bis all deine Daten aus dem System entfernt sind",
        "notes_pt_br": "Pode levar até 180 dias para que todos os seus dados sejam removidos do sistema.",
        "notes_cat": "Trigaran aproximadament 180 dies per eliminar les teves dades del sistema .",
        "notes_es": "Tardarán aproximadamente 180 días para eliminar tus datos del sistema.",
        "domains": [
            "klout.com"
        ]
    },

    {
        "name": "Kno",
        "url": "http://www.kno.com/help/customerService",
        "difficulty": "hard",
        "notes": "You can close your account if you contact customer service either by phone or live chat",
        "notes_fr": "Vous pouvez supprimer votre compte si vous contactez le support du site au téléphone ou par Live Chat.",
        "domains": [
            "kno.com"
        ]
    },

    {
        "name": "Koding",
        "url": "https://koding.com/Account/Delete",
        "difficulty": "easy",
        "domains": [
            "koding.com"
        ]
    },

    {
        "name": "Kongregate",
        "url": "http://www.kongregate.com/forums/7/topics/241772?page=1#posts-5207538",
        "difficulty": "hard",
        "notes": "You are unable to remove an account, but they can permanently ban your account upon request. They will remove stored information upon request as well, such as e-mail address, developer payment information, and stored payment information.",
        "email": "support@kongregate.com",
        "domains": [
            "kongregate.com"
        ]
    },

    {
        "name": "Kotaku (Gawker Media)",
        "url": "http://legal.kinja.com/kinja-terms-of-use-90161644",
        "difficulty": "impossible",
        "notes": "You may discontinue your use of the Service at any time without informing us. We may, however, retain and continue to use any Content that you have submitted or uploaded through the Service.",
        "notes_fr": "Vous pouvez arrêter votre usage du service à tout moment sans nous informer. Nous pouvons, cependant, guarder et continuer d'utiliser tous le contenu que vous avez téléchargé par le service.",
        "notes_it": "Puoi in qualsiasi momento smettere di usare il servizio. Tuttavia noi possiamo comunque accedere a qualsiasi contenuto che hai inviato attraverso il servizio.",
        "notes_pt_br": "Você pode parar de usar o serviço a qualquer momento. Nós, no entanto, iremos manter e usar qualquer conteúdo enviado por você através do serviço.",
        "notes_cat": "Pot parar de fer servir el servei en qualsevol moment. Nosaltres, si més no mantindrém i continuarem utilitzant el contingut que ha enviat amb el servei.",
        "notes_es": "Puede dejar de utilizar el servicio en cualquier momento. Nosotros, sin embargo continuaremos usando el contenido que ha enviado.",
        "domains": [
            "legal.kinja.com",
            "kinja.com"
        ]
    },

    {
        "name": "Kraken",
        "url": "https://support.kraken.com/hc/en-us/articles/203727206-How-can-I-delete-my-Kraken-account-",
        "difficulty": "hard",
        "notes": "To close your account, you need to submit a request to support, which may take up to 24 hours to process.",
        "domains": [
            "kraken.com",
            "support.kraken.com"
        ]
    },

    {
        "name": "Krrb",
        "url": "http://krrb.com/settings/disable-account",
        "difficulty": "easy",
        "domains": [
            "krrb.com"
        ]
    },

    {
        "name": "Last.fm",
        "url": "http://www.last.fm/settings/account",
        "difficulty": "easy",
        "notes": "May take up to 7 days to delete your data.",
        "notes_fr": "La suppression de votre compte peut prendre 7 jours.",
        "notes_it": "La cancellazione dei dati dal sistema può richiedere fino a 7 giorni.",
        "notes_de": "Es kann bis zu 7 Tage dauern um deine Daten zu löschen.",
        "notes_pt_br": "Pode levar até 7 dias para deletar seus dados.",
        "notes_cat": "La desactivació pot trigar 7 dies a eliminar les teves dades",
        "notes_es": "La desactivación puede tardar 7 días en eliminar sus datos",
        "notes_pl": "Twoje dane zostaną usunięte po upływie 7 dni.",
        "domains": [
            "last.fm"
        ]
    },

    {
        "name": "LastPass",
        "url": "https://lastpass.com/delete_account.php",
        "difficulty": "easy",
        "domains": [
            "lastpass.com"
        ]
    },

    {
        "name": "Launchpad",
        "url": "https://help.launchpad.net/YourAccount/Closing",
        "difficulty": "easy",
        "domains": [
            "launchpad.net"
        ]
    },

    {
        "name": "League of Legends",
        "url": "https://support.leagueoflegends.com/entries/461131-Disabling-Your-Account",
        "difficulty": "impossible",
        "notes": "Accounts may be disabled, but some data will be retained. E-mail support@riotgames.com with the subject \"Account Deactivation\" and include your username, summoner name, server and email used when registering the account in your ticket",
        "email": "support@riotgames.com",
        "domains": [
            "support.leagueoflegends.com",
            "leagueoflegends.com"
        ]
    },

    {
        "name": "Letterboxd",
        "url": "http://letterboxd.com/user/disableaccount/",
        "difficulty": "easy",
        "domains": [
            "letterboxd.com"
        ]
    },

    {
        "name": "LibraryThing",
        "url": "http://www.librarything.de/editprofile/change",
        "difficulty": "easy",
        "domains": [
            "librarything.de"
        ]
    },

    {
        "name": "Libre.fm",
        "url": "http://libre.fm/user-edit.php#",
        "difficulty": "easy",
        "notes": "Click 'Profile', then 'Edit', then 'Show advanced settings', and finally check the 'Delete my account' checkbox.",
        "notes_fr": "Cliquez sur « Profile », puis « Edit », puis « Show advanced settings », et enfin cochez la case « Delete my account ».",
        "notes_it": "Clicca 'Profile', quindi 'Edit', quindi 'Show advanced settings', e per ultimo fai un tick su 'Delete my account'",
        "notes_pt_br": "Clique em 'Profile', então 'Edit', então 'Show advanced settings', e finalmente marque a caixa 'Delete my account'.",
        "notes_cat": "Cliqui a 'Profile', després 'Edit', 'Show advanced settings', i finalment marqui 'Delete my account'.",
        "notes_es": "Haga clic en 'Profile', después 'Edit', 'Show advanced settings', y finalmente marque 'Delete my account'.",
        "domains": [
            "libre.fm"
        ]
    },

    {
        "name": "Lifehacker (Gawker Media)",
        "url": "http://legal.kinja.com/kinja-terms-of-use-90161644",
        "difficulty": "impossible",
        "notes": "You may discontinue your use of the Service at any time without informing us. We may, however, retain and continue to use any Content that you have submitted or uploaded through the Service.",
        "notes_fr": "Vous pouvez arrêter votre usage du service à tout moment sans nous informer. Nous pouvons, cependant, guarder et continuer d'utiliser tous le contenu que vous avez téléchargé par le service.",
        "notes_it": "Puoi in qualsiasi momento smettere di usare il servizio. Tuttavia noi possiamo comunque accedere a qualsiasi contenuto che hai inviato attraverso il servizio.",
        "notes_pt_br": "Você pode parar de usar o serviço a qualquer momento. Nós, no entanto, iremos manter e usar qualquer conteúdo enviado por você através do serviço.",
        "notes_cat": "Pot parar de fer servir el servei en qualsevol moment. Nosaltres, si més no mantindrém i continuarem utilitzant el contingut que ha enviat amb el servei.",
        "notes_es": "Puede dejar de utilizar el servicio en cualquier momento. Nosotros, sin embargo continuaremos usando el contenido que ha enviado.",
        "domains": [
            "legal.kinja.com",
            "kinja.com"
        ]
    },

    {
        "meta": "popular",
        "name": "LinkedIn",
        "url": "http://help.linkedin.com/app/answers/detail/a_id/63/kw/delete%20account",
        "difficulty": "medium",
        "notes": "There are reports that LinkedIn continues to email people with a closed account. You may need to contact customer services to delete account instead of just closing it.",
        "notes_fr": "Il y a des rapports que LinkedIn continue d'envoyer des e-mails aux gens qui ferment leur compte. Il est bien possible qu'il faudra contactez le support du site pour demander la suppresion de votre compte.",
        "notes_cat": "Hi han informes que diuen que LinkedIn segueix enviant correu electrònic a les persones amb comptes tancats. Podria ser necessari posar-se en contacte amb el servei al client per eliminar el compte en lloc de tancar-lo.",
        "notes_es": "Hay informes que dicen que LinkedIn sigue enviando correo electrónico a las personas con cuentas cerradas. Podría ser necesario ponerse en contacto con el servicio al cliente para eliminar la cuenta en lugar de cerrarla.",
        "domains": [
            "help.linkedin.com",
            "linkedin.com"
        ]
    },

    {
        "name": "Linuxcounter",
        "url": "https://linuxcounter.net/deleteaccount/profile.html",
        "difficulty": "easy",
        "notes": "Login -> Profile -> Delete account -> Yes"
    },

    {
        "name": "LiveJournal",
        "url": "http://www.livejournal.com/accountstatus.bml",
        "difficulty": "medium",
        "notes": "Once you delete your journal you have 30 days to undelete it, in case you change your mind. After 30 days, the journal will be permanently deleted and there will be no way to recover it.",
        "notes_fr": "Quand vous supprimez votre Journal vous avez 30 jours pour le restaurer, au cas où vous changez votre avis. Après les 30 jours, le Journal est supprimé définitivement.",
        "notes_it": "Una volta eliminato il tuo Journal hai 30 giorni per recuperarlo, nel caso cambiassi idea. Dopo 30 giorni, il tuo Journal sarà permanentemente cancellato e non ci sarà modo di recuperarlo.",
        "notes_pt_br": "Uma vez que você tenha deletado seu jornal você tem 30 dias para desfazer a remoção, caso você mude de ideia. Após 30 dias, o seu jornal permanecerá deletado e não haverá como recuperá-lo.",
        "notes_cat": "Una vegada que hagi eliminat el seu Journal, tindrà 30 dies per tirar enderrera la decisiò. Després de 30 dies el seu contingut serà borrat permanentment i no es podrà recuperar.",
        "notes_es": "Una vez que haya eliminado su Journal, tendrá 30 días para cancelar la decisión. Después de 30 días su contenido será borrado permanentemente y no se podrá recuperar.",
        "domains": [
            "livejournal.com"
        ]
    },

    {
        "name": "Lobsters",
        "url": "https://lobste.rs/settings",
        "difficulty": "easy",
        "domains": [
            "lobste.rs"
        ]
    },

    {
        "name": "Lumosity",
        "url": "https://www.lumosity.com/app/v4/settings/account_deletion/new",
        "difficulty": "easy",
        "domains": [
            "lumosity.com"
        ]
    },

    {
        "name": "LoseIt",
        "url": "http://www.loseit.com/#Settings:Account%20Information^Account%20Information",
        "difficulty": "easy",
        "notes": "Click “Close account”.",
        "domains": [
            "loseit.com"
        ]
    },

    {
        "name": "Lovefilm",
        "url": "https://www.lovefilm.com/account/cancel",
        "difficulty": "medium",
        "notes": "Requires any physical discs to be returned—account will be “cancellation pending” until received.",
        "notes_fr": "Il faut rendre tous les disques que vous avez emprunté. Votre compte est classifié « suppresion en attente » avant que vous l'avez fait.",
        "notes_it": "Richiede che ogni disco fisico sia restituito-L'account verrà classificato come “In attesa di cancellazione” fino all'arrivo dei dischi.",
        "notes_pt_br": "Você precisa devolver todos os discos físico, sua conta estará em “cancelamento pendente” até que eles recebam os discos.",
        "notes_cat": "Ha de tornar tots els discs físics, el seu compte estarà en “cancelament pendent” fins que es rebin els discs.",
        "notes_es": "Debe devolver todos los discos físicos, su cuenta estará en “cancelament pendiente” hasta que se reciban los discos.",
        "domains": [
            "lovefilm.com"
        ]
    },

    {
        "name": "Lumi",
        "url": "https://lumi.do/account/privacy/delete/user",
        "difficulty": "easy",
        "domains": [
            "lumi.do"
        ]
    },

    {
        "name": "MailChimp",
        "url": "http://kb.mailchimp.com/article/how-do-i-close-my-account",
        "difficulty": "medium",
        "notes": "Account Settings → Account Settings Drop-down → Close my account → Type DELETE and press Delete Account button.",
        "notes_pl": "Account Settings → Account Settings Drop-down → Close my account → Wpisz DELETE i kliknij Delete Account.",
        "notes_fr": "« Account Settings » → menu déroulant « Account Settings » → « Close my account » → Tapez « DELETE » et appuyez sur « Delete Account ».",
        "notes_it": "Account Settings → Account Settings Drop-down → Close my account → Digita DELETE e premi il pulsante Delete Account.",
        "notes_pt_br": "Account Settings → Account Settings Drop-down → Close my account → Digite DELETE e pressione o botão Delete Account.",
        "notes_cat": "Account Settings → Account Settings Drop-down → Close my account → Marca DELETE i presioni el botó 'Delete Account'.",
        "notes_es": "Account Settings → Account Settings Drop-down → Close my account → Marca DELETE y presiona el botón 'Delete Account'.",
        "domains": [
            "kb.mailchimp.com",
            "mailchimp.com"
        ]
    },

    {
        "meta": "popular",
        "name": "Match",
        "url": "http://uk.match.com/myaccount/myunsubscription.php",
        "difficulty": "medium",
        "notes": "Login -> Suspend Account -> Enter email & password -> Save -> Delete Account",
        "domains": [
            "uk.match.com",
            "match.com"
        ]
    },

    {
        "name": "McAfee",
        "url": "http://home.mcafee.com/supportpages/unsub.aspx",
        "difficulty": "easy",
        "domains": [
            "home.mcafee.com",
            "mcafee.com"
        ]
    },

    {
        "name": "MediaFire",
        "url": "https://www.mediafire.com/myaccount/accountbilling.php",
        "difficulty": "easy",
        "domains": [
            "mediafire.com"
        ]
    },

    {
        "name": "Medium",
        "url": "https://medium.com/me/settings",
        "difficulty": "easy",
        "domains": [
            "medium.com"
        ]
    },

    {
        "name": "Meetup",
        "url": "http://www.meetup.com/account/remove/",
        "difficulty": "easy",
        "domains": [
            "meetup.com"
        ]
    },

    {
        "name": "MePergunte",
        "url": "http://mepergunte.com/perfil/configuracoes/excluir/",
        "difficulty": "easy",
        "domains": [
            "mepergunte.com"
        ]
    },

    {
        "name": "Microsoft Account",
        "url": "https://account.live.com/closeaccount.aspx",
        "difficulty": "easy",
        "domains": [
            "account.live.com",
            "live.com"
        ]
    },

    {
        "name": "Microsoft Office 365",
        "url": "http://office.com/myaccount",
        "difficulty": "easy",
        "domains": [
            "office.com"
        ]
    },

    {
        "name": "Mint",
        "url": "https://mint.com",
        "difficulty": "easy",
        "notes": "Click 'Accounts' in the upper right, then select the 'Settings' tab.  Scroll to the bottom and click 'Delete Your Mint Account' and finally 'YES, delete my Mint account'.",
        "notes_fr": "Cliquez sur « Accounts » en haut à droit, puis selectionnez l'onglet « Settings ». Faites défiler jusqu'au bas de la page et cliquez sur « Delete Your Mint Account ». Enfin, cliquez sur « YES, delete my Mint account. »",
        "notes_it": "Clicca 'Accounts' nell'angolo in alto a destra, quindi seleziona 'Settings'.  Scorri in basso e clicca 'Delete Your Mint Account' e infine 'YES, delete my Mint account'.",
        "notes_pt_br": "Clique em 'Accounts' no topo à direita, então selecione a aba 'Settings'. Va até o final da página e clique em 'Delete Your Mint Account' e finalmente 'YES, delete my Mint account'.",
        "notes_cat": "Cliqui a 'Accounts' adalt a la dreta, després seleccioni 'Settings'. Vés al final de la pàgina i cliqui a 'Delete Your Mint Account' i finalment 'YES, delete my Mint account'.",
        "notes_es": "Haga clic en 'Accounts' arriba a la derecha, después seleccione 'Settings'. Ve al final de la página y pulse 'Delete Your Mint Account' y finalmente 'YES, delete my Mint account'.",
        "domains": [
            "mint.com"
        ]
    },

    {
        "name": "MisterWong",
        "url": "http://www.mister-wong.de",
        "email": "support@mister-wong.de",
        "difficulty": "hard",
        "notes": "You need to send an email to support and it may take up to 48 hours to process your request.",
        "notes_de": "Sie müssen eine E-Mail an den Support senden. Es kann bis zu 48 Stunden brauchen Ihre Anfrage zu bearbeiten.",
        "domains": [
            "mister-wong.de"
        ]
    },

    {
        "name": "MixCloud",
        "url": "http://www.mixcloud.com/myaccount/account/",
        "difficulty": "easy",
        "domains": [
            "mixcloud.com"
        ]
    },

    {
        "name": "Mobify",
        "url": "http://www.mobify.com/contact/",
        "difficulty": "hard",
        "notes": "You have to send a message in order to remove your account.",
        "domains": [
            "mobify.com"
        ]
    },

    {
        "name": "Mojang",
        "url": "https://account.mojang.com/me/settings",
        "difficulty": "easy",
        "notes": "If you have registered a Mojang account and would like to delete your account, please visit your account settings page. Please be aware that if your account is deleted, you will no longer be able to log into Mojang services, and will not be able to purchase future Mojang games.",
        "notes_fr": "Si vous avez créé un compte Mojang et vous voulez le supprimer, veuillez visitez vos parametres. Sachez que si vous supprimez votre compte, vous ne pourrez plus vous connecter aux services Mojang, et vous ne pourrez plus acheter les jeux de Mojang à l'avenir.",
        "notes_it": "Se desideri cancellare il tuo account, visita la pagina impostazioni. Se elimini il tuo account, non potrai piu loggare nei servizi Mojang, e non potrai piu acquistare dei giochi Mojang in futuro.",
        "notes_pt_br": "Se você registrou uma conta Mojango e gostaria de deletá-la, visite a página de configurações da conta. Lembre-se de que se sua conta for deletada, você não poderá mais fazer login nos serviços Mojang, e não poderá adquirir futuros jogos da Mojang.",
        "notes_cat": "Si vostè es va registrar a Mojang i ara vol esborrar el seu compte, visiti la página de configuració del compte. Tingui en compte que si l'elimina no podrà entrar més amb els serveis de Mojang i no podrà adquirir futurs jocs de Mojang.",
        "notes_es": "Si usted se registró en Mojang y ahora quiere borrar su cuenta, visite la página de configuración de la cuenta. Tenga en cuenta que si lo elimina no podrá entrar más con los servicios de Mojang y no podrá adquirir futuros juegos de Mojang.",
        "domains": [
            "account.mojang.com",
            "mojang.com"
        ]
    },

    {
        "name": "Monster",
        "url": "http://my.monster.com/Account/CancelMembership",
        "difficulty": "easy",
        "domains": [
            "my.monster.com",
            "monster.com"
        ]
    },

    {
        "name": "Moonpig",
        "url": "https://photobox-mp.custhelp.com/",
        "difficulty": "hard",
        "notes": "Contact customer services and they'll respond in 24-48 hours. Not to mention the ways they try to hide you removing your card details. If you want to remove your card details, do the following: The easiest way to do this would be to go to the My Account page then click on the ‘Add Moonpig Prepay Credit’ link, click on the Buy link and your saved card details will be shown onscreen. Click on the ‘Remove Card’ option.",
        "domains": [
            "moonpig.com",
            "moonpig.co.uk"
        ]
    },

    {
        "name": "Moped",
        "url": "https://secure.moped.com/account/support",
        "difficulty": "hard",
        "notes": "You need send email to support and it may take up to 24 hours to process your request.",
        "notes_fr": "Il faut envoyer un e-mail au support du site. Il peut prendre jusqu'à 24 heures pour gérer votre demande.",
        "domains": [
            "secure.moped.com",
            "moped.com"
        ]
    },

    {
        "name": "Morningstar",
        "url": "http://socialize.morningstar.com/feedback/feedbackform.asp",
        "difficulty": "hard",
        "notes": "Fill out the feedback form, asking them to delete your account. Be sure to specify that you’re not just unsubscribing from e-mail but that you want your account deleted entirely.",
        "notes_fr": "Completez le formulaire d'opinion en les demandant de supprimer votre compte. Soyez sûr que vous supprime votre compte totalement.",
        "domains": [
            "socialize.morningstar.com",
            "morningstar.com"
        ]
    },

    {
        "name": "Moviepilot.de",
        "url": "http://www.moviepilot.de/users/null/edit_membership",
        "difficulty": "easy",
        "domains": [
            "moviepilot.de"
        ]
    },

    {
        "name": "Mozilla Persona",
        "url": "https://login.persona.org/",
        "difficulty": "easy",
        "notes": "“Cancel your account” link at the bottom of the page.",
        "notes_fr": "Cliquez le lien « Cancel your account » au bas de la page.",
        "notes_it": "“Cancel your account” in fondo alla pagina.",
        "notes_pt_br": "Link “Cancel your account” no final da página.",
        "notes_cat": "“Cancel your account” al final de la pàgina.",
        "notes_es": "“Cancel your account” al final de la página.",
        "notes_pl": "Kliknij “Cancel your account” na dole strony.",
        "domains": [
            "login.persona.org",
            "persona.org"
        ]
    },

    {
        "name": "Multiplay.co.uk",
        "url": "https://multiplay.com/contactus/",
        "difficulty": "hard",
        "notes": "You have to contact Multiplay by their contact us page.",
        "notes_fr": "Vous devez contactez Multiplay par le formulaire de contact.",
        "notes_es": "Tienes que contactar a Multiplay a través de su página contactanos.",
        "domains": [
            "multiplay.com"
        ]
    },
    
    {
        "name": "MusicBrainz",
        "url": "https://musicbrainz.org/account/edit",
        "difficulty": "easy",
        "notes": "Click on delete my account at the bottom of the page",
        "domains": [
            "musicbrainz.org"
        ]
    },

    {
        "name": "My Opera",
        "url": "https://my.opera.com/USERNAME/account/delete",
        "difficulty": "easy",
        "notes": "Replace <code>USERNAME</code> with your My Opera username in the URL.",
        "notes_pl": "W podanym odnośniku zastąp <code>USERNAME</code> swoją nazwą użytkownika w usłudze My Opera",
        "domains": [
            "my.opera.com",
            "opera.com"
        ]
    },

    {
        "name": "myJdownloader",
        "url": "http://my.jdownloader.org/",
        "difficulty": "easy",
        "notes": "Go to your account settings (top right, click on your E-Mail-Adress) and select 'Delete Account'",
        "notes_de": "Gehe zu deinen Account-Einstellungen (oben rechts, klicke auf deine E-Mail-Adresse) und wähle 'Delete Account' aus.",
        "domains": [
            "my.jdownloader.org",
            "jdownloader.org"
        ]
    },

    {
        "name": "MyLife.com",
        "url": "http://www.mylife.com/showDeleteAccount.do",
        "difficulty": "easy",
        "domains": [
            "mylife.com"
        ]
    },

    {
        "name": "MyOpenID",
        "url": "https://www.myopenid.com/delete",
        "difficulty": "impossible",
        "notes": "Although it seems the account is deleted, you can reactivate so likely the data has not been deleted at all.",
        "notes_fr": "Bien qu'il paraît que le compte est supprimé, vous pouvez le réactivé donc il n'est pas probable que les données soient supprimées du tout.",
        "notes_it": "Anche se pare che l'account sia cancellato, puoi riattivarlo quindi i dati non sono stati cancellati.",
        "notes_pt_br": "Apesar de parecer que sua conta foi deletada, você pode reativá-la então provavelmente os dados não foram removidos.",
        "notes_cat": "Malgrat que sembla que el seu compte hagi estat eliminat, podrà reactivar-lo, així que les seves dades no s'han esborrat del tot",
        "notes_es": "A pesar de que parece que su cuenta haya sido eliminada, podrá reactivarla, así que sus datos no se han borrado del todo",
        "domains": [
            "myopenid.com"
        ]
    },

    {
        "name": "MySpace",
        "url": "https://new.myspace.com/settings/profile",
        "difficulty": "easy",
        "domains": [
            "new.myspace.com",
            "myspace.com"
        ]
    },

    {
        "name": "NaNoWriMo",
        "url": "https://nanowrimo.org/account_settings",
        "difficulty": "easy",
        "notes": "At the bottom of the Account Settings page is a \"Delete My Account\" button. Your account will be \"disabled and scheduled for permanent deletion.\" After 30 days, \"your past novels, author profile, and unique account info will be permanently deleted.\" It is unclear if forum posts will be deleted.",
        "domains": [
            "nanowrimo.org"
        ]
    },

    {
        "name": "Neopets",
        "url": "http://www.neopets.com/help_search.phtml?help_id=4",
        "difficulty": "hard",
        "notes": "Send an email to the unsubscribe@neopets.com stating you wish to delete your account.",
        "notes_fr": "Envoyez un e-mail à unsubscribe@neopets.com, en déclarant que vous voulez supprimer votre compte.",
        "email": "unsubscribe@neopets.com",
        "domains": [
            "neopets.com"
        ]
    },

    {
        "meta": "popular",
        "name": "Netflix",
        "url": "https://support.netflix.com/en/node/407",
        "difficulty": "impossible",
        "notes": "Contact customer services. Even then they may not delete your account under the premise that you might want to rejoin and keep your history and recommendations.",
        "notes_fr": "Contactez le service clients.",
        "notes_it": "Contatta il servizio clienti.",
        "notes_pt_br": "Contate a assistência ao cliente. Mesmo assim eles não deletarão sua conta sobre a premissa que talvez você queira retornar em manter seu histórico e recomendações.",
        "notes_cat": "Contacti amb el servei d'assistència al client. No s'eliminarà completament, sota la premisa de que potser voldràs reobrir el compte i mantindre l'historial i les notificacions.",
        "notes_es": "Contacte con el servicio de asistencia al cliente. No se eliminará completamente, bajo la premisa de que quizás querrás reabrir la cuenta y mantener el historial y las notificaciones.",
        "domains": [
            "support.netflix.com",
            "netflix.com"
        ]
    },

    {
        "name": "Netlog",
        "url": "http://en.netlog.com/go/login",
        "difficulty": "easy",
        "notes": "Select 'settings', then 'account', then 'delete'.",
        "notes_fr": "Selectionnez « Settings », puis « Account », puis « Delete ».",
        "notes_it": "Seleziona 'settings', quindi 'account' e infine 'delete'.",
        "notes_pt_br": "Selecione 'settings', então 'account', e 'delete'.",
        "notes_cat": "Seleccioni 'settings', a continuació 'account' i 'delete'.",
        "notes_es": "Seleccione 'settings', a continuación 'account' y 'delete'.",
        "domains": [
            "en.netlog.com",
            "netlog.com"
        ]
    },

    {
        "name": "Netvibes",
        "url": "http://www.netvibes.com/account/unsubscribe",
        "difficulty": "easy",
        "domains": [
            "netvibes.com"
        ]
    },

    {
        "name": "New Relic",
        "url": "",
        "difficulty": "hard",
        "notes": "You can cancel your account by logging in and selecting the option 'cancel your account'. Account deletion is only possible by emailing support. Please note that they may not remove all of your data: http://newrelic.com/privacy",
        "email": "support@newrelic.com",
        "domains": [
            "newrelic.com"
        ]
    },

    {
        "name": "New York Times",
        "url": "https://myaccount.nytimes.com/membercenter/help.html",
        "difficulty": "hard",
        "notes": "Use the form to write to customer services and ask them to close your account.",
        "notes_fr": "Vous pouvez utilisez le formulaire pour écrire au service clients et pour leur demander de supprimer votre compte.",
        "notes_it": "Usa il modulo per scrivere all'assistenza clienti e chiedere la chiusura del tuo account.",
        "notes_pt_br": "Use o formulário para escrever à assistência ao cliente e peça-os para fechar sua conta.",
        "notes_cat": "Utilitzi el formulari per escriure a l'assistència al client i demar-lis la clausura del compte.",
        "notes_es": "Usa el formulario para escribir a asistencia al cliente y pideles el cierre de la cuenta.",
        "domains": [
            "myaccount.nytimes.com",
            "nytimes.com"
        ]
    },

    {
        "name": "NewsBlur",
        "url": "https://www.newsblur.com/profile/delete_account",
        "difficulty": "easy",
        "domains": [
            "newsblur.com"
        ]
    },

    {
        "name": "Nike+",
        "url": "https://secure-nikeplus.nike.com/plus/settings/",
        "difficulty": "easy",
        "notes": "At the bottom of the account form, there is a 'Deactivate Account' button. Upon clicking, there will be a set of information that explains the process of account deactivation. All account information will be deleted.",
        "notes_fr": "Au bas du formulaire du compte, il y a un lien « Deactivate Account ». En le cliquant, il y aura une liste des informations qui expliquent le processus de la désactivation du compte. Toutes les informations seront supprimées.",
        "domains": [
            "secure-nikeplus.nike.com",
            "nike.com"
        ]
    },

    {
        "name": "Nitrous.IO",
        "url": "https://www.nitrous.io/app#/account_settings",
        "difficulty": "easy",
        "notes": "You will see an option to delete your account just below the password reset option.",
        "notes_fr": "Vous verrez un choix de supprimer votre compte juste en dessus des options du mot de passe.",
        "domains": [
            "nitrous.io"
        ]
    },

    {
        "name": "NoIP",
        "url": "http://www.noip.com/members/account/delete.php",
        "difficulty": "easy",
        "notes": "Check the box to confirm and then click 'Change'.",
        "notes_fr": "Cochez la case pour confirmer, puis cliquez « Change ».",
        "domains": [
            "noip.com"
        ]
    },

    {
        "name": "Odnoklassniki",
        "url": "http://www.odnoklassniki.ru/regulations",
        "difficulty": "easy",
        "notes": "Login to your account, scroll License Agreement down, click Delete profile, check any boxes you want, enter password and press Remove button.",
        "notes_fr": "Connectez-vous, faites défiler le contrat, cliquez sur « Delete profile », cochez les cases que vous voulez, entrez votre mot de passe et cliquez sur « Remove ».",
        "notes_it": "Fai il login, scorri il contratto, premi Delete profile, fai il tick sulle caselle che vuoi, inserisci la password e premi il pulsante Remove.",
        "notes_pt_br": "Faça login em sua conta, vá até o License Agreement, clique em Delete profile, marque as caixas que você quiser, digite sua senha e pressione o botão Remove.",
        "notes_cat": "Entri al seu compte, baixi fins a 'License Agreement', cliqui a 'Delete profile', marqui les caselles que desitgi, entri la seva clau i faci clic a 'Remove'.",
        "notes_es": "Entre en su cuenta, baje hasta 'License Agreement', pulse 'Delete profile', marque las casillas que desee, entre su contraseña  y haga clic en 'Remove'.",
        "domains": [
            "odnoklassniki.ru"
        ]
    },

    {
        "name": "OkCupid",
        "url": "https://www.okcupid.com/settings",
        "difficulty": "easy",
        "notes": "Visit your settings page, and select 'Delete Account'",
        "notes_fr": "Visitez vos paramatres et selectionnez « Delete Account ».",
        "notes_it": "Visita la pagina impostazioni, quindi seleziona 'Delete Account'",
        "notes_pt_br": "Visite a sua página de configurações, e selecione 'Delete Account'",
        "notes_cat": "Visiti la pàgina de paràmetres, i seleccioni 'Delete Account'",
        "notes_es": "Visite la página de parámetros, y seleccione 'Delete Account'",
        "domains": [
            "okcupid.com"
        ]
    },

    {
        "name": "OnlineTVRecorder.com",
        "url": "http://www.onlinetvrecorder.com/v2/index.php?go=account&do=cancel",
        "difficulty": "impossible",
        "notes": "You can deactivate your account with the link. But the data isn't deleted. Even if you contact the support they don't delete your data.",
        "notes_fr": "Vous pouvez désactiver votre compte avec le lien. Cependant, les données ne sont pas supprimées. Même si vous contactez le support du site, il ne supprime pas vos données.",
        "notes_it": "Puoi disattivare il tuo account. Ma i dati non saranno cancellati neanche se contatti il supporto.",
        "notes_de": "Du kannst deinen Account mit dem Link deaktivieren, aber deine Daten werden nicht gelöscht. Auch wenn du den Support kontaktierst, können sie deine Daten nicht löschen.",
        "notes_pt_br": "Você pode desativar sua conta neste link. Mas os dados não são deletados. Mesmo se você contatar o suporte eles não irão apagar seus dados.",
        "notes_cat": "Pot desactivar el seu compte amb l'enllaç. Però les dades no poden ser esborrades. Encara que contacti amb Atenció al client no esborraran les seves dades.",
        "notes_es": "Puede desactivar su cuenta con el enlace. Pero los datos no pueden ser borrados. Aunque contacte con atención al cliente no borrarán sus datos.",
        "domains": [
            "onlinetvrecorder.com"
        ]
    },

    {
        "name": "OnLive",
        "url": "https://support.onlive.com/requests/new",
        "difficulty": "impossible",
        "notes": "It's possible to close your account if you request it, but it's not possible to delete it.",
        "domains": [
            "onlive.com"
        ]
    },

    {
        "name": "Open Shift",
        "url": "https://www.openshift.com/faq/how-do-i-delete-my-account",
        "difficulty": "impossible",
        "notes": "You can't delete your account including all data, only a 'soft delete' is possible where you can always re-enable your account. To achieve this, write an email to the support openshift@redhat.com",
        "notes_de": "Es ist nicht möglich das Konto mit allen Daten zu löschen, es ist nur ein 'weiches Löschen' möglich, bei dem es immer die Möglichkeit des Wieder-Aktivierens gibt. Um das zu Erreichen, muss eine Email an den Support openshift@redhat.com verfasst werden."
    },

    {
        "name": "OpenDNS",
        "url": "http://forums.opendns.com/comments.php?DiscussionID=8326",
        "difficulty": "hard",
        "notes": "You must open a ticket to completely get your account deleted at http://www.opendns.com/support/contact/",
        "notes_fr": "Vous devez ouvrir un ticket de support pour supprimer totalement votre compte à http://www.opendns.com/support/contact/",
        "notes_it": "Devi aprire un ticket alla pagina http://www.opendns.com/support/contact/ per eliminare completamente il tuo account",
        "notes_pt_br": "Você deve abrir um ticket para ter sua conta completamente apagada em http://www.opendns.com/support/contact/",
        "notes_cat": "Hauría d'enviar un 'ticket' para que s'elimini completament el compte http://www.opendns.com/support/contact/",
        "notes_es": "Debería enviar un 'ticket' para que se elimine completamente la cuenta http://www.opendns.com/support/contact/",
        "domains": [
            "forums.opendns.com",
            "opendns.com"
        ]
    },

    {
        "name": "Outlook",
        "url": "https://account.live.com/CloseAccount.aspx",
        "difficulty": "easy",
        "domains": [
            "account.live.com",
            "live.com"
        ]
    },

    {
        "name": "Overstock",
        "url": "https://help.overstock.com/app/contact_page",
        "difficulty": "hard",
        "notes": "You must contact support directly and ask them to invalidate your account.  However, your transaction data may not be deleted from their records.",
        "notes_fr": "Vous devez contactez le support directement pour leur demander d'invalider votre compte. Cependant, vos donnéés des transcations ne peuvent pas être supprimées.",
        "domains": [
            "help.overstock.com",
            "overstock.com"
        ]
    },

    {
        "name": "Pandora",
        "url": "http://help.pandora.com/customer/portal/articles/24624-cancel-account",
        "difficulty": "hard",
        "notes": "You have to email support from the email associated with your account. If you do not have access to that, you need to provide the email address, birth year, and zip code on the account.",
        "notes_fr": "Vous devez envoyer un e-mail au support de l'adresse associé au compte. Si vous n'avez pas accès à l'adresse, il faut que vous donnez l'adresse, votre année de naissance et votre code postale.",
        "notes_it": "Devi spedire un email al supporto usando l'email associata al tuo account. Se non hai accesso all'email, puoi fornire l'email, l'anno di nascita e il codice postale dell'account.",
        "notes_pt_br": "Você terá de enviar um e-mail para o suporte com o e-mail associado a sua conta. Se você não tiver acesso a isto, você precisa especificar seu e-mail, ano de nascimento e código postal da conta.",
        "notes_cat": "Has d'enviar un e-mail a l'assistència al client amb el compte d'email associat al compte de Pandora. Si no té accès al e-mail, haurà d'informar de l'email amb el que s'ha registrat, l'any de neixement i Codi Postal associat al compte.",
        "notes_es": "Tienes que enviar un e-mail a asistencia al cliente con la cuenta de email asociada a la cuenta de Pandora. Si no tiene acceso al e-mail, deberá informar del email con el que se ha registrado, el año de nacimiento y código postal asociado a la cuenta.",
        "domains": [
            "help.pandora.com",
            "pandora.com"
        ]
    },

    {
        "name": "Parkmobile",
        "url": "https://parkmobile.zendesk.com/hc/en-us/articles/203299300-How-do-I-cancel-my-account-",
        "difficulty": "hard",
        "email": "helpdesk@parkmobileglobal.com",
        "notes": "To cancel your account, send an e-mail message request to the Parkmobile Help Desk at helpdesk@parkmobileglobal.com and include your name, mobile number, license plate number, and/or the last 4 digits of the card we have on file for you. After the Help Desk cancels your account, you will receive a confirmation e-mail message.",
        "domains": [
            "parkmobile.us",
            "parkmobile.com",
            "parkmobile.zendesk.com"
        ]
    },

    {
        "name": "Pastebin",
        "url": "http://pastebin.com/profile",
        "difficulty": "impossible",
        "notes": "You can remove your pastes, but there's no link to delete your account.",
        "notes_fr": "Vous pouvez supprimer vos pastes, mais il n'y aucun lien permettant de supprimer votre compte.",
        "notes_it": "Puoi cancellare completamente i tuoi paste, ma non esiste il modo di cancellare l'account.",
        "notes_pt_br": "Você pode remover seus pastes, mas não há um link para remover sua conta.",
        "notes_cat": "Pot esborrar els seus 'pastes', però no hi ha cap enllaç per esborrar el compte.",
        "notes_es": "Puede borrar sus 'pastes', pero no hay ningún enlace para borrar la cuenta.",
        "notes_pl": "Nie ma możliwości usunięcia konta, możesz tylko usunąć dodane przez siebie treści.",
        "domains": [
            "pastebin.com"
        ]
    },

    {
        "name": "Path",
        "url": "https://path.com",
        "difficulty": "medium",
<<<<<<< HEAD
        "notes": "You cannot delete your account from the website. Open the iOS/Android app, go to settings → account → disable account → delete account.",
        "notes_it": "Non puoi cancellare il tuou account. Apri l'app iOS/Android, vai su go to settings → account → disable account → delete account.",
        "notes_pt_br": "Você não pode deletar sua conta do site. Abra o aplicativo iOS/Android, vá em settings → account → disable account → delete account.",
        "notes_cat": "No podrà esborrar el seu compte de la web. Obri l'aplicació d'iOS/Android, vagi a settings → account → disable account → delete account.",
        "notes_es": "No podrá borrar su cuenta de la web. Abra la aplicación de iOS/Android, vaya a settings → account → disable account → delete account.",
=======
        "notes": "You cannot delete your account from the website. Open the iOS/Android app, go to settings → about → disable account → delete account.",
        "notes_fr": "Vous ne pouvez pas supprimer votre compte su site web. Ouvrez l'appli iOS/Androis, allez dans les parametres → about → disable account → delete account.",
        "notes_it": "Non puoi cancellare il tuou account. Apri l'app iOS/Android, vai su go to settings → about → disable account → delete account.",
        "notes_pt_br": "Você não pode deletar sua conta do site. Abra o aplicativo iOS/Android, vá em settings → about → disable account → delete account.",
        "notes_cat": "No podrà esborrar el seu compte de la web. Obri l'aplicació d'iOS/Android, vagi a settings → about → disable account → delete account.",
        "notes_es": "No podrá borrar su cuenta de la web. Abra la aplicación de iOS/Android, vaya a settings → about → disable account → delete account.",
>>>>>>> e26d2206
        "domains": [
            "path.com"
        ]
    },

    {
        "name": "Patrick-Krempf-Reminder",
        "url": "http://reminder.patrickkempf.de/manage.php?do=delaccount",
        "difficulty": "easy",
        "domains": [
            "reminder.patrickkempf.de",
            "patrickkempf.de"
        ]
    },

    {
        "name": "Paukd",
        "url": "https://paukd.com",
        "difficulty": "easy",
        "notes": "Login to your account, go to settings (small gear next to your username), click Delete my account. You'll receive a confirmation link via e-mail.",
        "notes_fr": "Connectez-vous, allez dans les parametres (petit rouage à coté de votre nom), cliquez sur « Delete my account ». Vous recevrez une confirmation par e-mail.",
        "notes_it": "Entra nel tuo account, vai in impostazioni (piccolo ingranaggio affianco al tuo username9, clicca Elimina il mio account. Riceverai un link di conferma via e-mail.",
        "notes_pt_br": "Faça login em sua conta, vá em configurações (pequena engrenagem próximo ao seu usuário), clique Delete my acccount. Você receberá um link de confirmação por e-mail.",
        "notes_cat": "S'ha d'entrar al compte, anar als paràmetres (el petit engranatge al costat del teu nom d'usuari), cliqui a 'Delete my account'. Rebrà un e-mail confirmant l'acció.",
        "notes_es": "Debe entrar a la cuenta, ir a parámetros (el pequeño engranaje al lado de tu nombre de usuario), haga clic en 'Delete my account'. Recibirá un e-mail confirmando la acción.",
        "domains": [
            "paukd.com"
        ]
    },

    {
        "name": "PayPal",
        "url": "https://www.paypal.com/us/cgi-bin/webscr?cmd=_close-account",
        "difficulty": "easy",
        "notes": "Log in. Click 'Profile' near the top of the page. Click 'My settings'. Click 'Close Account' in the 'Account type' section and follow the steps listed.",
        "domains": [
            "paypal.com"
        ]
    },
<<<<<<< HEAD
	{
        "name": "PCPartPicker",
        "url": "http://pcpartpicker.com/contact/",
        "difficulty": "hard",
        "notes": "I had to contact via email, but they then immediately deleted my account",
        "domains": [
            "pcpartpicker.com"
=======
    
    {
        "name": "Peak",
        "url": "http://www.peak.net/",
        "difficulty": "hard",
        "notes": "You must send an e-mail to support@peak.net requesting deletion. You will then receive a response from support asking for feedback and to confirm the deletion. The next e-mail you receive from support will notify you that your account has been deleted.",
        "notes_fr": "Il faut que vous demandez la suppression de votre compte dans un e-mail que vous envoyez à support@peak.net. Vous recevrez une réponse qui demande à la fois vos impressions de l'appli et une confirmation de la suppression. L'e-mail prochain que vous recevrez vous notifiera la suppression de votre compte.",
        "domains": [
            "http://www.peak.net/"
>>>>>>> e26d2206
        ]
    },

	{
		"name": "the perfect shave",
		"url": "https://www.perfect-shave.de/einstellungen",
		"difficulty": "easy",
		"notes": "Click on 'Konto löschen' and then on 'Mein Konto jetzt unwiederruflich löschen'",
		"notes_de": "Klicke auf 'Konto löschen' und dann auf 'Mein Konto jetzt unwiederruflich löschen",
		"domains":  [
			"perfect-shave.de"
		]
	},
	
    {
        "name": "Personello Germany",
        "url": "http://de.personello.com/mypersonello/index/feedback",
        "difficulty": "hard",
        "notes": "It is necessary to contact the support, for example through 'Mein Konto' -> 'Meinung abgeben'.",
        "notes_de": "Es ist nötig den Support zu kontaktieren oder über das Webinterface seine Meinung abzugeben unter 'Mein Konto' -> 'Meinung abgeben'"
    },

    {
        "name": "PhishTank",
        "url": "https://www.phishtank.com/",
        "difficulty": "impossible",
        "domains": [
            "phishtank.com"
        ]
    },
    
    {
        "name": "Photobucket",
        "url": "http://s113.photobucket.com/settings/status#",
        "difficulty": "easy"
    },

    {
        "name": "Picasa",
        "url": "http://picasaweb.google.com/",
        "difficulty": "impossible",
        "notes": "You can't delete your Google Account for Picasa Web Albums without deleting your entire Google Account.",
        "notes_fr": "Vous ne pouvez pas supprimer votre compte Picassa sans supprimer votre compte Google.",
        "notes_it": "Non puoi eliminare il tuo account Picasa Web Albums senza eliminare l'intero Account Google.",
        "notes_pt_br": "Você não pode deletar sua conta Picasa sem deletar toda sua Conta Google.",
        "notes_cat": "No pot esborrar el seu compte a Picasa sense esborrar el seu compte de Google.",
        "notes_es": "No puede borrar su cuenta en Picasa sin borrar su cuenta de Google.",
        "notes_pl": "Nie ma możliwosći usunięcia konta w usłudze Picasa Web Albums bez usuwania całego konta Google.",
        "domains": [
            "picasaweb.google.com",
            "picasa.google.com"
        ]
    },
    
    {
        "name": "Pinboard",
        "url": "https://pinboard.in/faq/#close_account",
        "difficulty": "hard",
        "notes": "Send us an e-mail from the address that you have registered - we take care of it.",
        "email": "support@pinboard.in",
        "domains": [
            "pinboard.in"
        ]
    },

    {
        "name": "Pingdom",
        "url": "https://my.pingdom.com/account/cancel/confirm",
        "difficulty": "easy",
        "domains": [
            "my.pingdom.com",
            "pingdom.com"
        ]
    },

    {
        "meta": "popular",
        "name": "Pinterest",
        "url": "https://pinterest.com/settings/",
        "difficulty": "impossible",
        "notes": "Accounts can be deactivated, which means that your pins and profile are hidden but not deleted.",
        "notes_it": "Gli account possono essere disattivati, il che significa che i tuoi pin ed il tuoi profilo saranno nascosti ma non eliminati.",
        "notes_pt_br": "Contas podem ser desativadas, o que significa que seus pins e perfil são ocultados mas não deletados.",
        "notes_cat": "Els comptes poden ser desactivats, però els seus pins i perfil seràn ocultats, no esborrats.",
        "notes_es": "Las cuentas pueden ser desactivadas, pero sus pins y perfil serán ocultados, no borrados.",
        "domains": [
            "pinterest.com"
        ]
    },

    {
        "name": "Pixoona",
        "url": "http://www.pixoona.com/dashboard#user/delete",
        "difficulty": "easy",
        "domains": [
            "pixoona.com"
        ]
    },

    {
        "name": "Playstation Network",
        "url": "https://support.us.playstation.com/app/contact_options",
        "difficulty": "impossible",
        "notes": "It is not possible to delete your Playstation Network account.  The best you can do is delete any personal information that you have stored on their website.",
        "notes_fr": "Il n'est pas possible de supprimer votre compte PSN. Le meilleur que vous pouvez faire est de supprimer toutes vos informations enregistrées dans le site.",
        "domains": [
            "support.us.playstation.com",
            "playstation.com"
        ]
    },

    {
        "name": "Plenty of Fish",
        "url": "http://www.pof.com/deleteaccount.aspx",
        "difficulty": "easy",
        "notes": "Fill out the deletion form",
        "notes_fr": "Completez le formulaire de suppression",
        "notes_it": "Completa il form per l'eliminazione.",
        "notes_pt_br": "Preencha o formulário de remoção",
        "notes_cat": "Completi el formulari d'eliminació del compte",
        "notes_es": "Complete el formulario de eliminación de la cuenta",
        "domains": [
            "pof.com"
        ]
    },

	{
        "name": "Plex.tv",
        "url": "https://plex.tv/users/edit",
        "difficulty": "easy",
        "notes": "Under 'Danger Zone', click 'Delete your account'.",
        "domains": [
            "plex.tv"
        ]
    },
	
    {
        "name": "Pocket",
        "url": "http://getpocket.com/account_deletion/",
        "difficulty": "easy",
        "domains": [
            "getpocket.com"
        ]
    },

    {
        "name": "Podio",
        "url": "https://podio.com/settings/account",
        "difficulty": "easy",
        "notes": "Log in to your account, press the delete button and type the phrase asked.",
        "notes_fr": "Connectez-vous, appuyez le bouton « delete », et tapez la phrase demandée.",
        "domains": [
            "podio.com"
        ]
    },

    {
        "name": "Points.com",
        "url": "http://questions.points.com/entries/20026692-How-do-I-cancel-my-account-",
        "difficulty": "hard",
        "notes": "Must contact support through Contanct form or online chat.",
        "notes_fr": "Il faut contacter le support via le formulaire de contact ou le tchat en ligne.",
        "domains": [
            "questions.points.com",
            "points.com"
        ]
    },

    {
        "name": "Postcrossing",
        "url": "http://www.postcrossing.com/removal",
        "difficulty": "easy",
        "notes": "Log into your account -> Click the link (data fully deleted, not possible to revert this).",
        "notes_fr": "Connectez-vous -> Appuyez le lien (toutes les données sont supprimées définitivement).",
        "notes_it": "Entra nel tuo account -> Clicca il link (informazioni completamente eliminate, operazione non reversibile).",
        "notes_pt_br": "Faça login em sua conta -> Clique no link (dados totalmente apagados, não é possível reverter).",
        "notes_cat": "Entri al seu compte -> Cliqui a l'enllaç (les dades s'eliminen permanentment, no es pot revertir).",
        "notes_es": "Entre en su cuenta -> Clique en el enlace (los datos se eliminan permanentmente, noses puede revertir).",
        "domains": [
            "postcrossing.com"
        ]
    },
    
    {
        "name": "Prey",
        "url": "https://panel.preyproject.com/settings/account",
        "difficulty": "easy",
        "notes": "Log into your account -> Click 'Need to close your account?' near the bottom of the page -> Confirm deletion",
        "notes_fr": "Connectez-vous -> Cliquez sur « Need to close your account? » au bas de la page -> Confirmez la suppression de votre compte",
        "domains": [
            "https://preyproject.com/"
        ]
    },

    {
        "name": "Potluck",
        "url": "https://www.potluck.it/settings",
        "difficulty": "easy",
        "domains": [
            "potluck.it"
        ]
    },

    {
        "name": "Prezi",
        "url": "https://prezi.com/profile/delete_user_account/",
        "difficulty": "easy",
        "notes": "Log into your account -> Click the link -> Enter your password and click on Delete Account.",
        "notes_fr": "Connectez-vous -> Cliquez sur le lien -> Entrez votre mot de passe et cliquez sur « Delete Account ».",
        "domains": [
            "prezi.com"
        ]
    },

    {
        "name": "Pushover",
        "url": "https://pushover.net/settings/delete_account",
        "difficulty": "easy",
        "domains": [
            "pushover.net"
        ]
    },
    
    {
        "name": "put.io",
        "url": "https://put.io/payment/billing",
        "difficulty": "easy",
        "notes": "Click Destroy my account completely, then click Delete everything.",
        "domains": [
            "put.io"
        ]
    },

    {
        "name": "Quora",
        "url": "http://www.quora.com/Quora-product/How-do-I-delete-my-Quora-account",
        "difficulty": "hard",
        "notes": "First deactivate your account. Log in, go to 'Settings', 'Privacy', and then 'Deactivate Account'. You can then e-mail privacy@quora.com if you want to completely delete your account.",
        "domains": [
            "quora.com"
        ]
    },

    {
        "name": "radio.fr",
        "url": "http://www.radio.fr/#%2Fkonto_loeschen.jsf",
        "difficulty": "easy",
        "notes": "Login, go to profile page, it's in tab 'my data' and click 'delete my account'.",
        "notes_fr": "Connectez-vous, allez à la page du profil, c'est dans l'onglet 'mes données' et cliquez sur 'supprimer mon compte.'",
        "domains": [
            "radio.fr"
        ]
    },

    {
        "name": "Rainforest QA",
        "url": "https://app.rainforestqa.com/settings",
        "difficulty": "easy",
        "notes": "Login, go to the settings page and click 'I want to delete my account'.",
        "notes_fr": "Connectez-vous, allez dans les parametres et cliquez sur « I want to delete my account ».",
        "notes_it": "Entra, recati nella pagina impostazioni e clicca 'Voglio eliminare il mio account'.",
        "notes_pt_br": "Faça login, vá na página de configurações e clique 'I want to delete my account'.",
        "notes_cat": "Entri al seu compte, vagi a la pàgina de configuració i cliqui a 'I want to delete my account'.",
        "notes_es": "Entre en su cuenta, vaya a la página de configuración y pulse 'I want to delete my account'.",
        "domains": [
            "app.rainforestqa.com",
            "rainforestqa.com"
        ]
    },

    {
        "name": "Raptr",
        "url": "http://raptr.com/account/deactivation",
        "difficulty": "easy",
        "domains": [
            "raptr.com"
        ]
    },

    {
        "name": "RateYourMusic",
        "url": "http://rateyourmusic.com/account/delete",
        "difficulty": "impossible",
        "notes": "After deleteing the account, it will be deactivated for 30 days before being deleted permanently. Messages, forum posts, and contributions stay on the site even after your account is deleted.",
        "domains": [
            "rateyourmusic.com"
        ]
    },

    {
        "name": "Rdio",
        "url": "http://www.rdio.com/settings/advanced/",
        "difficulty": "easy",
        "domains": [
            "rdio.com"
        ]
    },

    {
        "meta": "popular",
        "name": "Readability",
        "url": "https://www.readability.com/account/delete",
        "difficulty": "impossible",
        "notes": "You can't delete your account, but you can deactivate it.",
        "notes_fr": "Vous ne pouvez pas supprimer votre compte, mais vous pouvez le désactiver.",
        "notes_it": "Non puoi eliminare il tuo account ma puoi disattivarlo.",
        "notes_pt_br": "Você não pode deletar sua conta, mas você pode desativá-la.",
        "notes_cat": "No podrà esborrar el seu compte, pero es podrà desactivar.",
        "notes_es": "No podrá borrar su cuenta, pero se podrá desactivar.",
        "notes_pl": "Nie możesz usunąć swojego konta, ale możesz je deaktywować.",
        "domains": [
            "readability.com"
        ]
    },

    {
        "name": "Readernaut",
        "difficulty": "easy",
        "notes": "Go to your profile page, and use the 'Delete Your Account' button.",
        "domains": [
            "readernaut.com"
        ]
    },

    {
        "name": "ReadyForZero",
        "url": "https://www.readyforzero.com/user/settings#readyforzero-account",
        "difficulty": "easy",
        "domains": [
            "readyforzero.com"
        ]
    },

    {
        "meta": "popular",
        "name": "Reddit",
        "url": "https://ssl.reddit.com/prefs/delete/",
        "difficulty": "easy",
        "domains": [
            "ssl.reddit.com",
            "reddit.com"
        ]
    },

    {
        "name": "Redditgifts",
        "url": "http://redditgifts.com/privacy/",
        "difficulty": "hard",
        "notes": "If you decide you would like to delete your account you must email us at support@redditgifts.com. You must email us from the email address associated with your account and provide your reddit username.",
        "notes_it": "Per eliminare il tuo account invia un'e-mail a support@redditgifts.com. Invia l'e-mail dall'indirizzo associato al tuo account ed inserisci il tuo username reddit.",
        "notes_pt_br": "Caso você decida apagar sua conta você deve enviar um e-mail para support@redditgifts.com. O e-mail deve ser enviado pelo e-mail associado a sua conta e você deve especificar seu usuário reddit.",
        "notes_cat": "Si decideix desactivar el seu compte haurà de posarse en contacte amb support@redditgifts.com. Haurà d'enviar l'e-mail i nom de l'usuari de Reddit associat al compte de la web.",
        "notes_es": "Si decide desactivar su cuenta tendrá que ponerse en contacto con support@redditgifts.com. Deberá enviar el e-mail y nombre de usuario de Reddit asociado a la cuenta de la web.",
        "email": "support@redditgifts.com",
        "domains": [
            "redditgifts.com"
        ]
    },

    {
        "name": "Remember The Milk",
        "url": "https://www.rememberthemilk.com/login/delete.rtm",
        "difficulty": "easy",
        "domains": [
            "rememberthemilk.com"
        ]
    },
    
    {
        "name": "Roblox",
        "url": "https://en.help.roblox.com/hc/en-us/articles/203313050-How-Do-I-Delete-My-Account-",
        "difficulty": "impossible",
        "notes": "Not possible. 'We currently do not have a feature for players to delete their accounts. If you no longer wish to play on your account, it will remain inactive until you're ready to play again.'",
        "domains": [
            "http://www.roblox.com/"
        ]
    },

    {
        "name": "RescueTime",
        "url": "https://www.rescuetime.com/settings",
        "difficulty": "easy",
        "notes": "Use the 'Delete your account' link in the lower right-hand corner.",
        "domains": [
            "rescuetime.com"
        ]
    },

    {
        "name": "Riffle",
        "url": "https://riffle.uservoice.com/knowledgebase/articles/244346-delete-your-account",
        "difficulty": "easy",
        "notes": "On your profile page, click 'Edit Profile' and use the 'Cancel account' button.",
        "domains": [
            "riffle.com"
        ]
    },

    {
        "name": "Rotten Tomatoes",
        "url": "http://flixster.desk.com/customer/portal/articles/169347-how-do-i-cancel-my-account-",
        "difficulty": "hard",
        "notes": "You need to contact flixster to cancel a native RT profile, while Facebook linked or Flixster.com accounts are easier to cancel.",
        "notes_it": "Devi contattare flixster per eliminare il tuo profilo RT nativo, mentre il collegamento a Facebook o Flixter.com sono più facili da eliminare.",
        "notes_pt_br": "Você precisará contatar flixster para cancelar o perfile nativo RT, enquanto contas ligadas ao Facebook ou Flixter.com são mais facilmente canceladas.",
        "notes_cat": "Haurà de contactar amb flixter per cancel·lar el perfil natiu d'RT, mentres que els comptes associats amb Facebook o Flixster.com són més fàcils d'esborrar.",
        "notes_es": "Deberá contactar con Flixter para cancelar el perfil nativo de RT, mientras que las cuentas asociadas con Facebook o Flixster.com son más fáciles de borrar.",
        "domains": [
            "flixster.desk.com",
            "desk.com"
        ]
    },

    {
        "name": "Rovio",
        "url": "https://account.rovio.com/",
        "difficulty": "easy",
        "notes": "Bottom link 'Delete Account'",
        "notes_it": "Link sul fondo 'Delete Account'.",
        "notes_pt_br": "Link no final 'Delete Account'",
        "notes_cat": "Enllaç al final: 'Delete Account'",
        "notes_es": "Enlace al final: 'Delete Account'",
        "domains": [
            "account.rovio.com",
            "rovio.com"
        ]
    },

    {
        "name": "Runescape",
        "url": "http://services.runescape.com/m=rswiki/en/Account_Help",
        "difficulty": "hard",
        "notes": "Under 5. Account Settings > A. Account Management > V. Account Deletion. You must mail or fax an affidavit to the Runescape office along with a copy of your legal identification",
        "domains": [
            "services.runescape.com",
            "runescape.com"
        ]
    },
    
    {
        "name": "Runtastic",
        "url": "https://help.runtastic.com/hc/en-us/articles/200370082-Delete-Account-Cancel-Membership",
        "difficulty": "easy",
        "notes": "To delete your account go to Runtastic.com & log in, click on the arrow on the right side of your user name, click on \"Settings\", click on \"Login Data\" on the left hand side, click on \"Delete my account\" at the bottom",
        "domains": [
            "runtastic.com"
        ]
    },
    
    {
        "name": "RunKeeper",
        "url": "http://runkeeper.com/I-Love-RunKeeper",
        "difficulty": "medium",
        "notes": "After clicking the button, you will have to enter your password, complete a capcha, click another button, AND a confirmation modal dialog.",
        "notes_it": "Dopo aver cliccato il bottone dovrai: inserire la tua password, completare un capcha, clicare un altro bottone E un dialogo di conferma.",
        "notes_pt_br": "Após clicar no botão, você terá que digitar sua senha, completar o captcha, clicar em outro botão, E a confirmar.",
        "notes_cat": "Després de clicar al botó, haurà d'entrar la contrasenya i completar el 'captcha', clicar un altre botó i confirmar a la finestra de diàleg.",
        "notes_es": "Después de pulsar el botón, deberá entrar la contraseña y completar el 'captcha', pulsar otro botón y confirmar en la ventana de diálogo.",
        "domains": [
            "runkeeper.com"
        ]
    },

    {
        "name": "ScanMyServer",
        "url": "https://scanmyserver.com/?suspend=1",
        "difficulty": "easy",
        "notes": "Login to your account and follow 'Account Suspension' instructions.",
        "notes_fr": "Connectez vous et suivez les instructions de suspension du compte.",
        "notes_it": "Entra nel tuo account e segui le istruzioni 'Account Suspension'.",
        "notes_pt_br": "Faça login e siga as instruções de 'Account Suspension'.",
        "notes_cat": "Entri al seu compte i segueixi les instruccions a 'Account Suspension'.",
        "notes_es": "Entre en su cuenta y siga las instrucciones en 'Account Suspension'.",
        "domains": [
            "scanmyserver.com"
        ]
    },

    {
        "name": "Scribd",
        "url": "http://www.scribd.com/account_settings/preferences",
        "difficulty": "easy",
        "domains": [
            "scribd.com"
        ]
    },

    {
        "name": "Scriptogr.am",
        "url": "http://scriptogr.am/dashboard/#settings",
        "difficulty": "easy",
        "notes": "Click the link 'Delete your account' at the bottom. Note: On your dropbox, the content of this site will not be removed. If needed, you can delete the folder 'Apps/scriptogram' manually.",
        "notes_it": "Clicca il link 'Delete your account' sul fondo. Nota: Su dropbox il contenuto di questo sito non verrà eliminato. Se necessario, devi eliminare la cartella 'Apps/scriptogram' manualmente",
        "notes_pt_br": "Clique no link 'Delete your account' no final da página. Nota: No seu dropbox, o conteúdo deste site não será removido. Caso necessário, você pode remover a pastas 'Apps/scriptogram' manualmente.",
        "notes_cat": "Cliqui a l'enllaç 'Delete your account' al final de la pàgina. Nota: Al teu Dropbox, el contingut d'aquest servei a Dropbox no serà esborrat. Si ho necessita, pot esborrar la carpeta 'Apps/scriptogram' de forma manual.",
        "notes_es": "Clique en el enlace 'Delete your account' al final de la página. Nota: En tu Dropbox, el contenido de este servicio en Dropbox no será borrado. Si lo necessita, puede borrar la carpeta 'Apps/scriptogram' de forma manual.",
        "domains": [
            "scriptogr.am"
        ]
    },

    {
        "name": "Shopify",
        "url": "http://shopify.com/admin/settings/account",
        "difficulty": "easy",
        "notes": "Select 'Please cancel my account'. Choose a reason then select 'close my shopify store'.",
        "notes_fr": "Selectionnez supprimer mon compte. Choisissez la raison et cliquez 'close my spotify store'",
        "notes_it": "Seleziona 'Please cancel my account'. Seleziona un motivo e seleziona 'close my shopify store'.",
        "notes_pt_br": "Selecione 'Please cancel my account'. Escolha um motivo e selecione 'close my shopify store'.",
        "notes_cat": "Seleccioni 'Please cancel my account'. Esculli un motiu i seleccioni 'close my shopify store'.",
        "notes_es": "Seleccione 'Please cancel my account'. Escoja un motivo y seleccione 'close my shopify store'.",
        "domains": [
            "shopify.com"
        ]
    },

    {
        "name": "Shutterstock",
        "url": "http://submit.shutterstock.com/privacy.mhtml",
        "difficulty": "hard",
        "notes": "If you wish to delete your account or request that we no longer use your information to provide you services contact us at Support@Shutterstock.com.",
        "domains": [
            "shutterstock.com"
        ]
    },

    {
        "name": "showRSS",
        "url": "http://showrss.info/",
        "difficulty": "impossible",
        "domains": [
            "showrss.info"
        ]
    },

    {
        "name": "Shutterfly",
        "url": "http://www.shutterfly.com/about/contact_details.jsp",
        "difficulty": "hard",
        "notes": "Contact customers services by email or live chat and request deletion.",
        "notes_fr": "Contactez le service clients par e-mail our par le tchat en ligne et demandez la suppression de votre compte.",
        "notes_it": "Contatta il servizio clienti via email o via chat e richiedi la cancellazione.",
        "notes_pt_br": "Contate a assistência ao cliente por e-mail ou chat ao vivo e peça a remoção.",
        "notes_cat": "Contacti amb l'assistència al client per e-mail o chat i demani la supressió del compte.",
        "notes_es": "Contacte con la asistencia al cliente por e-mail o chat y pida la supresión de la cuenta.",
        "domains": [
            "shutterfly.com"
        ]
    },

    {
        "name": "Sigfig",
        "url": "https://support.sigfig.com/hc/en-us/articles/202586434-How-do-I-completely-delete-my-account-",
        "difficulty": "hard",
        "notes": "Contact customer service by email and request deletion.",
        "domains": [
            "sigfig.com"
        ]
    },

    {
        "name": "Simple Machines",
        "url": "http://www.simplemachines.org/community/index.php?action=profile;area=deleteaccount",
        "difficulty": "hard",
        "notes": "Enter your password to have your account marked for deletion by an administrator or moderator. You can do this for any other Simple Machines forums if the forum administrator allows.",
        "domains": [
            "simplemachines.org"
        ]
    },

    {
        "name": "Skoob",
        "url": "http://www.skoob.com.br/usuario/excluir/",
        "difficulty": "easy",
        "domains": [
            "skoob.com.br"
        ]
    },

    {
        "meta": "popular",
        "name": "Skype",
        "url": "https://support.skype.com/en/faq/FA142/can-i-delete-my-skype-account",
        "difficulty": "hard",
        "notes": "Contact customer services on chat. You’ll need to know whether you bought services from Skype, you’ll need to verify your signup email address.",
        "notes_fr": "Contactez le service clients. Il vous faudra les noms de 5 de vos contacts, le mois de la création de votre compte, et l'adresse e-mail du compte.",
        "notes_it": "Contatta il servizio clienti. Devi conoscere 5 contatti dalla tua lista contatti, il mese di creazione dell'account e la email con cui ti sei registrato.",
        "notes_pt_br": "Contate a assistência ao cliente. Você precisará saber 5 contatos da sua lista de contatos, o mês em que sua conta foi criada, e seu e-mail de cadastro.",
        "notes_cat": "Contacti amb l'assistència al client. Haurà de coneixer 5 contactes de la seva llista, el mes que va ser creat el compte i el e-mail associat.",
        "notes_es": "Contacte con la asistencia al cliente. Deberá conocer 5 contactos de su lista, el mes que fue creada la cuenta y el e-mail asociado.",
        "domains": [
            "support.skype.com",
            "skype.com"
        ]
    },

    {
        "name": "Slack",
        "url": "https://my.slack.com/account/settings",
        "difficulty": "easy",
        "notes": "If you are the Slack team's primary owner you will need to either delete the team or transfer its ownership before deleting your account",
        "domains": [
            "slack.com"
        ]
    },
    
    {
        "name": "Slashdot",
        "url": "http://slashdot.org/faq/accounts.shtml",
        "difficulty": "impossible",
        "domains": [
            "slashdot.org"
        ]
    },

    {
        "name": "Slideshare",
        "url": "http://help.slideshare.com/entries/57912-How-do-I-delete-my-SlideShare-account-",
        "difficulty": "easy",
        "notes": "A direct link is not available as it is based on your username.",
        "notes_fr": "Un lien direct n'est pas disponible comme le système est basé sur votre pseudo.",
        "notes_pt_br": "Um link direto não está disponível e é baseado no seu usuário.",
        "notes_cat": "No hi ha un enllaç directe ja que aquest està basat en el seu nom d'usuari.",
        "notes_es": "No hay un enlace directo ya que éste está basado en su nombre de usuario.",
        "domains": [
            "help.slideshare.com",
            "slideshare.com"
        ]
    },

    {
        "name": "SlimTimer",
        "url": "http://slimtimer.com/",
        "difficulty": "hard",
        "notes": "Email request required."
    },

    {
        "name": "Snapchat",
        "url": "http://www.snapchat.com/a/delete_account",
        "difficulty": "easy",
        "notes": "Enter username and password and click 'Delete'.",
        "notes_fr": "Entrez votre pseudo et votre mot de passe et cliquez sur supprimer.",
        "notes_it": "Inserisci username e password e clicca 'Delete'.",
        "notes_pt_br": "Digite seu usuário e senha e clique em 'Delete'.",
        "notes_cat": "Entri el seu nom d'usuari i contrasenya i faci clic a 'Delete'.",
        "notes_es": "Entre su nombre de usuario y contraseña y haga clic en 'Delete'.",
        "domains": [
            "snapchat.com"
        ]
    },

    {
        "name": "SmartRecruiters",
        "url": "http://help.smartrecruiters.com/customer/portal/articles/1498239-how-can-i-close-my-account-",
        "difficulty": "difficult",
        "domains": [
            "smartrecruiters.com"
        ]
    },

    {
        "name": "Songkick",
        "url": "http://www.songkick.com/settings/account-settings",
        "difficulty": "easy",
        "domains": [
            "songkick.com"
        ]
    },

    {
        "name": "Sonico",
        "url": "http://www.sonico.com/tyc.php",
        "difficulty": "hard",
        "notes": "Send a request to legal@sonico.com and request deletion.",
        "notes_fr": "Envoyez une demande de suppression à legal@sonico.com .",
        "notes_it": "Invia la richiesta a legal@sonico.com",
        "notes_pt_br": "Envie um pedido para legal@sonico.com e peça a remoção.",
        "notes_cat": "Enviï una petició per esborrar el seu compte a legal@sonico.com.",
        "notes_es": "Envíe una petición para borrar su cuenta a legal@sonico.com.",
        "email": "legal@sonico.com",
        "domains": [
            "sonico.com"
        ]
    },

    {
        "name": "Soundcloud",
        "url": "http://soundcloud.com/settings/account#delete-user",
        "difficulty": "easy",
        "domains": [
            "soundcloud.com"
        ]
    },
    
    {
        "name": "soup.io",
        "url": "http://www.soup.io/about",
        "difficulty": "hard",
        "notes": "Put 'delete me' in the description box on your profile and mail team@soup.io with your soup URL and request a deletion",
        "notes_de": "Füge 'delete me' in die Beschreibungsbox auf deinem Profil ein und sende eine E-Mail an team@soup.io, die deine soup-URL und eine Löschaufforderung beinhalten.",
        "notes_fr": "Insère 'delete me' à la place pour la description à ton profil et envoie un e-mail à team@soup.io avec ton soup URL et une demande de suppression.",
	    "email": "team@soup.io",
        "domains": [
            "http://www.soup.io/"
        ]
    },

    {
        "name": "SourceForge",
        "url": "https://sourceforge.net/account/remove",
        "difficulty": "medium",
        "notes": "Data created by the user such as posts and tickets will remain and be attributed to the account, even if deleted. The username will not become available.",
        "notes_fr": "Les données crées par l'utilisateur resteront, même après la suppression du compte. Le pseudo ne devient pas disponbile.",
        "notes_it": "I dati creati dall'utente come post e ticket rimarranno attribuiti all'account, anche se cancellato. L'username non sarà più disponibile.",
        "notes_pt_br": "Dados criads pelo usuário como posts e tickets se manterão atribuídos à conta, mesmo que deletada. O usuário não se tornará disponível.",
        "notes_cat": "Les dades creades per l'usuari, com els posts i tickets es mantindran atribuits al compte, inclús si es eliminada. El nom d'usuari no estarà disponible.",
        "notes_es": "Los datos creados por el usuario, como los posts y tickets se mantendrán atribuidos a la cuenta, incluso si es eliminada. El nombre de usuario no estará disponible.",
        "domains": [
            "sourceforge.net"
        ]
    },

    {
        "name": "Speaker Deck",
        "url": "https://speakerdeck.com/tos",
        "difficulty": "impossible",
        "notes": "If you wish to terminate your Speaker Deck account, you may simply discontinue using Speaker Deck.",
        "notes_fr": "Si vous ne voulez plus votre compte Speaker Desk, vous pouvez simplement arrêter votre usage du service.",
        "notes_it": "Se desideri terminare il tuo Speaker Deck account, devi semplicemente non usarlo più.",
        "notes_pt_br": "Se você deseja terminar sua conta Speaker Deck, você pode apenas parar de usar Speaker Deck.",
        "notes_cat": "Si vol acabar amb el seu compte d'Speaker Deck, simplement deixi de fer servir Speaker Deck.",
        "notes_es": "Si quiere acabar con su cuenta de Speaker Deck, simplemente deje de usar Speaker Deck.",
        "domains": [
            "speakerdeck.com"
        ]
    },

    {
        "name": "Splitwise",
        "url": "https://secure.splitwise.com/account/settings",
        "difficulty": "easy",
        "domains": [
            "secure.splitwise.com",
            "splitwise.com"
        ]
    },

    {
        "name": "Spotify",
        "url": "https://www.spotify.com/se/about-us/contact/contact-spotify-support/?contact",
        "difficulty": "hard",
        "notes": "Contact Spotify’s customer services through their contact form and request for your account to be closed.",
        "notes_fr": "Contactez le service clients en lui demandant la suppression de votre compte.",
        "notes_it": "Contatta l'assistenza clienta di Spotify attraverso il loro modulo e richiedi la cancellazione dell'account.",
        "notes_pt_br": "Contate a assistência ao cliente da Spotify através do formulário de contato e peça o fechamento da sua conta.",
        "notes_cat": "Contacti amb l'assistència al client d'Spotify a través del formulari de contacte i demana el clausurament del compte.",
        "notes_es": "Contacte con asistencia al cliente de Spotify a través del formulario de contacto y pide el cierre de la cuenta.",
        "notes_pl": "Skontaktuj się z obsługą techniczną poprzez formularz kontaktowy i poproś o usunięcie konta.",
        "domains": [
            "spotify.com"
        ]
    },

    {
        "meta": "popular",
        "name": "Spring.me",
        "url": "https://springme.zendesk.com/hc/en-us/articles/200234190-How-to-disable-your-Spring-me-account",
        "difficulty": "medium",
        "notes": "Your account can't be deleted. It can be disabled using the link, but your data will stay inactive on servers.",
        "notes_de": "Dein Account kann nicht gelöscht werden. Er kann deaktiviert werden, aber deine Daten werden inaktiv auf den Servern bleiben.",
        "domains": [
            "springme.zendesk.com",
            "spring.me"
        ]
    },

    {
        "name": "Springpad",
        "url": "https://springpad.com/delete-account.action",
        "difficulty": "easy",
        "domains": [
            "springpad.com"
        ]
    },

    {
        "name": "Stack Overflow / Stack Exchange Accounts",
        "url": "http://stackoverflow.com/help/deleting-account",
        "difficulty": "hard",
        "notes": "If you haven't posted on the site, it's just one click. Otherwise, edit your 'About Me' bio to say 'please delete me' then contact support.",
        "notes_fr": "Si vous n'avez pas posté, il ne faut qu'un clic. Sinon, remplacez votre bio par « please delete me » puis contactez le support du site.",
        "notes_it": "Se non hai effettuato alcuna azione sul sito, basta un click. Altrimenti, edita il tuo 'About me' biografia in 'please delete me' quindi contatta il servizio clienti.",
        "notes_pt_br": "Se você não postou no site, apenas um clique é necessário. Caso contrário, edite a sua 'About Me' biografia e escreva 'please delete me' e então contate o suporte.",
        "notes_cat": "Si mai ha publicat al lloc només és un clic. En cas contrari, editi la seva biografia a 'About Me' i escrigui 'please delete me' a continuació contacti amb atenció al client.",
        "notes_es": "Si nunca ha publicado en el sitio sólo es un clic. De lo contrario, edite su biografía en 'About Me' y escriba 'please delete me' a continuación contacte con atención al cliente.",
        "domains": [
            "stackoverflow.com"
        ]
    },

    {
        "name": "Starbucks",
        "url": "http://customerservice.starbucks.com/app/contact/ask_starbucks_website/",
        "difficulty": "impossible",
        "notes": "They will not delete your account but upon request they can “scramble all of your information so that you don’t receive emails and none of your information is available to [them] for potential fraud”.",
        "notes_it": "Non elimineranno il tuo account ma su richiesta potranno cancellare tutte le tue informazioni.",
        "notes_pt_br": "Eles não irão deletar sua conta mas mediante pedido eles podem “bagunçar todas suas informações para que você não receba e-mails e nenhuma informação sua esteja disponível a [eles] potenciais fraudes”.",
        "notes_cat": "No poden esborrar el compte, pero si ho demanes poden “esborrar tota la seva informació per tal de no rebre e-mails i cap de les teves informacions estigui disponibl a [ells] per potencials accions fraudulentes.”.",
        "notes_es": "No pueden borrar la cuenta, pero si lo pides pueden ”borrar toda su información para no recibir e-mails y ninguna de tus informaciones estén disponibles para [ellos] potenciales acciones fraudulentas”.",
        "domains": [
            "customerservice.starbucks.com",
            "starbucks.com"
        ]
    },

    {
        "name": "Startnext",
        "url": "http://faq.startnext.de/Nutzerprofil/id/Wie+kann+ich+mein+Startnext-Profil+loeschen+-26/modul/Nutzerprofil+%26+Registrierung/aid/18",
        "difficulty": "hard",
        "notes": "You have to write an Email to the Support. Your activites will be anonymized.",
        "notes_fr": "Vous devez écrire un e-mail au support.",
        "notes_de": "Es ist erforderlich, eine Email an den Support zu schreiben. Alle Aktivitäten werden anonymisiert.",
        "email": "support@startnext.de",
        "domains": [
            "faq.startnext.de",
            "startnext.de"
        ]
    },

    {
        "name": "StatusCake",
        "difficulty": "easy",
        "url": "https://www.statuscake.com/App/User.php",
        "notes": "Under 'Account' scroll down and click the red button 'Remove Account'",
        "domains": [
            "statuscake.com"
        ]
    },

    {
        "name": "StayFriends.de",
        "url": "http://www.stayfriends.de/j/ViewController?action=accountSettings&delEnabled=true",
        "difficulty": "easy",
        "notes": "The deletion of your entry can not be undone. All your profile data, contacts, messages and pictures will be permanently removed. Your classmates and contacts can no longer StayFriends contact you.",
        "notes_it": "La cancellazione non può essere annullata. Tutti i tuoi dati, contatti messaggi e foto verrano eliminati permanentemente.",
        "notes_de": "Die Löschung Ihres Eintrages kann nicht rückgängig gemacht werden. Alle Ihre Profildaten, Kontakte Nachrichten und Bilder werden unwiderruflich entfernt. Ihre Mitschüler und Kontakte können nicht mehr über StayFriends Kontakt zu Ihnen aufnehmen.",
        "notes_cat": "L'eliminació no pot ser anulada. Totes les dades del teu perfil, contactes, missatges i imatges seran eliminades permanentment. Ningú es podrà posar en contacte amb tu.",
        "notes_es": "La eliminación no puede ser anulada. Todos los datos de tu perfil, contactos, mensajes e imágenes serán eliminadas permanentemente. Nadie podrá ponerse en contacto contigo.",
        "domains": [
            "stayfriends.de"
        ]
    },

    {
        "name": "Steam",
        "url": "https://support.steampowered.com/newticket.php",
        "difficulty": "impossible",
        "notes": "If you contact Steam support, they will most likely tell you just to not use the account. If your account has no games on it, it will be disabled after a while.",
        "notes_fr": "Si vous contactez le support, il vous dit qu'il ne faut qu'arrêter votre usage du compte. Si le compte n'a pas de jeux, il va être supprimé automatiquement après un certain temps.",
        "notes_it": "Se contatti il supporto Steam, risponderanno semplicemente di non usare l'account. Se l'account non ha nessun gioco abbinato, sarà disabilitato automaticamente dopo un certo periodo di tempo",
        "notes_pt_br": "Se você contatar o suporte Steam, eles irão te dizer para apenas não usar a conta. Se você não tiver jogos na sua conta, ela será desabilitada após um tempo.",
        "notes_cat": "Si contacta amb l'assistència al client d'Steam, li respondran que deixi d'utilitzar el seu compte. Si no ha comprat jocs el compte serà deshabilitat al cap d'un temps.",
        "notes_es": "Si contacta con la asistencia al cliente de Steam, le responderán que deje de utilizar su cuenta. Si no ha comprado juegos la cuenta será deshabilitado al cabo de un tiempo.",
        "domains": [
            "support.steampowered.com",
            "steampowered.com"
        ]
    },

    {
        "name": "StepMap",
        "url": "http://www.stepmap.de/profil.php",
        "difficulty": "hard",
        "notes": "To delete your StepMap account, let us know by sending an e-mail with info@stepmap.de and enter your username. The sender address must be your e-mail address that you have subscribed to at StepMap.",
        "notes_de": "Um Deinen StepMap-Account zu löschen, teile uns dies bitte per E-Mail an info@stepmap.de mit und nenne uns Deinen Benutzernamen. Die Absenderadresse muss Deine E-Mail-Adresse sein, mit der Du Dich bei StepMap angemeldet hast.",
        "email": "info@stepmap.de",
        "domains": [
            "stepmap.de"
        ]
    },

    {
        "name": "Stereomood",
        "url": "http://www.stereomood.com/users/account",
        "difficulty": "easy",
        "domains": [
            "stereomood.com"
        ]
    },

    {
        "name": "Storify",
        "url": "http://storify.com/settings#account",
        "difficulty": "easy",
        "notes": "Just click the 'Delete account' button in red",
        "domains": [
            "storify.com"
        ]
    },

    {
        "name": "Strava",
        "url": "https://www.strava.com/settings/privacy",
        "difficulty": "medium",
        "notes": "Upon deactivation, all of your activities will be deleted and you will be removed from all leaderboards. Strava will keep an archive of your raw GPS data as uploaded to Strava, but the archive cannot be used to restore your account.",
        "notes_it": "Disattivando l'account, tutte le attività verrano cancellate e verrai rimosso da tutte le leaderboars. Strava manterrà un'archivio dei tuoi dati GPS, ma non può essere usato per recuperare il tuo account.",
        "notes_pt_br": "Mediante desativação, todas suas atividades serão deletadas e você será removido de todas as leaderboards. Strava manterá um arquivo de seus dados GPS como enviados a Strava, mas o arquivo não poderá ser usado para restaurar sua conta.",
        "notes_cat": "Mitjançant la desactivació, totes les activitats s'eliminaran i serà eliminat de totes les leaderboards. Strava mantindrà un arxiu amb les dades GPS que s'envien a Strava, però l'arxiu no es podrà utilitzar per restaurar el compte.",
        "notes_es": "Mediante la desactivación, todas las actividades se eliminarán y será eliminado de todas las leaderboards. Strava mantendrá un archivo con los datos GPS que se envían a Strava, pero el archivo no se podrá utilizar para restaurar la cuenta.",
        "domains": [
            "strava.com"
        ]
    },

    {
        "name": "StumbleUpon",
        "url": "https://www.stumbleupon.com/settings/delete-account",
        "difficulty": "easy",
        "notes": "You can reactivate within 14 days. After that the account is deleted.",
        "notes_fr": "Vous pouvez réactiver pour 14 jours. Après le compte est supprimé.",
        "notes_it": "Puoi riattivare il tuo account entro 14 giorni. Dopodichè sarà cancellato.",
        "notes_pt_br": "Você pode reativar em até 14 dias. Após este prazo sua conta é deletada.",
        "notes_cat": "Pot reactivar-la en un termini de 14 dies. Desprès d'aquest temps el compte serà esborrat.",
        "notes_es": "Puede reactivarla en un plazo de 14 días. Después de este tiempo la cuenta será borrada.",
        "domains": [
            "stumbleupon.com"
        ]
    },

    {
        "name": "SurveyMonkey",
        "url": "http://help.surveymonkey.com/contact-us",
        "difficulty": "medium",
        "notes": "You have to contact them selecting the issue Login & account details and the issue details Deleting my account",
        "domains": [
            "surveymonkey.com"
        ]
    },

    {
        "name": "Swagbucks",
        "url": "http://www.swagbucks.com/account/settings#tab=account",
        "difficulty": "easy",
        "notes": "Use the 'Cancel My Account' link on your Account Settings page. Requires email confirmation.",
        "domains": [
            "swagbucks.com"
        ]
    },

    {
        "name": "Tagged",
        "url": "http://www.tagged.com/account_cancel.html",
        "difficulty": "easy",
        "notes": "You can reactivate at any time by logging in to your account.",
        "domains": [
            "tagged.com"
        ]
    },

    {
        "name": "Tango",
        "url": "http://support.tango.me/entries/23534011-How-do-I-delete-my-Tango-account-",
        "difficulty": "medium",
        "notes": "In order to delete your account, you have to fill out the form.",
        "domains": [
            "tango.me",
            "support.tango.me"
        ]
    },

    {
        "name": "TeamViewer",
        "url": "https://login.teamviewer.com/",
        "difficulty": "easy",
        "notes": "Edit profile (menu item at the top right corner of the page) →  Delete account",
        "notes_it": "Modifica profilo (menu nell'angolo superiore destro della pagina) →  Delete account",
        "notes_pt_br": "Edit profile (menu no canto do topo à direita da página) →  Delete account",
        "notes_cat": "Edit profile (menú situat a la cantonada superior esquerra) →  Delete account",
        "notes_es": "Edit profile (menú situado en la esquina superior izquierda) →  Delete account",
        "domains": [
            "login.teamviewer.com",
            "teamviewer.com"
        ]
    },

    {
        "name": "Technorati",
        "url": "http://technorati.com",
        "difficulty": "impossible",
        "notes": "It's not possible to remove your account, but you can remove your blogs.",
        "notes_pt_br": "Não é possível remover sua conta, mas você pode remover seus blogs.",
        "domains": [
            "technorati.com"
        ]
    },

    {
        "name": "TED",
        "url": "http://support.ted.com/customer/portal/articles/143809-i-d-like-to-delete-my-account",
        "difficulty": "hard",
        "notes": "TED has to be contacted via e-mail for account deletion requests",
        "notes_pt_br": "O TED tem de ser contactado por e-mail para pedidos de remoção de conta",
        "domains": [
            "support.ted.com",
            "ted.com"
        ]
    },

    {
        "name": "Ticketmaster",
        "url": "http://www.ticketmaster.com/h/help.html?tm_link=tm_i_help",
        "difficulty": "hard",
        "notes": "You must submit a request to close your account via the form.",
        "notes_it": "Devi inviare una richiesta attraverso il form per chiudere il tuo account.",
        "notes_pt_br": "Você deve enviar um pedido para fechar sua conta pelo formulário.",
        "notes_cat": "Haurà de sol·licitar que esborrin el seu compte via formulari.",
        "notes_es": "Deberá solicitar que borren su cuenta vía formulario.",
        "domains": [
            "ticketmaster.com"
        ]
    },

    {
        "name": "Topcoder",
        "url": "http://www.topcoder.com/help/p=636/",
        "difficulty": "hard",
        "notes": "You can't delete your account, but you can contact them via email to deactivate it.",
        "domains": [
            "topcoder.com"
        ]
    },

    {
        "name": "Topface",
        "url": "http://topface.com/delete-profile/",
        "difficulty": "easy",
        "domains": [
            "topface.com"
        ]
    },

    {
        "name": "Torrent 411",
        "url": "https://www.t411.me/contactstaff/",
        "difficulty": "hard",
        "notes": "you have to ask the staff to delete your account",
        "notes_fr": "Vous devez demander au staff pour supprimer votre compte",
        "domains": [
            "t411.me"
        ]
    },

    {
        "name": "Trakt",
        "url": "http://trakt.tv/settings/data",
        "difficulty": "easy",
        "domains": [
            "trakt.tv"
        ]
    },

    {
        "name": "Transifex",
        "url": "http://support.transifex.com/customer/portal/articles/1052765-how-can-i-delete-my-account-",
        "difficulty": "impossible",
        "notes": "You can't delete your account, but you can contact them via email to deactivate it.",
        "notes_it": "Non puoi eliminare il tuo account, ma puoi contattarli tramite email per disattivarlo.",
        "notes_pt_br": "Você não pode deletar sua conta, mas você pode contatá-los via e-mail para desativá-la.",
        "notes_cat": "Vostè no podrà esborrar el compte, però podrà contactar via e-mail per desactivar-la.",
        "notes_es": "Usted no podrá borrar la cuenta, pero podrá contactar vía e-mail para desactivarla.",
        "domains": [
            "support.transifex.com",
            "transifex.com"
        ]
    },

    {
        "name": "Trello",
        "url": "https://trello.com/your/account",
        "difficulty": "easy",
        "notes": "Select 'Delete your account?' option to delete your account",
        "notes_fr": "Selectionnez 'Supprimer mon compte?' pour le supprimer.",
        "notes_it": "Seleziona 'Eliminare il tuo account?' per eliminare il tuo account.",
        "notes_pt_br": "Selecione a opção 'Delete your account?' para deletar sua conta",
        "notes_cat": "Seleccioni l'opció 'Delete your account?' per esborrar el seu compte",
        "notes_es": "Seleccione la opción 'Delete your account?' para borrar su cuenta ",
        "domains": [
            "trello.com"
        ]
    },

    {
        "name": "TripIt",
        "url": "https://www.tripit.com/account/delete",
        "difficulty": "easy",
        "domains": [
            "tripit.com"
        ]
    },

    {
        "name": "Tumblr",
        "url": "http://www.tumblr.com/account/delete",
        "difficulty": "easy",
        "domains": [
            "tumblr.com"
        ]
    },

    {
        "name": "Tweetdeck",
        "url": "https://www.tweetdeck.com/api/account-delete/",
        "difficulty": "easy",
        "domains": [
            "tweetdeck.com"
        ]
    },

    {
        "name": "Twitch",
        "url": "http://www.twitch.tv/user/close_account",
        "difficulty": "easy",
        "domains": [
            "twitch.tv"
        ]
    },

    {
        "meta": "popular",
        "name": "Twitter",
        "url": "https://twitter.com/settings/accounts/confirm_deactivation",
        "difficulty": "easy",
        "notes": "Your account is actually 'deactivated' before being deleted. Only after 30 days of remaining deactivated will it then be deleted. <a href='https://support.twitter.com/articles/106871-come-disattivare-l-account'>Altri dettagli</a>",
        "notes_fr": "Votre compte est désactivé avant qu'il est supprimé. Il est seulement après 30 jours d'être désactivé qu'un compte est supprimé définitivement.",
        "notes_it": "Il tuo account verrà 'disabilitato' prima di venir rimosso. Se dopo 30 giorni è ancora disattivato esso verrà eliminato.",
        "domains": [
            "twitter.com"
        ]
    },

    {
        "name": "TypePad",
        "url": "https://www.typepad.com/secure/account/cancel-account",
        "difficulty": "easy",
        "domains": [
            "typepad.com"
        ]
    },

    {
        "name": "Ubuntu One",
        "url": "https://one.ubuntu.com/help/faq/how-can-i-delete-my-account/",
        "difficulty": "hard",
        "notes": "Yes and no, it depends on which type(s) of accounts, and you will need to delete the accounts in the correct order. All accounts are tied to Ubuntu One's Single Sign-On (login.ubuntu.com), so that is the account you should close last. Everything else, such as Launchpad.net, cloud file storage, AskUbuntu, and other accounts should be closed first if possible. This is especially important if you have any paid services attached, to make sure you won't be billed for anything after closing the accounts. The last step is to delete your Single Sign-On (SSO) account. SSO accounts must be deleted manually by the Ubuntu One staff.",
        "notes_it": "Si e no, dipende dal tipo/i di account, e dovrai eliminare gli account nel giusto order. Tutti gli account sono collegati a Ubuntu One's Single Sign-On (login.ubuntu.com), quindi questo sarà l'ultimo account da chiudere. Tutto il resto, come Launchpad.net, cloud file storage, AskUbuntu e gli altri account devono essere chiusi prima, se possibile. Questo è importante soprattutto se hai qualche servizio a pagamento collegato, per essere sicuro di non ricevere richieste di pagamento dopo la chiusura degli account. L'ultimo passo è eliminare il tuo Single Sign-On (SSO) account. Questo deve essere eliminato manualmente dallo staff di Ubuntu One.",
        "notes_pt_br": "Sim e não, depende do(s) tipo(s) de conta(s), e você precisará deletar a(s) conta(s) na ordem correta. Todas as contas estão ligadas ao Single Sign-on (login.ubuntu.com) do Ubuntu One, então esta é a conta que você deve fechar por último. De resto, como Launchpad.net, armazenamento de arquivos na nuvem, AskUbuntu, e outras contas devem ser fechadas primeiro se possível. Isto é muito importante se você tem algum serviço pago ligado, para ter certeza que você não será cobrado por qualquer coisa após fechar suas contas. O último passo é fechar sua conta Single Sign-On (SSO). Contas SSO devem ser deletadas manualmente pela equipe do Ubuntu One.",
        "notes_cat": "Si i no, depén del tipo(s) de compte(s), i l'haurà d'eliminar en l'ordre correcte.  Tots els comptes estan relacionats amb l'inici de sessió únic (login.ubuntu.com) Ubuntu One, aleshores aquesta és l'ultim compte que has de tancar . A més,   l'enmagatzematge d'arxius en el núvo Launchpad.net, AskUbuntu i altres comptes s'han de tancar abans si és possible. Això és molt important si té algun servei de pagament, per assegurar-se que no se li cobrarà res després de tancar els seus comptes. L'últim pas és tancar el compte de Single Sign-On (SSO). Comptes d'SSO han de ser eliminats manualment pel personal d'Ubuntu One.",
        "notes_es": "Si y no, depende del tipo (s) de cuenta (s), y la deberá eliminar en el orden correcto. Todas las cuentas están relacionados con el inicio de sesión único (login.ubuntu.com) Ubuntu One, entonces esta es la última cuenta que tienes que cerrar. Además, el almacenamiento de archivos en la nube Launchpad.net, AskUbuntu y otras cuentas se deberán cerrarán antes si es posible. Esto es muy importante si tiene algún servicio de pago, para asegurarse de que no se le cobrará nada después de cerrar sus cuentas. el último paso es cerrar la cuenta de Single Sign-On (SSO). Las cuentas de SSO deben ser eliminadas manualmente por el personal de Ubuntu One ",
        "domains": [
            "one.ubuntu.com",
            "ubuntu.com"
        ]
    },

    {
        "name": "Udacity",
        "url": "http://forums.udacity.com/answer_link/100044663/",
        "difficulty": "impossible",
        "notes": "A Udacity employee recommends that you stop using the account, which means there's currently no way of deleting the account.",
        "notes_fr": "Udacity recommande à arrêter votre usage du compte, qui veut dire qu'il n'y a pas de façon de supprimer le compte en ce moment.",
        "notes_it": "Un impiegato di Udacity consiglia di smettere di usare l'account, il che significa che non ci sono modi differenti per eliminare l'account.",
        "notes_pt_br": "Um empregado Udacity recomenda que você pare de usar a conta, o que significa que não há como deletar sua conta atualmente.",
        "notes_cat": "Un treballador d'Udacity recomana que pari d'utilitzar el compte, això vol dir que no hi ha cap manera d'esborrar el compte de moment.",
        "notes_es": "Un trabajador de Udacity recomienda que pare de utilizar la cuenta, eso quiere decir que no hay ninguna manera de borrar la cuenta de momento.",
        "domains": [
            "forums.udacity.com",
            "udacity.com"
        ]
    },

    {
        "name": "Udemy",
        "url": "https://www.udemy.com/user/edit-danger-zone/",
        "difficulty": "medium",
        "notes": "In order to delete your account, you need to first unsubscribe from all of your courses.",
        "notes_it": "Per eliminare il tuo account devi prima dis-iscriverti da tutti i tuoi corsi.",
        "notes_pt_br": "Para deletar sua conta, você precisa se desinscrever de todos os seus cursos.",
        "notes_cat": "Per esborrar el seu compte, haurà de deixar d'estar subscrit a tots els cursos.",
        "notes_es": "Para borrar su cuenta, deberá dejar de estar suscrito a todos los cursos.",
        "domains": [
            "udemy.com"
        ]
    },

    {
        "name": "Unroll.me",
        "url": "https://unroll.me/user/settings",
        "difficulty": "easy",
        "notes": "Click 'Delete my account' at the bottom of the user settings page.",
        "domains": [
            "unroll.me"
        ]
    },

    {
        "name": "UPS",
        "url": "https://www.ups.com/myups/deletereg",
        "difficulty": "easy",
        "domains": [
            "ups.com"
        ]
    },

    {
        "name": "Usersnap",
        "url": "https://usersnap.com/contact",
        "difficulty": "medium",
        "notes": "Send an e-mail to help@usersnap.com with a subject 'Delete my account'",
        "domains": [
            "usersnap.com"
        ]
    },

    {
        "name": "Ustream",
        "url": "http://www.ustream.tv/account/preferences",
        "difficulty": "easy",
        "notes": "Scroll down to the bottom of the 'Account Settings' page and click 'Delete Account'",
        "notes_fr": "Tout en bas de la page il y a 'Parametre du compte' cliquez 'Supprimer mon compte'.",
        "notes_it": "Scrolla fino al fondo della pagina 'Impostazioni Accountì e clicca 'Elimina Account'",
        "notes_pt_br": "Vá até o final da página 'Account Settings' e clique em 'Delete Account'",
        "notes_cat": "Baixi fins al peu de la pàgina a 'Account Settings' i cliqui a 'Delete Account'",
        "notes_es": "Baje hasta el pie de la página en 'Account Settings' y pulse 'Delete Account",
        "domains": [
            "ustream.tv"
        ]
    },

    {
        "name": "Valleywag (Gawker Media)",
        "url": "http://legal.kinja.com/kinja-terms-of-use-90161644",
        "difficulty": "impossible",
        "notes": "You may discontinue your use of the Service at any time without informing us. We may, however, retain and continue to use any Content that you have submitted or uploaded through the Service.",
        "notes_fr": "Vous pouvez arrêter votre usage du service à tout moment sans nous informer. Nous pouvons, cependant, guarder et continuer d'utiliser tous le contenu que vous avez téléchargé par le service.",
        "notes_it": "Puoi in qualsiasi momento smettere di usare il servizio. Tuttavia noi possiamo comunque accedere a qualsiasi contenuto che hai inviato attraverso il servizio.",
        "notes_pt_br": "Você pode parar de usar o serviço a qualquer momento. Nós, no entanto, iremos manter e usar qualquer conteúdo enviado por você através do serviço.",
        "notes_cat": "Pot parar de fer servir el servei en qualsevol moment. Nosaltres, si més no mantindrém i continuarem utilitzant el contingut que ha enviat amb el servei.",
        "notes_es": "Puede dejar de utilizar el servicio en cualquier momento. Nosotros, sin embargo continuaremos usando el contenido que ha enviado.",
        "domains": [
            "legal.kinja.com",
            "kinja.com"
        ]
    },

    {
        "name": "Velo Hero",
        "url": "http://app.velohero.com/settings/terminate",
        "difficulty": "easy",
        "domains": [
            "velohero.com"
        ]
    },

    {
        "name": "Verduca",
        "url": "http://www.veduca.com.br",
        "difficulty": "impossible",
        "domains": [
            "veduca.com.br"
        ]
    },

    {
        "name": "Viadeo",
        "url": "http://www.viadeo.com/settings/account/?language=fr&ga_from=Fu:%2Fsettings%2Faccount%2F;Fb%3Amenu_box_right%3BFe%3AL1-account-settings%3B",
        "difficulty": "easy",
        "notes": "There's a button on the right, just under the menu.",
        "notes_fr": "La bouton de suppression se trouve sur la droite sous le menu.",
        "notes_it": "C'è un bottone sulla destra, proprio sotto il menu.",
        "notes_pt_br": "Existe um botão à direita, logo abaixo do menu.",
        "notes_cat": "Hi ha un botò a la dreta, just a sota del menu.",
        "notes_es": "Hay un botón a la derecha, justo debajo del menú.",
        "domains": [
            "viadeo.com"
        ]
    },

    {
        "name": "Vimeo",
        "url": "https://vimeo.com/settings/goodbye/forever",
        "difficulty": "easy",
        "domains": [
            "vimeo.com"
        ]
    },

    {
        "name": "Vine",
        "url": "https://support.twitter.com/forms/vine",
        "difficulty": "hard",
        "notes": "The only way to delete your Vine account without deleting your Twitter account is to contact Twitter through their contact form.",
        "notes_fr": "La seule façon de supprimer votre compte Vine sans supprimer votre compte Twitter, est de contacter Twitter directement.",
        "notes_it": "L'unico modo per eliminare il tuo account Vine senza eliminare il tuo account Twitter è contattare Twitter attraverso il loro form contatti.",
        "notes_pt_br": "A única maneira de deletar sua conta Vine sem deletar sua conta no Twitter é contatar o Twitter por meio do formulário de contato.",
        "notes_cat": "L'unica manera d'esborrar el seu compte de Vine sense esborrar el compte de Twitter es contactar amb Twitter via el seu formulari de contacte.",
        "notes_es": "La única manera de borrar su cuenta de Vine sin borrar la cuenta de Twitter es contactar con Twitter vía su formulario de contacto.",
        "domains": [
            "vine.co"
        ]
    },

    {
        "name": "VK/ВКонтакте",
        "url": "http://vk.com/settings?act=deactivate",
        "difficulty": "easy",
        "domains": [
            "vk.com"
        ]
    },

    {
        "name": "WAYN",
        "url": "http://www.wayn.com/wayn.html?wci=unregister",
        "difficulty": "easy",
        "domains": [
            "wayn.com"
        ]
    },

    {
        "name": "Waze",
        "url": "https://www.waze.com/dashboard/delete_account",
        "difficulty": "easy",
        "domains": [
            "waze.com"
        ]
    },

    {
        "name": "We the People",
        "url": "https://petitions.whitehouse.gov/",
        "difficulty": "impossible",
        "notes": "Site provides no user account management interface or account deletion options.",
        "notes_fr": "Le site ne propose pas la suppression de compte.",
        "notes_it": "Il sito non possiede nessuna interfaccia di gestione utente o possibilità di eliminare l'account",
        "notes_pt_br": "O site não possui interface de gerenciamento da conta ou opções para remoção da conta.",
        "notes_cat": "La web no té opcions d'usuari o per esborrar el compte.",
        "notes_es": "La web no tiene opciones de usuario o para borrar la cuenta.",
        "domains": [
            "petitions.whitehouse.gov",
            "whitehouse.gov"
        ]
    },

    {
        "name": "Weather.com",
        "url": "http://registration.weather.com/ursa/profile/unsubscribe",
        "difficulty": "easy",
        "notes": "Site uses the term \"unsubscribe\" to describe completely deleting an account.",
        "domains": [
            "registration.weather.com",
            "weather.com"
        ]
    },

    {
        "name": "WEB.DE",
        "url": "https://kundencenter.web.de/",
        "difficulty": "easy",
        "domains": [
            "kundencenter.web.de",
            "web.de"
        ]
    },

    {
        "name": "WhatsApp",
        "url": "https://www.whatsapp.com/faq/search/?q=how%20do%20I%20delete%20my%20account?&p=desktop",
        "difficulty": "medium",
        "notes": "From the app: Settings → Account → Delete your account.",
        "notes_fr": "Depuis l'app: Réglages -> Compte -> Supprimer mon compte.",
        "notes_it": "Dall'applicazione: Impostazioni → Account → Elimina il tuo account.",
        "notes_pt_br": "No aplicativo: Settings → Account → Delete your account.",
        "notes_cat": "Des de l'aplicació: Settings → Account → Delete your account.",
        "notes_es": "Desde la aplicación: Settings → Account → Delete your account.",
        "domains": [
            "whatsapp.com"
        ]
    },

    {
        "name": "whistle.im",
        "url": "https://whistle.im/browser#vcard",
        "difficulty": "easy",
        "notes": "Menu →  Edit vCard →  Account management →  Delete everything (cannot be undone)",
        "notes_it": "Menu →  Modifica vCard →  Gestione Account →  Elimina tutto (non può essere annullato)",
        "notes_cat": "Menu →  Edit vCard →  Account management →  Delete everything (no es pot tornar endarrera)",
        "notes_es": "Menu →  Edit vCard →  Account management →  Delete everything (no se puede volver atras)",
        "domains": [
            "whistle.im"
        ]
    },

    {
        "name": "whosay.com",
        "url": "http://www.whosay.com/settings",
        "difficulty": "easy",
        "notes": "Just click 'Deactivate'.",
        "notes_fa": "فقط روی 'Deactivate' کلیک کنید.",
        "domains": [
            "whosay.com"
        ]
    },

    {
        "meta": "popular",
        "name": "Wikipedia",
        "url": "https://en.wikipedia.org/wiki/Wikipedia:FAQ#How_do_I_change_my_username.2Fdelete_my_account.3F",
        "difficulty": "impossible",
        "notes": "'A username cannot be deleted.' However, they do have some suggestions.",
        "notes_fr": "Vous ne pouvez pas supprimer votre compte.",
        "notes_it": "'Un username non può essere eliminato.'. In ogni caso, ci sono alcuni consigli.",
        "notes_pt_br": "'Um usuário não pode ser deletado.' Entretanto, eles possuem algumas sugestões.",
        "notes_cat": "'No es poden esborrar els usuaris.' Però fan algunes suggerencies.",
        "notes_es": "'No se pueden borrar los usuarios.' Pero hacen algunas sugerencias.",
        "domains": [
            "en.wikipedia.org",
            "wikipedia.org"
        ]
    },

{
        "name": "Wix",
        "url": "http://www.wix.com/support/html5/billing/premium-plans/faq/cancel-account-20",
        "difficulty": "easy",
        "notes": "'Delete any built sites and subscribtions then follow the link to a deletion request form. Email is sent straght away with a link to confirm the deletion",
        "domains": [
            "wix.com"
        ]
    },

    {
        "name": "WolframAlpha.com",
        "url": "http://www.wolframalpha.com/fbfaqs.html",
        "difficulty": "hard",
        "notes": "For the immediate future, send a message to info@wolframalpha.com, and your Wolfram ID will be deleted manually.",
        "domains": [
            "wolframalpha.com"
        ]
    },

    {
        "meta": "popular",
        "name": "WordPress.com",
        "url": "http://en.support.wordpress.com/deleting-accounts/",
        "difficulty": "impossible",
        "notes": "“WordPress.com accounts cannot be deleted.” The best you can do is remove any identifying data from your account.",
        "notes_fr": "Les comptes Wordpress ne peuvent pas être supprimé. La meilleure chose à faire est de supprimer vos données perso.",
        "notes_it": "'Gli account WordPress.com non possono essere eliminati.'. Il massimo che puoi fare è eliminare qualsiasi informazione dall'account.",
        "notes_pt_br": "“Contas no WordPress.com não podem ser deletadas.” O melhor que você pode fazer é remover qualquer dado pessoal de sua conta.",
        "notes_cat": "“Els comptes de WordPress.com no poden ser esborrats.” La  millor millor opció és esborrar qualsevol dada personal del compte.",
        "notes_es": "”Las cuentas de WordPress.com no pueden ser borradas.” La mejor mejor opción es borrar cualquier dato personal de la cuenta.",
        "domains": [
            "en.support.wordpress.com",
            "wordpress.com"
        ]
    },

    {
        "name": "Wunderlist",
        "url": "https://www.wunderlist.com/#/preferences/account",
        "difficulty": "easy",
        "notes": "Click 'Delete Account' at the bottom of the account preferences panel.",
        "notes_fr": "Cliquez 'Supprimer mon compte' en bas de la page.",
        "notes_it": "Clicca 'Elimina Account' sul fondo della pagina delle impostazioni account.",
        "notes_pt_br": "Clique em 'Delete Account' no final do painel de preferências da conta.",
        "notes_cat": "Cliqui a 'Delete Account' al final del panell d'opcions del compte.",
        "notes_es": "Clique en 'Delete Account' al final del panel de opciones de la cuenta.",
        "domains": [
            "wunderlist.com"
        ]
    },

    {
        "name": "Xfire",
        "url": "http://www.xfire.com/faq#1",
        "difficulty": "impossible",
        "notes": "There is no way to delete your account, you can only make some information private and/or delete it.",
        "domains": [
            "xfire.com"
        ]
    },

    {
        "name": "Xing",
        "url": "https://www.xing.com/help/help-and-faqs-2/general-stuff-55/xing-memberships-153/general-stuff-803/canceling-free-basic-membership-185",
        "difficulty": "easy",
        "notes": "Select 'delete my profile' at the bottom of the page.",
        "notes_fr": "Selectionnez 'Supprimer mon compte' en bas de la page.",
        "notes_it": "Seleziona 'elimina il mio profilo' sul fondo della pagina.",
        "notes_pt_br": "Selecione 'delete my profile' no final da página.",
        "notes_cat": "Seleccioni 'delete my profile' al final de la pàgina.",
        "notes_es": "Seleccione 'delete my profile' al final de la página.",
        "domains": [
            "xing.com"
        ]
    },

    {
        "name": "Xobni",
        "url": "https://www.xobni.com/account/settings",
        "difficulty": "easy",
        "notes": "“Delete account” link at the bottom of the page.",
        "notes_fr": "'Supprimer mon compte' lien en bas de la page.",
        "notes_it": "Il link 'Elimina Account' si trova sul fondo della pagina.",
        "notes_pt_br": "Link “Delete account” no final da página.",
        "notes_cat": "Fes clic a l'enllaç “Delete account” al final de la pàgina.",
        "notes_es": "Haz clic en “Delete account” al final de la página.",
        "domains": [
            "xobni.com"
        ]
    },

    {
        "meta": "popular",
        "name": "Yahoo!",
        "url": "https://edit.yahoo.com/config/delete_user",
        "difficulty": "easy",
        "domains": [
            "edit.yahoo.com",
            "yahoo.com"
        ]
    },

    {
        "name": "Yammer",
        "url": "https://www.yammer.com/mozillians/account/display_options",
        "difficulty": "easy",
        "notes": "On the above URL, click the 'Delete your Yammer account' link in the topright and confirm.",
        "domains": [
            "yammer.com"
        ]
    },

    {
        "name": "Yatado",
        "url": "http://about.yatedo.com/manage-your-digital-id/",
        "difficulty": "medium",
        "notes": "You must request deletion of your Yatado data before deleting the related social account.",
        "notes_it": "Devi richiedere l'eliminazione dei tuoi dati Yatado prima di eliminare il relativo account social.",
        "notes_pt_br": "Você deve pedir a remoção de seus dados antes de deletar sua conta social.",
        "notes_cat": "Haurà de demanar l'eliminació de les dades de Yatado abans d'esborrar el compte.",
        "notes_es": "Deberá pedir la eliminación de los datos de Yatado antes de borrar la cuenta.",
        "domains": [
            "about.yatedo.com",
            "yatedo.com"
        ]
    },

    {
        "meta": "popular",
        "name": "Yelp",
        "url": "http://www.yelp.co.uk/contact?topic=support&subtopic=close",
        "difficulty": "easy",
        "domains": [
            "yelp.co.uk"
        ]
    },

    {
        "meta": "popular",
        "name": "YouTube",
        "url": "https://support.google.com/youtube/answer/55759",
        "difficulty": "impossible",
        "notes": "You can't delete your YouTube account without deleting your entire Google Account. But you can delete your channel.",
        "notes_fr": "Vous ne pouvez pas supprimer votre compte YouTube sans supprimer votre compte Google. Cela dit, vous pouvez supprimer votre chaîne.",
        "notes_it": "Non puoi eliminare il tuoi account di YouTube senza eliminare anche il tuo account Google. Ma puoi eliminare il tuo canale.",
        "notes_cat": "No pots esborrar el teu compte de Youtube sense borrar tot el compte de Google, però pots borrar el teu canal.",
        "notes_fr": "Vous ne pouvez pas supprimer votre compte Youtube sans supprimer votre compte Google. Mais vous pouvez supprimer votre chaîne.",
        "notes_es": "No puedes borrar tu cuenta de Youtube sin borrar toda la cuenta de Google, pero puedes borrar tu canal.",
        "notes_pl": "Nie ma możliwosći usunięcia konta w usłudze YouTube bez usuwania całego konta Google. Możesz jedynie usunąć swój kanał.",
        "domains": [
            "youtube.com"
        ]
    },

    {
        "name": "Zattoo",
        "url": "https://zattoo.com/account/delete",
        "difficulty": "easy",
        "domains": [
            "zattoo.com"
        ]
    },

    {
        "name": "Zoho",
        "url": "https://accounts.zoho.com/u/h#setting/closeaccount",
        "difficulty": "easy",
        "domains": [
            "accounts.zoho.com",
            "zoho.com"
        ]
    },

    {
        "name": "Zootool",
        "url": "http://zootool.com/delete",
        "difficulty": "easy",
        "domains": [
            "zootool.com"
        ]
    },

    {
        "name": "Zurker",
        "url": "https://my.zurker.com/destroy",
        "difficulty": "easy",
        "domains": [
            "my.zurker.com",
            "zurker.com"
        ]
    },

    {
        "name": "Zynga",
        "url": "https://zynga.com/privacy/faqs",
        "difficulty": "hard",
        "notes": "Place Delete My Account in the subject line and include your first name, last name, e-mail address and user ID number for the SNS from which you access our games (if applicable) in the body of the e-mail.",
        "email": "mailto:privacy@zynga.com?subject=Delete My Account",
        "domains": [
            "zynga.com"
        ]
    }
]<|MERGE_RESOLUTION|>--- conflicted
+++ resolved
@@ -571,11 +571,8 @@
         "url": "http://www.callofduty.com/",
         "difficulty": "impossible",
         "notes": "'There is no way to close or shut down an account.'",
-<<<<<<< HEAD
         "notes_pl": "Nie ma możliwości zamknięcia konta.",
-=======
         "notes_fr": "Il n'y a pas de façon de supprimer les comptes.",
->>>>>>> e26d2206
         "domains": [
             "callofduty.com"
         ]
@@ -2243,11 +2240,8 @@
         "url": "https://infibot.com/",
         "difficulty": "hard",
         "notes": "Email customer support. Requests are handled within 48 hours.",
-<<<<<<< HEAD
         "notes_pl": "Napisz mail do działu obsługi. Zgłoszenia są obsługiwane w ciągu 48 godzin.",
-=======
         "notes_fr": "Contactez le support du site. Les demandes sont gérés pendant 48 heures.",
->>>>>>> e26d2206
         "email": "customersupport@infibot.com",
         "domains": [
             "infibot.com"
@@ -3434,20 +3428,12 @@
         "name": "Path",
         "url": "https://path.com",
         "difficulty": "medium",
-<<<<<<< HEAD
-        "notes": "You cannot delete your account from the website. Open the iOS/Android app, go to settings → account → disable account → delete account.",
-        "notes_it": "Non puoi cancellare il tuou account. Apri l'app iOS/Android, vai su go to settings → account → disable account → delete account.",
-        "notes_pt_br": "Você não pode deletar sua conta do site. Abra o aplicativo iOS/Android, vá em settings → account → disable account → delete account.",
-        "notes_cat": "No podrà esborrar el seu compte de la web. Obri l'aplicació d'iOS/Android, vagi a settings → account → disable account → delete account.",
-        "notes_es": "No podrá borrar su cuenta de la web. Abra la aplicación de iOS/Android, vaya a settings → account → disable account → delete account.",
-=======
         "notes": "You cannot delete your account from the website. Open the iOS/Android app, go to settings → about → disable account → delete account.",
         "notes_fr": "Vous ne pouvez pas supprimer votre compte su site web. Ouvrez l'appli iOS/Androis, allez dans les parametres → about → disable account → delete account.",
         "notes_it": "Non puoi cancellare il tuou account. Apri l'app iOS/Android, vai su go to settings → about → disable account → delete account.",
         "notes_pt_br": "Você não pode deletar sua conta do site. Abra o aplicativo iOS/Android, vá em settings → about → disable account → delete account.",
         "notes_cat": "No podrà esborrar el seu compte de la web. Obri l'aplicació d'iOS/Android, vagi a settings → about → disable account → delete account.",
         "notes_es": "No podrá borrar su cuenta de la web. Abra la aplicación de iOS/Android, vaya a settings → about → disable account → delete account.",
->>>>>>> e26d2206
         "domains": [
             "path.com"
         ]
@@ -3487,7 +3473,7 @@
             "paypal.com"
         ]
     },
-<<<<<<< HEAD
+
 	{
         "name": "PCPartPicker",
         "url": "http://pcpartpicker.com/contact/",
@@ -3495,7 +3481,8 @@
         "notes": "I had to contact via email, but they then immediately deleted my account",
         "domains": [
             "pcpartpicker.com"
-=======
+        ]
+    },
     
     {
         "name": "Peak",
@@ -3505,7 +3492,6 @@
         "notes_fr": "Il faut que vous demandez la suppression de votre compte dans un e-mail que vous envoyez à support@peak.net. Vous recevrez une réponse qui demande à la fois vos impressions de l'appli et une confirmation de la suppression. L'e-mail prochain que vous recevrez vous notifiera la suppression de votre compte.",
         "domains": [
             "http://www.peak.net/"
->>>>>>> e26d2206
         ]
     },
 
