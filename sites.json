[
	{
		"name" : "Raptr",
		"url" : "http://raptr.com/account/deactivation",
		"difficulty" : "easy"
	},

	{
		"name" : "JoliCloud / JoliDrive",
		"url" : "https://drive.jolicloud.com/#/settings/account",
		"difficulty" : "easy",
		"notes" : "Click 'Delete Account' at the botom of the account preference page"
	},

	{
		"name" : "Libre.fm",
		"url" : "http://libre.fm/user-edit.php#",
		"difficulty" : "easy",
		"notes" : "Click 'Profile', then 'Edit', then 'Show advanced settings', and finally check the 'Delete my account' checkbox."
	},
	
	{
		"name" : "Wunderlist",
		"url" : "https://www.wunderlist.com/#/preferences/account",
		"difficulty" : "easy",
		"notes" : "Click 'Delete Account' at the bottom of the account preferences pane"
	},
	
	{
		"name" : "Grammarly",
		"url" : "https://ed.grammarly.com/accounts/me",
		"difficulty" : "easy"
	},
	
	{
		"name" : "Boxee",
		"url" : "http://bbx.boxee.tv/user/delete",
		"difficulty" : "easy"
	},
	
	{
		"name" : "Dropmark",
		"url" : "http://support.dropmark.com/customer/portal/questions/564826-deleting-my-account",
		"difficulty" : "hard"
	},

    {
		"name" : "ScanMyServer",
		"url" : "https://scanmyserver.com/?suspend=1",
		"difficulty" : "easy",
		"notes" : "Login to your account and follow 'Account Suspension' instructions."
    },

	{
		"name" : "Soundcloud",
		"url" : "http://soundcloud.com/settings/account#delete-user",
		"difficulty" : "easy"
	},
	
	{
		"name" : "Twitter",
		"url" : "https://twitter.com/settings/accounts/confirm_deactivation",
		"difficulty" : "easy"
	},

	{
		"name" : "Wikipedia",
		"url" : "https://en.wikipedia.org/wiki/Wikipedia:FAQ#How_do_I_change_my_username.2Fdelete_my_account.3F",
		"difficulty" : "impossible",
		"notes" : "'A username cannot be deleted.' However, they do have some suggestions."
	},
	
	{
		"name" : "App.net",
		"url" : "https://account.app.net/settings/delete/",
		"difficulty" : "easy"
	},

	{
		"name" : "Skype",
		"url" : "https://support.skype.com/en/faq/FA142/can-i-delete-my-skype-account",
		"difficulty" : "hard",
		"notes" : "Contact customer services. You’ll need to know 5 contacts from your contacts list, the month you created your account, and your signup email address."
	},

	{
		"name" : "GitHub",
		"url" : "https://github.com/settings/admin",
		"difficulty" : "easy"
	},

	{
		"name" : "Facebook",
		"url" : "https://www.facebook.com/help/delete_account?rdrhc",
		"difficulty" : "easy"
	},

	{
		"name" : "iTunes / Apple ID",
		"url" : "http://www.apple.com/support/itunes/contact/",
		"difficulty" : "hard",
		"notes" : "Contact customer services. You will lose access to any media you haven’t downloaded to your computer."
	},

	{
		"name" : "Medium",
		"url" : "https://medium.com/me/settings",
		"difficulty" : "easy"
	},

	{
		"name" : "LinkedIn",
		"url" : "http://help.linkedin.com/app/answers/detail/a_id/63/kw/delete%20account",
		"difficulty" : "easy"
	},

	{
		"name" : "Hotmail",
		"url" : "https://mail.live.com/mail/CloseAccountConfirmation.aspx",
		"difficulty" : "easy"
	},

	{
		"name" : "Netflix",
		"url" : "https://support.netflix.com/en/node/407",
		"difficulty" : "impossible",
		"notes" : "Contact customer services. Even then they may not delete your account under the premise that you might want to rejoin and keep your history and recommendations."
	},

	{
		"name" : "Google",
		"url" : "https://www.google.com/accounts/Login",
		"difficulty" : "easy"
	},

	{
		"name" : "Yahoo!",
		"url" : "https://edit.yahoo.com/config/delete_user",
		"difficulty" : "easy"
	},

	{
		"name" : "Dropbox",
		"url" : "https://www.dropbox.com/account/delete",
		"difficulty" : "easy"
	},

	{
		"name" : "Foursquare",
		"url" : "https://foursquare.com/delete_me",
		"difficulty" : "easy"
	},

	{
		"name" : "PayPal",
		"url" : "https://www.paypal.com/us/cgi-bin/webscr?cmd=_close-account",
		"difficulty" : "easy"
	},

	{
		"name" : "Tumblr",
		"url" : "http://www.tumblr.com/account/delete",
		"difficulty" : "easy"
	},

	{
		"name" : "Reddit",
		"url" : "https://ssl.reddit.com/prefs/delete/",
		"difficulty" : "easy",
		"notes" : "Increase your productivity by over 5 times with this one trick they don’t want you to know about!"
	},

	{
		"name" : "Lovefilm",
		"url" : "https://www.lovefilm.com/account/cancel",
		"difficulty" : "medium",
		"notes" : "Requires any physical discs to be returned—account will be “cancellation pending” until received."
	},

	{
		"name" : "MySpace",
		"url" : "https://new.myspace.com/settings/profile",
		"difficulty" : "easy"
 	},

 	{
 		"name" : "Klout",
 		"url" : "http://klout.com/#/edit-settings/optout",
 		"difficulty" : "medium",
 		"notes" : "It can take up to 180 days for all your data to be removed from the system."
 	},
 	
 	{
 		"name" : "Amazon",
 		"url" : "https://www.amazon.com/gp/help/customer/contact-us/ref=cu_cf_email?ie=UTF8&mode=email#a",
 		"difficulty" : "hard",
 		"notes" : "To close your account, contact Amazon by email (via this contact form) and request that your account be closed."
 	},

 	{
 		"name" : "Droplr",
 		"url" : "https://droplr.com/settings",
 		"difficulty" : "easy"
 	},
 	
 	{
 		"name" : "Spotify",
 		"url" : "https://www.spotify.com/se/about-us/contact/contact-spotify-support/?contact",
 		"difficulty" : "hard",
 		"notes" : "Contact Spotify’s customer services through their contact form and request for your account to be closed."
 	},
 	
 	{
 		"name" : "eBay",
 		"url" : "http://cgi1.ebay.com/ws/eBayISAPI.dll?CloseAccount",
 		"difficulty" : "easy",
 		"notes" : "A few survey questions will be asked prior to account deletion."
 	},
 	
 	{
 		"name" : "Digg",
 		"url" : "http://digg.com/contact",
 		"difficulty" : "hard",
 		"notes" : "Contact Digg’s customer support and request for your account to be closed."
 	},

 	{
 		"name" : "WordPress.com",
 		"url" : "http://en.support.wordpress.com/deleting-accounts/",
 		"difficulty" : "impossible",
 		"notes" : "“WordPress.com accounts cannot be deleted.” The best you can do is remove any identifying data from your account."
 	},

 	{
 		"name" : "Flickr",
 		"url" : "http://www.flickr.com/profile_delete.gne",
 		"difficulty" : "easy"
 	},

 	{
 		"name" : "Quora",
 		"url" : "https://www.quora.com/settings/privacy",
 		"difficulty" : "easy"
 	},

 	{
 		"name" : "Heroku",
 		"url" : "https://dashboard.heroku.com/account",
 		"difficulty" : "easy",
 		"notes" : "“Close your account...” link at the bottom of the page."
 	},

 	{
 		"name" : "New York Times",
 		"url" : "https://myaccount.nytimes.com/membercenter/help.html",
 		"difficulty" : "hard",
 		"notes" : "Use the form to write to customer services and ask them to close your account."
 	},

 	{
 		"name" : "StackOverflow",
 		"url" : "http://meta.stackoverflow.com/help/deleting-account",
 		"difficulty" : "hard",
 		"notes" : "If you haven't posted on the site, it's just one click. Otherwise, edit your 'About Me' bio to say 'please delete me' then contact support."
 	},

 	{

 		"name" : "Mozilla Persona",
 		"url" : "https://login.persona.org/",
 		"difficulty" : "easy",
 		"notes" : "“Cancel your account” link at the bottom of the page."
 	},

 	{
 		"name" : "Etsy",
 		"url" : "http://www.etsy.com/help/article/53",
 		"difficulty" : "hard",
 		"notes" : "You can't have any unpaid Etsy bills or an open non-delivery reports. Your email address will remain on file."
 	},
 	
 	{
  		"name" : "Steam",
		"url" : "https://support.steampowered.com/newticket.php",
		"difficulty" : "impossible",
  		"notes" : "If you contact Steam support, they will most likely tell you just to not use the account. If your account has no games on it, it will be disabled after a while."
  	},

 	{
 		"name" : "Outlook",
 		"url" : "https://account.live.com/summarypage.aspx",
 		"difficulty" : "easy"
 	},

	{
		"name" : "Glassboard",
		"url" : "http://glassboard.com/support/",
		"difficulty" : "hard",
		"notes" : "Use the support email address to ask them to close your account."
	},

	{
		"name" : "TripIt",
		"url" : "https://www.tripit.com/account/delete",
		"difficulty" : "easy"
	},

	{
		"name" : "Goodreads",
		"url" : "http://www.goodreads.com/user/destroy",
		"difficulty" : "easy"
	},

	{
		"name" : "Starbucks",
		"url" : "http://customerservice.starbucks.com/app/contact/ask_starbucks_website/",
		"difficulty" : "impossible",
		"notes" : "They will not delete your account but upon request they can “scramble all of your information so that you don’t receive emails and none of your information is available to [them] for potential fraud”."
	},

 	{
 		"name" : "Gumroad",
 		"url" : "https://gumroad.com/",
 		"difficulty" : "hard",
 		"notes" : "No page explaining how to delete your account. You have to contact support directly (link at the bottom of the page) and they'll do it for you."
 	},
 	
 	{
 		"name" : "IFTTT",
 		"url" : "https://ifttt.com/settings/deactivate",
 		"difficulty" : "easy"
 	},

 	{
 		"name" : "Pinterest",
 		"url" : "https://pinterest.com/settings/",
 		"difficulty" : "impossible",
 		"notes" : "Accounts can be deactivated, which means that your pins and profile are hidden but not deleted."
 	},

 	{
 		"name" : "Disqus",
 		"url" : "http://disqus.com/pages/dashboard/#account",
 		"difficulty" : "easy"
 	},

 	{
 		"name" : "Pandora",
 		"url" : "http://help.pandora.com/customer/portal/articles/24624-cancel-account",
 		"difficulty" : "hard",
 		"notes" : "You have to email support from the email associated with your account.  If you do not have access to that, you need to provide the email address, birth year, and zip code on the account."
 	},

 	{
 		"name" : "Meetup",
 		"url" : "http://www.meetup.com/account/remove/",
 		"difficulty" : "easy"
 	},

 	{
 		"name" : "Craigslist",
 		"url" : "http://www.craigslist.org/about/help/user_accounts",
 		"difficulty" : "hard",
 		"notes" : "Send an email to abuse@craigslist.org and request deletion."
 	},

 	{
		"name" : "GoDaddy",
		"url" : "http://support.godaddy.com/groups/go-daddy-customers/forum/topic/how-do-i-delete-my-account-with-godaddy/",
		"difficulty" : "impossible",
		"notes" : "GoDaddy Accounts are apparently retained “to comply with [their] legal obligations” though you are able to clear out most of your information by editing your profile."
	},
	
	{
		"name" : "Slashdot",
		"url" : "http://slashdot.org/faq/accounts.shtml",
		"difficulty" : "impossible"
	},
	
	{
		"name" : "SourceForge",
		"url" : "https://sourceforge.net/account/remove",
		"difficulty" : "medium",
		"notes" : "Data created by the user such as posts and tickets will remain and be attributed to the account, even if deleted. The username will not become available."
	},
	
	{
		"name" : "Scribd",
		"url" : "http://www.scribd.com/account_settings/preferences",
		"difficulty" : "easy"
	},
	
	{
 		"name" : "Evernote",
 		"url" : "https://www.evernote.com/Deactivate.action",
 		"difficulty" : "impossible",
 		"notes" : "You cannot delete your Evernote account, just deactivate it temporarily. Deactivation does not remove your data so you will have to manually delete all notes and personal info, perform a sync and then deactivate the account." 
 	},
	
	{
		"name" : "Hacker News",
		"url" : "http://jacquesmattheij.com/The+Unofficial+HN+FAQ#deleteaccount",
		"difficulty" : "impossible",
		"notes" : "Your contributions are there to stay, but you can at least clear out your profile -- even your email address."
	},

	{
 		"name" : "Instagram",
 		"url" : "https://instagram.com/accounts/remove/request",
 		"difficulty" : "easy"
 	},

 	{
 		"name" : "IMDb",
 		"url" : "https://secure.imdb.com/register-imdb/delete",
 		"difficulty" : "easy"
 	},

 	{
 		"name" : "Path",
 		"url" : "https://path.com",
 		"difficulty" : "medium",
 		"notes" : "You cannot delete your account from the website. Open the iOS/Android app, go to settings &rarr; about &rarr; disable account &rarr; delete account."
 	},

 	{
 		"name" : "Rdio",
 		"url" : "http://www.rdio.com/settings/advanced/",
 		"difficulty" : "easy"
 	},

 	{
 		"name" : "Battle.net",
 		"url" : "https://eu.battle.net/support/en/ticket/submit",
 		"difficulty" : "hard",
 		"notes" : "Customer Support will require you to send a signed written letter confirming your wishes, your account details and a copy of legal identification (passport, drivers license) to your account region's office headquarters."
 	},

 	{
 		"name" : "About.me",
 		"url" : "https://about.me/account",
 		"difficulty" : "easy"
 	},

 	{
 		"name" : "Airbnb",
 		"url" : "https://www.airbnb.com/users/settings",
 		"difficulty" : "easy"
 	},

 	{
 		"name" : "Box",
 		"url" : "https://app.box.com/settings",
 		"difficulty" : "easy"
 	},

 	{
 		"name" : "Forrst",
 		"url" : "http://forrst.com/settings",
 		"difficulty" : "easy"
 	},

 	{
 		"name" : "Instapaper",
 		"url" : "https://www.instapaper.com/user/delete",
 		"difficulty" : "easy"
 	},

 	{
 		"name" : "LiveJournal",
 		"url" : "http://www.livejournal.com/accountstatus.bml",
 		"difficulty" : "medium",
 		"notes" : "Once you delete your journal you have 30 days to undelete it, in case you change your mind. After 30 days, the journal will be permanently deleted and there will be no way to recover it."
 	},

 	{
 		"name" : "Mint",
 		"url" : "https://mint.com",
 		"difficulty" : "easy"
 	},

 	{
 		"name" : "Pocket",
 		"url" : "http://getpocket.com/account_deletion/",
 		"difficulty" : "easy"
 	},

 	{
 		"name" : "Vimeo",
 		"url" : "https://vimeo.com/settings/goodbye/forever",
 		"difficulty" : "easy"
	},

 	{
 		"name" : "Artsy",
 		"url" : "http://artsy.net/user/delete",
 		"difficulty" : "easy"
 	},

 	{
		"name" : "Grooveshark",
		"url" : "http://grooveshark.com/#!/settings/account",
		"difficulty" : "easy"
	},

	{
		"name" : "Pushover",
		"url" : "https://pushover.net/settings/delete_account",
		"difficulty" : "easy"
	},

	{
		"name" : "NewsBlur",
		"url" : "https://www.newsblur.com/profile/delete_account",
		"difficulty" : "easy"
	},

	{
		"name" : "Vine",
		"url" : "https://support.twitter.com/forms/vine",
		"difficulty" : "hard",
		"notes" : "The only way to delete your Vine account without deleting your Twitter account is to contact Twitter through their contact form."
	},

	{
		"name" : "Strava",
		"url" : "https://www.strava.com/settings/privacy",
		"difficulty" : "medium",
		"notes" : "Upon deactivation, all of your activities will be deleted and you will be removed from all leaderboards. Strava will keep an archive of your raw GPS data as uploaded to Strava, but the archive cannot be used to restore your account."
	},

	{
		"name" : "Rainforest QA",
		"url" : "https://app.rainforestqa.com/settings",
		"difficulty" : "easy",
		"notes" : "Login, go to the settings page and click 'I want to delete my account'."
	},

	{
		"name" : "Twitch",
		"url" : "http://www.twitch.tv/user/close_account",
		"difficulty" : "easy"
	},

	{
		"name" : "Gumtree",
		"url" : "https://my.gumtree.com/manage/details/deactivate",
		"difficulty" : "easy"
	},
	
	{
		"name" : "500px",
		"url" : "https://500px.com/settings",
		"difficulty" : "easy"
	},

	{
	  	"name" : "Khan Academy",
	  	"url" : "https://www.khanacademy.org/settings",
	  	"difficulty" : "easy"
	},

	{
	  	"name" : "Duolingo",
	  	"url" : "http://www.duolingo.com/settings/deactivate",
	  	"difficulty" : "easy"
	},

	{
		"name" : "Fitocracy",
		"url" : "https://www.fitocracy.com/home/",
		"difficulty" : "hard",
		"notes" : "Send support a request to requests@fitocracy.com and they'll mark your account for deletion"
	},

	{
		"name" : "Daily Mile",
		"url" : "http://www.dailymile.com/account/settings/edit",
		"difficulty" : "easy",
		"notes" : "Edit your account and select \"remove my account\"."
	},

	{
		"name" : "Coursera",
		"url" : "https://www.coursera.org/about/contact",
		"difficulty" : "hard",
		"notes" : "Contact support and request they delete your account."
	},

	{
		"name" : "Delicious",
		"url" : "https://delicious.com/settings/deactivate",
		"difficulty" : "easy"
	},
	
	{
		"name" : "Xing",
		"url" : "https://www.xing.com/app/user?op=cancel;sid=0.bc7191",
		"difficulty" : "easy"
	},
	
	{
		"name" : "MyOpenID",
		"url" : "https://www.myopenid.com/delete",
		"difficulty" : "impossible",
		"notes" : "Although it seems the account is deleted, you can reactivate so likely the data has not been deleted at all."
	},
	
	{
		"name" : "Zoho",
		"url" : "https://accounts.zoho.com/u/h#setting/closeaccount",
		"difficulty" : "easy"
	},
	
	{
		"name" : "Geni",
		"url" : "http://www.geni.com/account_settings",
		"difficulty" : "medium",
		"notes" : "Delete any of the information you would like removed from the site. Then select 'Account Settings' and 'Close Account'"
	},
	
	{
		"name" : "Netlog",
		"url" : "http://en.netlog.com/go/login",
		"difficulty" : "easy",
		"notes" : "Select 'settings', then 'account', then 'delete'."
	},
	
	{
		"name" : "Hi5",
		"url" : "http://www.hi5.com/account_cancel.html",
		"difficulty" : "easy"
	},
	
	{
		"name" : "Last.fm",
		"url" : "http://www.last.fm/settings/account",
		"difficulty" : "easy",
		"notes" : "May take up to 7 days to delete your data."
	},
	
	{
		"name" : "Feedly",
		"url" : "https://getsatisfaction.com/feedly/topics/how_do_i_delete_my_feedly_account",
		"difficulty" : "hard",
		"notes" : "Email customer support to request deletion."
	},
	
	{
		"name" : "Shutterfly",
		"url" : "http://www.shutterfly.com/about/contact_details.jsp",
		"difficulty" : "hard",
		"notes" : "Contact customers services by email or live chat and request deletion."
	},
	
	{
		"name" : "EA Origin",
		"url" : "https://help.ea.com/en/contact-us/ask",
		"difficulty" : "hard",
		"notes" : "Contact customer services to request deletion. If you're outside the US this must be by phone."
	},
	
	{
		"name" : "Yelp",
		"url" : "http://www.yelp.co.uk/contact?topic=support&subtopic=close",
		"difficulty" : "easy"
	},
	
	{
		"name" : "Plenty of Fish",
		"url" : "http://www.pof.com/deleteaccount.aspx",
		"difficulty" : "easy",
		"notes" : "Fill out the deletion form"
	},
	
	{
		"name" : "Code School",
		"url" : "http://help.codeschool.com/kb/codeschool-faqs/account-questions",
		"difficulty" : "medium",
		"notes" : "Start a private discussion with them and they will 'take care of it'."
	},
	
	{
		"name" : "Yatado",
		"url" : "http://about.yatedo.com/manage-your-digital-id/",
		"difficulty" : "medium",
		"notes" : "You must request deletion of your Yatado data <em>before</em> deleting the related social account."
	},
	
	{
		"name" : "Pixoona",
		"url" : "http://www.pixoona.com/dashboard#user/delete",
		"difficulty" : "easy"
	},
	
	{
		"name" : "Freenode",
		"url" : "https://ezcrypt.it/ML4n#ej6rorotmsxq7jF8ViyGjTVh",
		"difficulty" : "easy",
		"notes" : "/msg NickServ DROP nick password"
	},

	{
		"name" : "Codecademy",
		"url" : "http://help.codecademy.com/customer/portal/articles/416872",
		"difficulty" : "hard",
		"notes" : "For security reasons, we will need to verify that these requests have come from the email address that's on your Codecademy account."
	},

	{
		"name" : "Grindr",
		"url" : "http://help.grindr.com/entries/21377499-All-Devices-Clear-Your-Grindr-Profile",
		"difficulty" : "medium",
		"notes" : "You can remove your profile and chat history from within the app or you can email support with your UDID."
	},
	
	{
		"name" : "LibraryThing",
		"url" : "http://www.librarything.de/editprofile/change",
		"difficulty" : "easy"
	},

	{
		"name" : "ImageShack",
		"url" : "http://imageshack.us/prefs/",
		"difficulty" : "easy"
	},
	
	{
		"name" : "Dribbble",
		"url" : "http://dribbble.com/account",
		"difficulty" : "easy"
	},

	{
		"name" : "Rotten Tomatoes",
		"url" : "http://flixster.desk.com/customer/portal/articles/169347-how-do-i-cancel-my-account-",
		"difficulty" : "hard",
		"notes" : "You need to contact flixster to cancel a native RT profile, while Facebook linked or Flixster.com accounts are easier to cancel."
	},

	{
		"name" : "EdX",
		"url" : "https://www.edx.org/student-faq",
		"difficulty" : "impossible",
		"notes" : "There's no need to delete your account. An old, unused edX account with no course completions associated with it will disappear."
	},

	{
		"name" : "Udacity",
		"url" : "http://forums.udacity.com/answer_link/100044663/",
		"difficulty" : "impossible",
		"notes" : "A Udacity employee recommends that you stop using the account, which means there's currently no way of deleting the account."
	},

	{
		"name" : "Geocaching",
		"url" : "http://support.groundspeak.com/index.php?pg=kb.page&id=102",
		"difficulty" : "medium",
		"notes" : "You must email support from the registered email to remove this account. Any outstanding Premium Memberships will not be refunded"
	},

	{
		"name" : "Orkut",
		"url" : "https://accounts.google.com/DeleteService?service=orkut",
		"difficulty" : "easy"
	},

	{
		"name" : "Hulu",
		"url" : "https://secure.hulu.com/users/delete",
		"difficulty" : "easy"
	},

	{
		"name" : "CloudApp",
		"url" : "http://my.cl.ly/account/delete",
		"difficulty" : "easy"
	},

	{
		"name" : "Hypejar",
		"url" : "http://www.hypejar.com/settings/account",
		"difficulty" : "easy"
	},

	{
		"name" : "MediaFire",
		"url" : "https://www.mediafire.com/myaccount/accountbilling.php",
		"difficulty" : "easy"
	},

	{
		"name" : "Flipboard",
		"url" : "https://flipboard.com/support/",
		"difficulty" : "easy",
		"notes" : "Go to account management within the app"
	},

	{
		"name" : "Instacanvas",
		"url" : "http://feedback.instacanv.as/knowledgebase/articles/117760-how-do-i-cancel-my-gallery-",
		"difficulty" : "hard",
		"notes" : "Email your username and email to customer services and they will delete your account."
	},

	{
		"name" : "MyLife.com",
		"url" : "http://www.mylife.com/showDeleteAccount.do",
		"difficulty" : "easy"
	},

	{
		"name" : "Sonico",
		"url" : "http://www.sonico.com/tyc.php",
		"difficulty" : "hard",
		"notes" : "Send a request to legal@sonico.com and request deletion."
	},

	{
		"name" : "Kik",
		"url" : "https://kikinteractive.zendesk.com/entries/23593116-How-do-I-deactivate-my-account-",
		"difficulty" : "impossible",
		"notes" : "You can only deactivate your account. There appears to be no way to permanently delete your account or data."
	},

	{
		"name" : "Couchsurfing",
		"url" : "https://www.couchsurfing.org/delete_profile.html?delete=1",
		"difficulty" : "easy",
		"notes" : "Fill out the form and select 'I understand. Please delete my profile.'"
	},

	{
		"name" : "DeviantArt",
		"url" : "https://www.deviantart.com/settings/deactivation",
		"difficulty" : "easy",
		"notes" : "All data is wiped immediately. Accounts can be reactivated within 30 days, after that they can no longer be recovered."
	},

	{
		"name" : "Desktoppr",
		"url" : "https://www.desktoppr.co/settings",
		"difficulty" : "easy"
	},

	{
		"name" : "Trello",
		"url" : "https://trello.com/your/account",
		"difficulty" : "easy",
		"notes" : "Select 'Delete your account?' option to delete your account"
	},
	
 	{
 		"name" : "Xobni",
 		"url" : "https://www.xobni.com/account/settings",
 		"difficulty" : "easy",
 		"notes" : "“Delete account” link at the bottom of the page."
 	},

 	{
		"name" : "Code Red",
		"url" : "https://cne.coderedweb.com",
		"difficulty" : "impossible",
		"notes" : "You can't delete yourself. You can only change your phone nr. to a bogus number."
	},
	
	{
		"name" : "Bitbucket",
		"url" : "https://bitbucket.org/account/",
		"difficulty" : "easy",
		"notes" : "On the side menu, click on 'Delete Account' and on the confirmation page click 'Delete Account', all repositories and the account is immediately wiped."
	},

	{
		"name" : "VK/ВКонтакте",
		"url" : "http://vk.com/settings?act=deactivate",
		"difficulty" : "easy"
	},

	{
		"name" : "Abload",
		"url" : "http://abload.de/settings.php",
		"difficulty" : "easy"
	},

	{
		"name" : "C&M News by Rеss.at",
		"url" : "http://www.ress.at/profil/profil_entfernen.php",
		"difficulty" : "easy",
		"notes" : "Just click 'Abschicken'"
	},
	
	{
		"name" : "HOL Virtual Hogwarts",
		"url" : "http://hol.org.uk/profile.php?view=quithol",
		"difficulty" : "impossible",
		"notes" : "You can remove information and manually quit HOL, but your account stays forever."
	},

	{
		"name" : "BodyBuilding",
		"url" : "http://www.bodybuilding.com/store/help/delete-bodyspace-account.htm",
		"difficulty" : "impossible",
		"notes" : "You can only deactivate your account by contacting support as they state on the help page. There is no way to permanently delete your account or data, and an inactive public profile will always be visible to public."
	},
	
	{
		"name" : "Gitorious",
		"url" : "https://gitorious.org",
		"difficulty" : "easy"
	},

	{
		"name" : "Transifex",
		"url" : "http://support.transifex.com/customer/portal/articles/1052765-how-can-i-delete-my-account-",
		"difficulty" : "impossible",
		"notes" : "You can't delete your account, but you can contact them via email to deactivate it."
	},

	{
		"name" : "Imgur",
		"url" : "http://imgur.com/account/settings",
		"difficulty" : "easy"
	},

	{
		"name" : "Adobe",
		"url" : "https://learn.adobe.com/wiki/display/wel/Delete+your+account",
		"difficulty" : "hard",
		"notes" : "You have to call them in order to delete your account. Alternatively, you can send them an email."
	},

	{
		"name" : "Odnoklassniki",
		"url" : "http://www.odnoklassniki.ru/regulations",
		"difficulty" : "easy",
		"notes" : "Login to your account, scroll License Agreement down, click Delete profile, check any boxes you want, enter password and press Remove button."
	},
<<<<<<< HEAD
	
	{
		"name" : "Udemy",
		"url" : "https://www.udemy.com/user/edit-danger-zone/",
		"difficulty" : "medium",
		"notes" : "In order to delete your account, you need to first unsubscribe from all of your courses."
	},
	
	{
		"name" : "Microsoft Office 365",
		"url" : "http://office.com/myaccount",
		"difficulty" : "easy"
	},

	{
		"name"	: "Remember The Milk",
		"url" : "https://www.rememberthemilk.com/login/delete.rtm",
		"difficulty" : "easy"
	},

	{
		"name" : "BBC iD",
		"url" : "https://ssl.bbc.co.uk/id/settings/delete",
		"difficulty" : "easy"
	},
	
	{
		"name" : "4shared",
		"url" : "http://www.4shared.com/web/account/settings#overview",
		"difficulty" : "easy"
	},
    
    {
        "name" : "CloudMagic",
        "url" : "https://cloudmagic.com/a/v2/preferences",
        "difficulty" : "easy"
    },

    {
        "name" : "Splitwise",
        "url" : "https://secure.splitwise.com/account/settings",
        "difficulty" : "easy"
    },

    {
        "name" : "MixCloud",
        "url" : "http://www.mixcloud.com/myaccount/account/",
        "difficulty" : "easy"
    },

    {

		"name" : "Scriptogr.am",
		"url" : "http://scriptogr.am/dashboard/#settings",
		"difficulty" : "easy",
		"notes" : "Click the link 'Delete your account' at the bottom. Note: On your dropbox, the content of this site will not be removed. If needed, you can delete the folder 'Apps/scriptogram' manually."
	},
	
	{
		"name" : "Viadeo",
		"url" : "http://www.viadeo.com/settings/account/?language=fr&ga_from=Fu:%2Fsettings%2Faccount%2F;Fb%3Amenu_box_right%3BFe%3AL1-account-settings%3B",
		"difficulty" : "easy",
		"notes" : "There's a button on the right, just under the menu."
=======
	{
		"name" : "9GAG",
		"url" : "https://9gag.com/member/delete",
		"difficulty" : "easy",
		"notes" : "Login to your account, go to parameters, click Delete my account. Confirm by clicking I want to delete my account. And again by clicking Delete my 9GAG account."
>>>>>>> 8b74ef91
	}
]<|MERGE_RESOLUTION|>--- conflicted
+++ resolved
@@ -937,7 +937,6 @@
 		"difficulty" : "easy",
 		"notes" : "Login to your account, scroll License Agreement down, click Delete profile, check any boxes you want, enter password and press Remove button."
 	},
-<<<<<<< HEAD
 	
 	{
 		"name" : "Udemy",
@@ -1001,12 +1000,12 @@
 		"url" : "http://www.viadeo.com/settings/account/?language=fr&ga_from=Fu:%2Fsettings%2Faccount%2F;Fb%3Amenu_box_right%3BFe%3AL1-account-settings%3B",
 		"difficulty" : "easy",
 		"notes" : "There's a button on the right, just under the menu."
-=======
+	},
+
 	{
 		"name" : "9GAG",
 		"url" : "https://9gag.com/member/delete",
 		"difficulty" : "easy",
 		"notes" : "Login to your account, go to parameters, click Delete my account. Confirm by clicking I want to delete my account. And again by clicking Delete my 9GAG account."
->>>>>>> 8b74ef91
 	}
 ]