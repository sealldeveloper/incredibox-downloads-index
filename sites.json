[
	{
<<<<<<< HEAD
		"name" : "Raptr",
		"url" : "http://raptr.com/account/deactivation",
		"difficulty" : "easy"
	},

=======
		"name" : "JoliCloud/JoliDrive",
		"url" : "https://drive.jolicloud.com/#/settings/account",
		"difficulty" : "easy",
		"notes" : "Click 'Delete Account' at the botom of the account preference page"
	},
	
>>>>>>> eb64533b
	{
		"name" : "Wunderlist",
		"url" : "https://www.wunderlist.com/#/preferences/account",
		"difficulty" : "easy",
		"notes" : "Click 'Delete Account' at the bottom of the account preferences pane"
	},
	
	{
		"name" : "Grammarly",
		"url" : "https://ed.grammarly.com/accounts/me",
		"difficulty" : "easy"
	},
	
	{
		"name" : "Boxee",
		"url" : "http://bbx.boxee.tv/user/delete",
		"difficulty" : "easy"
	},
	
	{
		"name" : "Dropmark",
		"url" : "http://support.dropmark.com/customer/portal/questions/564826-deleting-my-account",
		"difficulty" : "hard"
	},

    {
		"name" : "ScanMyServer",
		"url" : "https://scanmyserver.com/?suspend=1",
		"difficulty" : "easy",
		"notes" : "Login to your account and follow 'Account Suspension' instructions."
    },

	{
		"name" : "Soundcloud",
		"url" : "http://soundcloud.com/settings/account#delete-user",
		"difficulty" : "easy"
	},
	
	{
		"name" : "Twitter",
		"url" : "https://twitter.com/settings/accounts/confirm_deactivation",
		"difficulty" : "easy"
	},

	{
		"name" : "Wikipedia",
		"url" : "https://en.wikipedia.org/wiki/Wikipedia:FAQ#How_do_I_change_my_username.2Fdelete_my_account.3F",
		"difficulty" : "impossible",
		"notes" : "'A username cannot be deleted.' However, they do have some suggestions."
	},
	
	{
		"name" : "App.net",
		"url" : "https://account.app.net/settings/delete/",
		"difficulty" : "easy"
	},

	{
		"name" : "Skype",
		"url" : "https://support.skype.com/en/faq/FA142/can-i-delete-my-skype-account",
		"difficulty" : "hard",
		"notes" : "Contact customer services. You’ll need to know 5 contacts from your contacts list, the month you created your account, and your signup email address."
	},

	{
		"name" : "GitHub",
		"url" : "https://github.com/settings/admin",
		"difficulty" : "easy"
	},

	{
		"name" : "Facebook",
		"url" : "https://www.facebook.com/help/delete_account?rdrhc",
		"difficulty" : "easy"
	},

	{
		"name" : "iTunes / Apple ID",
		"url" : "http://www.apple.com/support/itunes/contact/",
		"difficulty" : "hard",
		"notes" : "Contact customer services. You will lose access to any media you haven’t downloaded to your computer."
	},

	{
		"name" : "Medium",
		"url" : "https://medium.com/me/settings",
		"difficulty" : "easy"
	},

	{
		"name" : "LinkedIn",
		"url" : "http://help.linkedin.com/app/answers/detail/a_id/63/kw/delete%20account",
		"difficulty" : "easy"
	},

	{
		"name" : "Hotmail",
		"url" : "https://mail.live.com/mail/CloseAccountConfirmation.aspx",
		"difficulty" : "easy"
	},

	{
		"name" : "Netflix",
		"url" : "https://support.netflix.com/en/node/407",
		"difficulty" : "impossible",
		"notes" : "Contact customer services. Even then they may not delete your account under the premise that you might want to rejoin and keep your history and recommendations."
	},

	{
		"name" : "Google",
		"url" : "https://www.google.com/accounts/Login",
		"difficulty" : "easy"
	},

	{
		"name" : "Yahoo!",
		"url" : "https://edit.yahoo.com/config/delete_user",
		"difficulty" : "easy"
	},

	{
		"name" : "Dropbox",
		"url" : "https://www.dropbox.com/account/delete",
		"difficulty" : "easy"
	},

	{
		"name" : "Foursquare",
		"url" : "https://foursquare.com/delete_me",
		"difficulty" : "easy"
	},

	{
		"name" : "PayPal",
		"url" : "https://www.paypal.com/us/cgi-bin/webscr?cmd=_close-account",
		"difficulty" : "easy"
	},

	{
		"name" : "Tumblr",
		"url" : "http://www.tumblr.com/account/delete",
		"difficulty" : "easy"
	},

	{
		"name" : "Reddit",
		"url" : "https://ssl.reddit.com/prefs/delete/",
		"difficulty" : "easy",
		"notes" : "Increase your productivity by over 5 times with this one trick they don’t want you to know about!"
	},

	{
		"name" : "Lovefilm",
		"url" : "https://www.lovefilm.com/account/cancel",
		"difficulty" : "medium",
		"notes" : "Requires any physical discs to be returned—account will be “cancellation pending” until received."
	},

	{
		"name" : "MySpace",
		"url" : "https://new.myspace.com/settings/profile",
		"difficulty" : "easy"
 	},

 	{
 		"name" : "Klout",
 		"url" : "http://klout.com/#/edit-settings/optout",
 		"difficulty" : "medium",
 		"notes" : "It can take up to 180 days for all your data to be removed from the system."
 	},
 	
 	{
 		"name" : "Amazon",
 		"url" : "https://www.amazon.com/gp/help/customer/contact-us/ref=cu_cf_email?ie=UTF8&mode=email#a",
 		"difficulty" : "hard",
 		"notes" : "To close your account, contact Amazon by email (via this contact form) and request that your account be closed."
 	},

 	{
 		"name" : "Droplr",
 		"url" : "https://droplr.com/settings",
 		"difficulty" : "easy"
 	},
 	
 	{
 		"name" : "Spotify",
 		"url" : "https://www.spotify.com/se/about-us/contact/contact-spotify-support/?contact",
 		"difficulty" : "hard",
 		"notes" : "Contact Spotify’s customer services through their contact form and request for your account to be closed."
 	},
 	
 	{
 		"name" : "eBay",
 		"url" : "http://cgi1.ebay.com/ws/eBayISAPI.dll?CloseAccount",
 		"difficulty" : "easy",
 		"notes" : "A few survey questions will be asked prior to account deletion."
 	},
 	
 	{
 		"name" : "Digg",
 		"url" : "http://digg.com/contact",
 		"difficulty" : "hard",
 		"notes" : "Contact Digg’s customer support and request for your account to be closed."
 	},

 	{
 		"name" : "WordPress.com",
 		"url" : "http://en.support.wordpress.com/deleting-accounts/",
 		"difficulty" : "impossible",
 		"notes" : "“WordPress.com accounts cannot be deleted.” The best you can do is remove any identifying data from your account."
 	},

 	{
 		"name" : "Flickr",
 		"url" : "http://www.flickr.com/profile_delete.gne",
 		"difficulty" : "easy"
 	},

 	{
 		"name" : "Quora",
 		"url" : "https://www.quora.com/settings/privacy",
 		"difficulty" : "easy"
 	},

 	{
 		"name" : "Heroku",
 		"url" : "https://dashboard.heroku.com/account",
 		"difficulty" : "easy",
 		"notes" : "“Close your account...” link at the bottom of the page."
 	},

 	{
 		"name" : "New York Times",
 		"url" : "https://myaccount.nytimes.com/membercenter/help.html",
 		"difficulty" : "hard",
 		"notes" : "Use the form to write to customer services and ask them to close your account."
 	},

 	{
 		"name" : "StackOverflow",
 		"url" : "http://meta.stackoverflow.com/help/deleting-account",
 		"difficulty" : "hard",
 		"notes" : "If you haven't posted on the site, it's just one click. Otherwise, edit your 'About Me' bio to say 'please delete me' then contact support."
 	},

 	{

 		"name" : "Mozilla Persona",
 		"url" : "https://login.persona.org/",
 		"difficulty" : "easy",
 		"notes" : "“Cancel your account” link at the bottom of the page."
 	},

 	{
 		"name" : "Etsy",
 		"url" : "http://www.etsy.com/help/article/53",
 		"difficulty" : "hard",
 		"notes" : "You can't have any unpaid Etsy bills or an open non-delivery reports. Your email address will remain on file."
 	},
 	
 	{
  		"name" : "Steam",
		"url" : "https://support.steampowered.com/newticket.php",
		"difficulty" : "impossible",
  		"notes" : "If you contact Steam support, they will most likely tell you just to not use the account. If your account has no games on it, it will be disabled after a while."
  	},

 	{
 		"name" : "Outlook",
 		"url" : "https://account.live.com/summarypage.aspx",
 		"difficulty" : "easy"
 	},

	{
		"name" : "Glassboard",
		"url" : "http://glassboard.com/support/",
		"difficulty" : "hard",
		"notes" : "Use the support email address to ask them to close your account."
	},

	{
		"name" : "TripIt",
		"url" : "https://www.tripit.com/account/delete",
		"difficulty" : "easy"
	},

	{
		"name" : "Goodreads",
		"url" : "http://www.goodreads.com/user/destroy",
		"difficulty" : "easy"
	},

	{
		"name" : "Starbucks",
		"url" : "http://customerservice.starbucks.com/app/contact/ask_starbucks_website/",
		"difficulty" : "impossible",
		"notes" : "They will not delete your account but upon request they can “scramble all of your information so that you don’t receive emails and none of your information is available to [them] for potential fraud”."
	},

 	{
 		"name" : "Gumroad",
 		"url" : "https://gumroad.com/",
 		"difficulty" : "hard",
 		"notes" : "No page explaining how to delete your account. You have to contact support directly (link at the bottom of the page) and they'll do it for you."
 	},
 	
 	{
 		"name" : "IFTTT",
 		"url" : "https://ifttt.com/settings/deactivate",
 		"difficulty" : "easy"
 	},

 	{
 		"name" : "Pinterest",
 		"url" : "https://pinterest.com/settings/",
 		"difficulty" : "impossible",
 		"notes" : "Accounts can be deactivated, which means that your pins and profile are hidden but not deleted."
 	},

 	{
 		"name" : "Disqus",
 		"url" : "http://disqus.com/pages/dashboard/#account",
 		"difficulty" : "easy"
 	},

 	{
 		"name" : "Pandora",
 		"url" : "http://help.pandora.com/customer/portal/articles/24624-cancel-account",
 		"difficulty" : "hard",
 		"notes" : "You have to email support from the email associated with your account.  If you do not have access to that, you need to provide the email address, birth year, and zip code on the account."
 	},

 	{
 		"name" : "Meetup",
 		"url" : "http://www.meetup.com/account/remove/",
 		"difficulty" : "easy"
 	},

 	{
 		"name" : "Craigslist",
 		"url" : "http://www.craigslist.org/about/help/user_accounts",
 		"difficulty" : "hard",
 		"notes" : "Send an email to abuse@craigslist.org and request deletion."
 	},

 	{
		"name" : "GoDaddy",
		"url" : "http://support.godaddy.com/groups/go-daddy-customers/forum/topic/how-do-i-delete-my-account-with-godaddy/",
		"difficulty" : "impossible",
		"notes" : "GoDaddy Accounts are apparently retained “to comply with [their] legal obligations” though you are able to clear out most of your information by editing your profile."
	},
	
	{
		"name" : "Slashdot",
		"url" : "http://slashdot.org/faq/accounts.shtml",
		"difficulty" : "impossible"
	},
	
	{
		"name" : "SourceForge",
		"url" : "https://sourceforge.net/account/remove",
		"difficulty" : "medium",
		"notes" : "Data created by the user such as posts and tickets will remain and be attributed to the account, even if deleted. The username will not become available."
	},
	
	{
		"name" : "Scribd",
		"url" : "http://www.scribd.com/account_settings/preferences",
		"difficulty" : "easy"
	},
	
	{
 		"name" : "Evernote",
 		"url" : "https://www.evernote.com/Deactivate.action",
 		"difficulty" : "impossible",
 		"notes" : "You cannot delete your Evernote account, just deactivate it temporarily. Deactivation does not remove your data so you will have to manually delete all notes and personal info, perform a sync and then deactivate the account." 
 	},
	
	{
		"name" : "Hacker News",
		"url" : "http://jacquesmattheij.com/The+Unofficial+HN+FAQ#deleteaccount",
		"difficulty" : "impossible",
		"notes" : "Your contributions are there to stay, but you can at least clear out your profile -- even your email address."
	},

	{
 		"name" : "Instagram",
 		"url" : "https://instagram.com/accounts/remove/request",
 		"difficulty" : "easy"
 	},

 	{
 		"name" : "IMDb",
 		"url" : "https://secure.imdb.com/register-imdb/delete",
 		"difficulty" : "easy"
 	},

 	{
 		"name" : "Path",
 		"url" : "https://path.com",
 		"difficulty" : "medium",
 		"notes" : "You cannot delete your account from the website. Open the iOS/Android app, go to settings &rarr; about &rarr; disable account &rarr; delete account."
 	},

 	{
 		"name" : "Rdio",
 		"url" : "http://www.rdio.com/settings/advanced/",
 		"difficulty" : "easy"
 	},

 	{
 		"name" : "Battle.net",
 		"url" : "https://eu.battle.net/support/en/ticket/submit",
 		"difficulty" : "hard",
 		"notes" : "Customer Support will require you to send a signed written letter confirming your wishes, your account details and a copy of legal identification (passport, drivers license) to your account region's office headquarters."
 	},

 	{
 		"name" : "About.me",
 		"url" : "https://about.me/account",
 		"difficulty" : "easy"
 	},

 	{
 		"name" : "Airbnb",
 		"url" : "https://www.airbnb.com/users/settings",
 		"difficulty" : "easy"
 	},

 	{
 		"name" : "Box",
 		"url" : "https://app.box.com/settings",
 		"difficulty" : "easy"
 	},

 	{
 		"name" : "Forrst",
 		"url" : "http://forrst.com/settings",
 		"difficulty" : "easy"
 	},

 	{
 		"name" : "Instapaper",
 		"url" : "https://www.instapaper.com/user/delete",
 		"difficulty" : "easy"
 	},

 	{
 		"name" : "LiveJournal",
 		"url" : "http://www.livejournal.com/accountstatus.bml",
 		"difficulty" : "medium",
 		"notes" : "Once you delete your journal you have 30 days to undelete it, in case you change your mind. After 30 days, the journal will be permanently deleted and there will be no way to recover it."
 	},

 	{
 		"name" : "Mint",
 		"url" : "https://mint.com",
 		"difficulty" : "easy"
 	},

 	{
 		"name" : "Pocket",
 		"url" : "http://getpocket.com/account_deletion/",
 		"difficulty" : "easy"
 	},

 	{
 		"name" : "Vimeo",
 		"url" : "https://vimeo.com/settings/goodbye/forever",
 		"difficulty" : "easy"
	},

 	{
 		"name" : "Artsy",
 		"url" : "http://artsy.net/user/delete",
 		"difficulty" : "easy"
 	},

 	{
		"name" : "Grooveshark",
		"url" : "http://grooveshark.com/#!/settings/account",
		"difficulty" : "easy"
	},

	{
		"name" : "Pushover",
		"url" : "https://pushover.net/settings/delete_account",
		"difficulty" : "easy"
	},

	{
		"name" : "NewsBlur",
		"url" : "https://www.newsblur.com/profile/delete_account",
		"difficulty" : "easy"
	},

	{
		"name" : "Vine",
		"url" : "https://support.twitter.com/forms/vine",
		"difficulty" : "hard",
		"notes" : "The only way to delete your Vine account without deleting your Twitter account is to contact Twitter through their contact form."
	},

	{
		"name" : "Strava",
		"url" : "https://www.strava.com/settings/privacy",
		"difficulty" : "medium",
		"notes" : "Upon deactivation, all of your activities will be deleted and you will be removed from all leaderboards. Strava will keep an archive of your raw GPS data as uploaded to Strava, but the archive cannot be used to restore your account."
	},

	{
		"name" : "Rainforest QA",
		"url" : "https://app.rainforestqa.com/settings",
		"difficulty" : "easy",
		"notes" : "Login, go to the settings page and click 'I want to delete my account'."
	},

	{
		"name" : "Twitch",
		"url" : "http://www.twitch.tv/user/close_account",
		"difficulty" : "easy"
	},

	{
		"name" : "Gumtree",
		"url" : "https://my.gumtree.com/manage/details/deactivate",
		"difficulty" : "easy"
	},
	
	{
		"name" : "500px",
		"url" : "https://500px.com/settings",
		"difficulty" : "easy"
	},

	{
	  	"name" : "Khan Academy",
	  	"url" : "https://www.khanacademy.org/settings",
	  	"difficulty" : "easy"
	},

	{
	  	"name" : "Duolingo",
	  	"url" : "http://www.duolingo.com/settings/deactivate",
	  	"difficulty" : "easy"
	},

	{
		"name" : "Fitocracy",
		"url" : "https://www.fitocracy.com/home/",
		"difficulty" : "hard",
		"notes" : "Send support a request to requests@fitocracy.com and they'll mark your account for deletion"
	},

	{
		"name" : "Daily Mile",
		"url" : "http://www.dailymile.com/account/settings/edit",
		"difficulty" : "easy",
		"notes" : "Edit your account and select \"remove my account\"."
	},

	{
		"name" : "Coursera",
		"url" : "https://www.coursera.org/about/contact",
		"difficulty" : "hard",
		"notes" : "Contact support and request they delete your account."
	},

	{
		"name" : "Delicious",
		"url" : "https://delicious.com/settings/deactivate",
		"difficulty" : "easy"
	},
	
	{
		"name" : "Xing",
		"url" : "https://www.xing.com/app/user?op=cancel;sid=0.bc7191",
		"difficulty" : "easy"
	},
	
	{
		"name" : "MyOpenID",
		"url" : "https://www.myopenid.com/delete",
		"difficulty" : "impossible",
		"notes" : "Although it seems the account is deleted, you can reactivate so likely the data has not been deleted at all."
	},
	
	{
		"name" : "Zoho",
		"url" : "https://accounts.zoho.com/u/h#setting/closeaccount",
		"difficulty" : "easy"
	},
	
	{
		"name" : "Geni",
		"url" : "http://www.geni.com/account_settings",
		"difficulty" : "medium",
		"notes" : "Delete any of the information you would like removed from the site. Then select 'Account Settings' and 'Close Account'"
	},
	
	{
		"name" : "Netlog",
		"url" : "http://en.netlog.com/go/login",
		"difficulty" : "easy",
		"notes" : "Select 'settings', then 'account', then 'delete'."
	},
	
	{
		"name" : "Hi5",
		"url" : "http://www.hi5.com/account_cancel.html",
		"difficulty" : "easy"
	},
	
	{
		"name" : "Last.fm",
		"url" : "http://www.last.fm/settings/account",
		"difficulty" : "easy",
		"notes" : "May take up to 7 days to delete your data."
	},
	
	{
		"name" : "Feedly",
		"url" : "https://getsatisfaction.com/feedly/topics/how_do_i_delete_my_feedly_account",
		"difficulty" : "hard",
		"notes" : "Email customer support to request deletion."
	},
	
	{
		"name" : "Shutterfly",
		"url" : "http://www.shutterfly.com/about/contact_details.jsp",
		"difficulty" : "hard",
		"notes" : "Contact customers services by email or live chat and request deletion."
	},
	
	{
		"name" : "EA Origin",
		"url" : "https://help.ea.com/en/contact-us/ask",
		"difficulty" : "hard",
		"notes" : "Contact customer services to request deletion. If you're outside the US this must be by phone."
	},
	
	{
		"name" : "Yelp",
		"url" : "http://www.yelp.co.uk/contact?topic=support&subtopic=close",
		"difficulty" : "easy"
	},
	
	{
		"name" : "Plenty of Fish",
		"url" : "http://www.pof.com/deleteaccount.aspx",
		"difficulty" : "easy",
		"notes" : "Fill out the deletion form"
	},
	
	{
		"name" : "Code School",
		"url" : "http://help.codeschool.com/kb/codeschool-faqs/account-questions",
		"difficulty" : "medium",
		"notes" : "Start a private discussion with them and they will 'take care of it'."
	},
	
	{
		"name" : "Yatado",
		"url" : "http://about.yatedo.com/manage-your-digital-id/",
		"difficulty" : "medium",
		"notes" : "You must request deletion of your Yatado data <em>before</em> deleting the related social account."
	},
	
	{
		"name" : "Pixoona",
		"url" : "http://www.pixoona.com/dashboard#user/delete",
		"difficulty" : "easy"
	},
	
	{
		"name" : "Freenode",
		"url" : "https://ezcrypt.it/ML4n#ej6rorotmsxq7jF8ViyGjTVh",
		"difficulty" : "easy",
		"notes" : "/msg NickServ DROP nick password"
	},

	{
		"name" : "Codecademy",
		"url" : "http://help.codecademy.com/customer/portal/articles/416872",
		"difficulty" : "hard",
		"notes" : "For security reasons, we will need to verify that these requests have come from the email address that's on your Codecademy account."
	},

	{
		"name" : "Grindr",
		"url" : "http://help.grindr.com/entries/21377499-All-Devices-Clear-Your-Grindr-Profile",
		"difficulty" : "medium",
		"notes" : "You can remove your profile and chat history from within the app or you can email support with your UDID."
	},
	
	{
		"name" : "LibraryThing",
		"url" : "http://www.librarything.de/editprofile/change",
		"difficulty" : "easy"
	},

	{
		"name" : "ImageShack",
		"url" : "http://imageshack.us/prefs/",
		"difficulty" : "easy"
	},
	
	{
		"name" : "Dribbble",
		"url" : "http://dribbble.com/account",
		"difficulty" : "easy"
	},

	{
		"name" : "Rotten Tomatoes",
		"url" : "http://flixster.desk.com/customer/portal/articles/169347-how-do-i-cancel-my-account-",
		"difficulty" : "hard",
		"notes" : "You need to contact flixster to cancel a native RT profile, while Facebook linked or Flixster.com accounts are easier to cancel."
	},

	{
		"name" : "EdX",
		"url" : "https://www.edx.org/student-faq",
		"difficulty" : "impossible",
		"notes" : "There's no need to delete your account. An old, unused edX account with no course completions associated with it will disappear."
	},

	{
		"name" : "Udacity",
		"url" : "http://forums.udacity.com/answer_link/100044663/",
		"difficulty" : "impossible",
		"notes" : "A Udacity employee recommends that you stop using the account, which means there's currently no way of deleting the account."
	},

	{
		"name" : "Geocaching",
		"url" : "http://support.groundspeak.com/index.php?pg=kb.page&id=102",
		"difficulty" : "medium",
		"notes" : "You must email support from the registered email to remove this account. Any outstanding Premium Memberships will not be refunded"
	},

	{
		"name" : "Orkut",
		"url" : "https://accounts.google.com/DeleteService?service=orkut",
		"difficulty" : "easy"
	},

	{
		"name" : "Hulu",
		"url" : "https://secure.hulu.com/users/delete",
		"difficulty" : "easy"
	},

	{
		"name" : "CloudApp",
		"url" : "http://my.cl.ly/account/delete",
		"difficulty" : "easy"
	},

	{
		"name" : "Hypejar",
		"url" : "http://www.hypejar.com/settings/account",
		"difficulty" : "easy"
	},

	{
		"name" : "MediaFire",
		"url" : "https://www.mediafire.com/myaccount/accountbilling.php",
		"difficulty" : "easy"
	},

	{
		"name" : "Flipboard",
		"url" : "https://flipboard.com/support/",
		"difficulty" : "easy",
		"notes" : "Go to account management within the app"
	},

	{
		"name" : "Instacanvas",
		"url" : "http://feedback.instacanv.as/knowledgebase/articles/117760-how-do-i-cancel-my-gallery-",
		"difficulty" : "hard",
		"notes" : "Email your username and email to customer services and they will delete your account."
	},

	{
		"name" : "MyLife.com",
		"url" : "http://www.mylife.com/showDeleteAccount.do",
		"difficulty" : "easy"
	},

	{
		"name" : "Sonico",
		"url" : "http://www.sonico.com/tyc.php",
		"difficulty" : "hard",
		"notes" : "Send a request to legal@sonico.com and request deletion."
	},

	{
		"name" : "Kik",
		"url" : "https://kikinteractive.zendesk.com/entries/23593116-How-do-I-deactivate-my-account-",
		"difficulty" : "impossible",
		"notes" : "You can only deactivate your account. There appears to be no way to permanently delete your account or data."
	},

	{
		"name" : "Couchsurfing",
		"url" : "https://www.couchsurfing.org/delete_profile.html?delete=1",
		"difficulty" : "easy",
		"notes" : "Fill out the form and select 'I understand. Please delete my profile.'"
	},

	{
		"name" : "DeviantArt",
		"url" : "https://www.deviantart.com/settings/deactivation",
		"difficulty" : "easy",
		"notes" : "All data is wiped immediately. Accounts can be reactivated within 30 days, after that they can no longer be recovered."
	},

	{
		"name" : "Desktoppr",
		"url" : "https://www.desktoppr.co/settings",
		"difficulty" : "easy"
	},

	{
		"name" : "Trello",
		"url" : "https://trello.com/your/account",
		"difficulty" : "easy",
		"notes" : "Select 'Delete your account?' option to delete your account"
	},
	
 	{
 		"name" : "Xobni",
 		"url" : "https://www.xobni.com/account/settings",
 		"difficulty" : "easy",
 		"notes" : "“Delete account” link at the bottom of the page."
 	},

 	{
		"name" : "Code Red",
		"url" : "https://cne.coderedweb.com",
		"difficulty" : "impossible",
		"notes" : "You can't delete yourself. You can only change your phone nr. to a bogus number."
	},
	
	{
		"name" : "Bitbucket",
		"url" : "https://bitbucket.org/account/",
		"difficulty" : "easy",
		"notes" : "On the side menu, click on 'Delete Account' and on the confirmation page click 'Delete Account', all repositories and the account is immediately wiped."
	},

	{
		"name" : "VK/ВКонтакте",
		"url" : "http://vk.com/settings?act=deactivate",
		"difficulty" : "easy"
	},

	{
		"name" : "Abload",
		"url" : "http://abload.de/settings.php",
		"difficulty" : "easy"
	},

	{
		"name" : "C&M News by Rеss.at",
		"url" : "http://www.ress.at/profil/profil_entfernen.php",
		"difficulty" : "easy",
		"notes" : "Just click 'Abschicken'"
	},
	
	{
		"name" : "HOL Virtual Hogwarts",
		"url" : "http://hol.org.uk/profile.php?view=quithol",
		"difficulty" : "impossible",
		"notes" : "You can remove information and manually quit HOL, but you account stays forever."
	},

	{
		"name" : "BodyBuilding",
		"url" : "http://www.bodybuilding.com/store/help/delete-bodyspace-account.htm",
		"difficulty" : "impossible",
		"notes" : "You can only deactivate your account by contacting support as they state on the help page. There is no way to permanently delete your account or data, and an inactive public profile will always be visible to public."
	},
	
	{
		"name" : "Gitorious",
		"url" : "https://gitorious.org",
		"difficulty" : "easy"
	},

	{
		"name" : "Transifex",
		"url" : "http://support.transifex.com/customer/portal/articles/1052765-how-can-i-delete-my-account-",
		"difficulty" : "impossible",
		"notes" : "You can't delete your account, but you can contact them via email to deactivate it."
	},

	{
		"name" : "Imgur",
		"url" : "http://imgur.com/account/settings",
		"difficulty" : "easy"
	},

	{
		"name" : "Adobe",
		"url" : "https://learn.adobe.com/wiki/display/wel/Delete+your+account",
		"difficulty" : "hard",
		"notes" : "You have to call them in order to delete your account. Alternatively, you can send them an email."
	},

	{
		"name" : "Odnoklassniki",
		"url" : "http://www.odnoklassniki.ru/regulations",
		"difficulty" : "easy",
		"notes" : "Login to your account, scroll License Agreement down, click Delete profile, check any boxes you want, enter password and press Remove button."
	},
	
	{
		"name" : "Udemy",
		"url" : "https://www.udemy.com/user/edit-danger-zone/",
		"difficulty" : "medium",
		"notes" : "In order to delete your account, you need to first unsubscribe from all of your courses."
	},
	
	{
		"name" : "Microsoft Office 365",
		"url" : "http://office.com/myaccount",
		"difficulty" : "easy"
	},

	{
		"name"	: "Remember The Milk",
		"url" : "https://www.rememberthemilk.com/login/delete.rtm",
		"difficulty" : "easy"
	},

	{
		"name" : "BBC iD",
		"url" : "https://ssl.bbc.co.uk/id/settings/delete",
		"difficulty" : "easy"
	},
	
	{
		"name" : "4shared",
		"url" : "http://www.4shared.com/web/account/settings#overview",
		"difficulty" : "easy"
	}
]<|MERGE_RESOLUTION|>--- conflicted
+++ resolved
@@ -1,19 +1,17 @@
 [
 	{
-<<<<<<< HEAD
 		"name" : "Raptr",
 		"url" : "http://raptr.com/account/deactivation",
 		"difficulty" : "easy"
 	},
 
-=======
-		"name" : "JoliCloud/JoliDrive",
+	{
+		"name" : "JoliCloud / JoliDrive",
 		"url" : "https://drive.jolicloud.com/#/settings/account",
 		"difficulty" : "easy",
 		"notes" : "Click 'Delete Account' at the botom of the account preference page"
 	},
 	
->>>>>>> eb64533b
 	{
 		"name" : "Wunderlist",
 		"url" : "https://www.wunderlist.com/#/preferences/account",
