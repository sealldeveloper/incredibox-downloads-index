--- conflicted
+++ resolved
@@ -716,22 +716,12 @@
     },
 
     {
-<<<<<<< HEAD
         "name": "Gravatar",
         "url": "http://gravatar.com",
         "difficulty": "impossible",
-        "notes": "You can't delete your Gravatar Account without deleting your entire WordPress Account."
-    },
-=======
-        "name" : "Pastebin",
-        "url" : "http://pastebin.com/profile",
-        "name" : "Gravatar",
-        "url" : "http://gravatar.com",
-        "difficulty" : "impossible",
-        "notes" : "Gravatar is part of WordPress, this means you can't remove your account.",
+        "notes": "You can't delete your Gravatar Account without deleting your entire WordPress Account.",
         "notes_fr": "Gravatar appartient à Wordpress, ce qui veut dire que vous ne pouvez pas supprimer votre compte."
-    }, 
->>>>>>> c36e108d
+    },
 
     {
         "name": "Grindr",
