--- conflicted
+++ resolved
@@ -85,11 +85,8 @@
         "url": "http://ask.fm/feedbacks/new",
         "difficulty": "hard",
         "notes": "Request deletion from customer services.",
-<<<<<<< HEAD
-        "notes_it": "Richiedi la cancellazione al servizio clienti"
-=======
+        "notes_it": "Richiedi la cancellazione al servizio clienti",
         "notes_de": "Beantrage die Löschung beim Support."
->>>>>>> 838834f9
     },
 
     {
@@ -159,11 +156,8 @@
         "url": "http://www.ress.at/profil/profil_entfernen.php",
         "difficulty": "easy",
         "notes": "Just click 'Abschicken'",
-<<<<<<< HEAD
-        "notes_it": "Clicca semplicemente 'Abschicken'"
-=======
+        "notes_it": "Clicca semplicemente 'Abschicken'",
         "notes_de": "Einfach auf 'Abschicken' klicken"
->>>>>>> 838834f9
     },
 
     {
@@ -197,11 +191,8 @@
         "url": "http://help.codeschool.com/kb/codeschool-faqs/account-questions",
         "difficulty": "medium",
         "notes": "Start a private discussion with them and they will 'take care of it'.",
-<<<<<<< HEAD
-        "notes_it": "Inizia una discussione privata con loro e se ne occuperanno loro"
-=======
+        "notes_it": "Inizia una discussione privata con loro e se ne occuperanno loro",
         "notes_de": "Starte eine private Diskussion mit ihnen und sie 'Kümmern sich drum'."
->>>>>>> 838834f9
     },
 
     {
@@ -223,11 +214,8 @@
         "url": "https://www.couchsurfing.org/delete_profile.html?delete=1",
         "difficulty": "impossible",
         "notes": "Cannot be deleted fully, reactivation is always available. Fill out the form and select 'I understand. Please delete my profile.'.",
-<<<<<<< HEAD
-        "notes_it": "Non può essere eliminato completamente, una riattivazione è sempre effettuabile. Riempi il modulo e scegli 'I understand. Please delete my profile.'."
-=======
-	"notes_de": "Kann nicht vollständig gelöscht werden, reaktivierung ist immer möglich. Fülle das Formular aus und wähle 'I understand. Please delete my profile.'."
->>>>>>> 838834f9
+        "notes_it": "Non può essere eliminato completamente, una riattivazione è sempre effettuabile. Riempi il modulo e scegli 'I understand. Please delete my profile.'.",
+        "notes_de": "Kann nicht vollständig gelöscht werden, reaktivierung ist immer möglich. Fülle das Formular aus und wähle 'I understand. Please delete my profile.'."
     },
 
     {
@@ -235,11 +223,8 @@
         "url": "https://www.coursera.org/about/contact",
         "difficulty": "hard",
         "notes": "Contact support and request they delete your account.",
-<<<<<<< HEAD
-        "notes_it": "Contatta il supporto e richiedi la cancellazione del tuo account."
-=======
+        "notes_it": "Contatta il supporto e richiedi la cancellazione del tuo account.",
         "notes_de": "Kontaktiere den Support und sie löschen deinen Account."
->>>>>>> 838834f9
     },
 
     {
@@ -247,11 +232,8 @@
         "url": "http://www.craigslist.org/about/help/user_accounts",
         "difficulty": "hard",
         "notes": "Send an email to abuse@craigslist.org and request deletion.",
-<<<<<<< HEAD
         "notes_it": "Spedisci un email a abuse@craigslist.org e richiedi la cancellazione",
-=======
         "notes_de": "Sende eine E-Mail an abuse@craigslist.org und beantrage die Löschung",
->>>>>>> 838834f9
         "email": "abuse@craigslist.org"
     },
 
@@ -294,11 +276,8 @@
         "url": "https://www.deviantart.com/settings/deactivation",
         "difficulty": "easy",
         "notes": "All data is wiped immediately. Accounts can be reactivated within 30 days, after that they can no longer be recovered.",
-<<<<<<< HEAD
-        "notes_it": "Tutti i dati saranno immediatamente cancellati. L'account potrà essere riattivato entro 30 giorni, dopodichè non sarà piu recuperabile."
-=======
+        "notes_it": "Tutti i dati saranno immediatamente cancellati. L'account potrà essere riattivato entro 30 giorni, dopodichè non sarà piu recuperabile.",
     	"notes": "Alle Daten sind sofort gelöscht. Accounts können innerhalb von 30 Tagen reaktiviert werden. Nach dieser Zeitspanne können sie nicht mehr wiederhergestellt werden."
->>>>>>> 838834f9
     },
 
     {
@@ -306,11 +285,8 @@
         "url": "https://www.paket.de/pkp/appmanager/pkp/desktop?_nfpb=true&_nfxr=false&_pageLabel=pkp_portal_page_footer_cah_faqs",
         "difficulty": "impossible",
         "notes": "No information in the FAQ about account deletion, the operator on the hotline said that deleting is not possible.",
-<<<<<<< HEAD
-        "notes_it": "Nessuna informazione nelle FAQ riguardo la cancellazione dell'account, l'operatore al telefono ha confermato che la cancellazione non è possibile."
-=======
+        "notes_it": "Nessuna informazione nelle FAQ riguardo la cancellazione dell'account, l'operatore al telefono ha confermato che la cancellazione non è possibile.",
     	"notes": "Keine Informationen in den FAQ über Account-Löschung. Der Mitarbeiter an der Hotline bestätigte, dass die Löschung nicht möglich ist."
->>>>>>> 838834f9
     },
 
     {
@@ -318,11 +294,8 @@
         "url": "https://diasp.eu/user/edit#close_account_pane",
         "difficulty": "easy",
         "notes": "Click close my account and confirm with your password.",
-<<<<<<< HEAD
-        "notes_it": "Clicca chiudi il mio account e conferma inserendo la tua password."
-=======
+        "notes_it": "Clicca chiudi il mio account e conferma inserendo la tua password.",
     	"notes_de": "Klicke auf 'close my account' und bestätige dies mit deinem Passwort."
->>>>>>> 838834f9
     },
 
     {
@@ -330,11 +303,8 @@
         "url": "http://digg.com/contact",
         "difficulty": "hard",
         "notes": "Contact Digg’s customer support and request for your account to be closed.",
-<<<<<<< HEAD
-        "notes_it": "Contatta il servizio clienti e richiedi che il tuo account sia chiuso."
-=======
+        "notes_it": "Contatta il servizio clienti e richiedi che il tuo account sia chiuso.",
         "notes_de": "Kontaktiere Digg's Kundensupport und beantrage die Löschung deines Accounts."
->>>>>>> 838834f9
     },
 
     {
@@ -386,11 +356,8 @@
         "url": "https://help.ea.com/en/contact-us/ask",
         "difficulty": "hard",
         "notes": "Contact customer services to request deletion. If you're outside the US this must be by phone.",
-<<<<<<< HEAD
-        "notes_it": "Contatta il sistema clienti per cancellarti. Se sei fuori dagli Stati Uniti questa azione va effettuata via telefono."
-=======
+        "notes_it": "Contatta il sistema clienti per cancellarti. Se sei fuori dagli Stati Uniti questa azione va effettuata via telefono.",
         "notes_de": "Kontaktiere den Support um die Löschung zu beantragen. Wenn du außerhalb der USA bist, muss dies per Telefon geschehen."
->>>>>>> 838834f9
     },
 
     {
@@ -428,11 +395,8 @@
         "url": "https://www.evernote.com/Deactivate.action",
         "difficulty": "impossible",
         "notes": "You cannot delete your Evernote account, just deactivate it temporarily. Deactivation does not remove your data so you will have to manually delete all notes and personal info, perform a sync and then deactivate the account.",
-<<<<<<< HEAD
-        "notes_it": "Non puoi eliminare il tuo account Evernote, solo disattivarlo temporaneamente. La disattivazione non cancella nessuno dei tuoi dati quindi dovrai cancellarli manualmente prima di effettuare la disattivazione."
-=======
+        "notes_it": "Non puoi eliminare il tuo account Evernote, solo disattivarlo temporaneamente. La disattivazione non cancella nessuno dei tuoi dati quindi dovrai cancellarli manualmente prima di effettuare la disattivazione.",
     	"notes_de": "Du kannst deinen Evernote-Account nicht löschen, du kannst ihn nur temporär deaktivieren. Deaktivierung löscht nicht deine Daten, deshalb musst du manuell jede Notiz und persönliche Information löschen. Schließe dann eine Synchronisation ab und deaktiviere deinen Account dann."
->>>>>>> 838834f9
     },
 
     {
@@ -440,11 +404,8 @@
         "url": "https://www.facebook.com/help/delete_account?rdrhc",
         "difficulty": "medium",
         "notes": "While you can delete your account easily, some of the datas including chat- or group-messages are here to stay forever, just as stated in the website's Privacy.",
-<<<<<<< HEAD
-        "notes_it": "Mentre puoi eliminare il tuo account facilmente, qualche dato come le chat o i messaggi di gruppo rimarranno nei loro database, come scritto sul loro sito nella pagina Privacy"
-=======
+        "notes_it": "Mentre puoi eliminare il tuo account facilmente, qualche dato come le chat o i messaggi di gruppo rimarranno nei loro database, come scritto sul loro sito nella pagina Privacy",
     	"notes_de": "Während du deinen Account leicht löschen kannst, bleiben einige deiner Daten dauerhaft. z.B. Chat- und Gruppennachrichten. Dies ist so in den Datenschutzbestimmungen bestimmt."
->>>>>>> 838834f9
     },
 
     {
@@ -452,11 +413,8 @@
         "url": "https://getsatisfaction.com/feedly/topics/how_do_i_delete_my_feedly_account",
         "difficulty": "hard",
         "notes": "Email customer support to request deletion.",
-<<<<<<< HEAD
-        "notes_it": "Contatta il servizio clienti via email per richiedere la cancellazione."
-=======
+        "notes_it": "Contatta il servizio clienti via email per richiedere la cancellazione.",
         "notes_de": "Schreibe eine mail an den Kundensupport um die Löschung zu beantragen"
->>>>>>> 838834f9
     },
 
     {
@@ -464,11 +422,8 @@
         "url" : "https://finanzblick.de/webapp",
         "difficulty" : "medium",
         "notes" : "Click on your username (top left) &rarr; click on 'Profileinstellungen' &rarr; 'Account löschen'. All data is fully erased.",
-<<<<<<< HEAD
-        "notes_it": "Clicca sul tuo username (in alto a sinistra) &rarr; clicca su 'Profileinstellungen' &rarr; 'Account löschen'. Tutti i dati saranno cancellati."
-=======
+        "notes_it": "Clicca sul tuo username (in alto a sinistra) &rarr; clicca su 'Profileinstellungen' &rarr; 'Account löschen'. Tutti i dati saranno cancellati.",
     	"notes_de": "Klicke auf deinen username (oben rechts) &rarr; klicke auf 'Profileinstellungen' &rarr; 'Account löschen'. Alle Daten sind augenblicklich gelöscht."
->>>>>>> 838834f9
     },
 
     {
@@ -499,11 +454,8 @@
         "url": "http://www.fotka.pl/ustawienia/konto_usun",
         "difficulty": "medium",
         "notes": "To delete your account, you must not post anything for at least three days.",
-<<<<<<< HEAD
-        "notes_it": "Per eliminare il tuo account, non devi pubblicare niente per almeno tre giorni."
-=======
+        "notes_it": "Per eliminare il tuo account, non devi pubblicare niente per almeno tre giorni.",
         "notes_de": "Um deinen Account zu löschen, schreibe nichts für mindestens drei Tage."
->>>>>>> 838834f9
     },
 
     {
@@ -543,13 +495,9 @@
         "name": "Gamespot",
         "url": "https://gamespot.custhelp.com/app/ask",
         "difficulty": "hard",
-<<<<<<< HEAD
         "notes": "Account deletion requires contacting Customer Support.",
-        "notes_it": "La cancellazione account richiede di contattare il servizio clienti."
-=======
-        "notes": "Account deletion requires contacting Customer Support",
+        "notes_it": "La cancellazione account richiede di contattare il servizio clienti.",
         "notes_de": "Account-Löschung erfordert es den Kundensupport zu kontaktieren"
->>>>>>> 838834f9
     },
     
     {
@@ -581,11 +529,8 @@
         "url": "http://support.groundspeak.com/index.php?pg=kb.page&id=102",
         "difficulty": "medium",
         "notes": "You must email support from the registered email to remove this account. Any outstanding Premium Memberships will not be refunded",
-<<<<<<< HEAD
-        "notes_it": "Devi spedire una email al servizio clienti dall'email con cui ti sei registrato. Non prevedono nessun rimborso per i membri Premium"
-=======
+        "notes_it": "Devi spedire una email al servizio clienti dall'email con cui ti sei registrato. Non prevedono nessun rimborso per i membri Premium",
     	"notes_de": "Du musst den Support von der E-Mail-Adresse aus kontaktieren, die registriert ist. Dann beantreage die Löschung. Eine bestehende Premium-Mitgliedschaft wird nicht erstattet."
->>>>>>> 838834f9
     },
 
     {
@@ -829,11 +774,8 @@
         "url": "http://www.apple.com/support/itunes/contact/",
         "difficulty": "hard",
         "notes": "Contact customer services. You will lose access to any media you haven’t downloaded to your computer.",
-<<<<<<< HEAD
-        "notes_it": "Contatta il servizio clienti. Perderai l'accesso a qualsiasi file di cui non hai una copia sul computer."
-=======
+        "notes_it": "Contatta il servizio clienti. Perderai l'accesso a qualsiasi file di cui non hai una copia sul computer.",
     	"notes_de": "Kontaktiere den Kundenservice. Du wirst deinen Zugang zu allen Medien verlieren, die du nicht auf deinen Computer heruntergeladen hast."
->>>>>>> 838834f9
     },
     
     {
@@ -866,11 +808,8 @@
         "url": "https://www.jottacloud.com/account/delete",
         "difficulty": "easy",
         "notes": "Log in. Type in password. Press 'delete'.",
-<<<<<<< HEAD
-        "notes_it": "Log in. Digita la password. Premi 'delete'."
-=======
+        "notes_it": "Log in. Digita la password. Premi 'delete'.",
         "notes_de": "Logge dich ein, tippe dein Passwort ein. Klicke auf 'delete'."
->>>>>>> 838834f9
     },
 
     {
@@ -914,11 +853,8 @@
         "url": "http://klout.com/#/edit-settings/optout",
         "difficulty": "medium",
         "notes": "It can take up to 180 days for all your data to be removed from the system.",
-<<<<<<< HEAD
-        "notes_it": "La cancellazione dei dati dal sistema può richiedere fino a 180 giorni."
-=======
+        "notes_it": "La cancellazione dei dati dal sistema può richiedere fino a 180 giorni.",
         "notes_de": "Es kann bis zu 180 Tage dauern, bis all deine Daten aus dem System entfernt sind"
->>>>>>> 838834f9
     },
 
     {
@@ -940,11 +876,8 @@
         "url": "http://www.last.fm/settings/account",
         "difficulty": "easy",
         "notes": "May take up to 7 days to delete your data.",
-<<<<<<< HEAD
-        "notes_it": "La cancellazione dei dati dal sistema può richiedere fino a 7 giorni."
-=======
+        "notes_it": "La cancellazione dei dati dal sistema può richiedere fino a 7 giorni.",
         "notes_de": "Es kann bis zu 7 Tage dauern um deine Daten zu löschen."
->>>>>>> 838834f9
     },
 
     {
@@ -1039,12 +972,8 @@
         "name": "Mint",
         "url": "https://mint.com",
         "difficulty": "easy",
-<<<<<<< HEAD
         "notes": "Click 'Accounts' in the upper right, then select the 'Settings' tab.  Scroll to the bottom and click 'Delete Your Mint Account' and finally 'YES, delete my Mint account'.",
         "notes_it": "Clicca 'Accounts' nell'angolo in alto a destra, quindi seleziona 'Settings'.  Scorri in basso e clicca 'Delete Your Mint Account' e infine 'YES, delete my Mint account'."
-=======
-	"notes": "Click 'Accounts' in the upper right, then select the 'Settings' tab.  Scroll to the bottom and click 'Delete Your Mint Account and finally 'YES, delete my Mint account'."
->>>>>>> 838834f9
     },
 
     {
@@ -1140,11 +1069,8 @@
         "url" : "http://www.onlinetvrecorder.com/v2/index.php?go=account&do=cancel",
         "difficulty" : "impossible",
         "notes" : "You can deactivate your account with the link. But the data isn't deleted. Even if you contact the support they don't delete your data.",
-<<<<<<< HEAD
-        "notes_it": "Puoi disattivare il tuo account. Ma i dati non saranno cancellati neanche se contatti il supporto."
-=======
+        "notes_it": "Puoi disattivare il tuo account. Ma i dati non saranno cancellati neanche se contatti il supporto.",
     	"notes_de": "Du kannst deinen Account mit dem Link deaktivieren, aber deine Daten werden nicht gelöscht. Auch wenn du den Support kontaktierst, können sie deine Daten nicht löschen."
->>>>>>> 838834f9
     },
 
     {
