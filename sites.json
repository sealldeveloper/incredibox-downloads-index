--- conflicted
+++ resolved
@@ -198,7 +198,6 @@
  		"url" : "http://meta.stackoverflow.com/help/deleting-account",
  		"difficulty" : "hard",
  		"notes" : "If you haven't posted on the site, it's just one click. Otherwise, edit your 'About Me' bio to say 'please delete me' then contact support."
-<<<<<<< HEAD
  	},
 
  	{
@@ -221,13 +220,11 @@
 		"url" : "https://support.steampowered.com/newticket.php",
 		"difficulty" : "impossible",
   		"notes" : "If you contact Steam support, they will most likely tell you just to not use the account. If your account has no games on it, it will be disabled after a while."
-  	}
-=======
+  	},
+
+ 	{
+ 		"name" : "Outlook",
+ 		"url" : "https://account.live.com/summarypage.aspx",
+ 		"difficulty" : "easy"
  	}
- 	{
- 		"name" : "Outlook",
- 		"url" : "https://account.live.com/summarypage.aspx"
- 		"difficulty" : "easy",
- 	}
->>>>>>> 59f3ced6
 ]