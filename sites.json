[
    {
        "name": "4shared",
        "url": "http://www.4shared.com/web/account/settings#overview",
        "difficulty": "easy"
    },

    {
        "name": "500px",
        "url": "https://500px.com/settings",
        "difficulty": "easy"
    },

    {
        "name": "9GAG",
        "url": "https://9gag.com/member/delete",
        "difficulty": "easy",
        "notes": "Login to your account, go to parameters, click Delete my account. Confirm by clicking I want to delete my account. And again by clicking Delete my 9GAG account.",
        "notes_fr": "Connectez vous, allez dans les parametres, cilquez sur supprimer mon compte. Confirmez en cliquant sur je supprimer mon compte. Et confirmez encore avec supprimer mon compte.",
        "notes_it": "Logga il tuo account, vai su parameters, clicca Delete my account. Conferma cliccando I want to delete my account. E ancora cliccando Delete my 9GAG account.",
        "notes_pt_br": "Faça login em sua conta, vá em parâmetros, clique em Delete my account. Confirme clicando em I want to delete my account. E novamente em Delete my 9GAG account.",
        "notes_cat": "Entra al teu compte, ves a paràmetres, fés clic a 'Delete my account'. Confirma clicant a 'I want to delete my account'. I novament a 'Delete my 9GAG account'.",
        "notes_es": "Entra en tu cuenta, ve a parámetros, haz clic en 'Delete my account'. Confirma haciendo clic en 'I want to delete my account'. I de nuevo en 'Delete my 9GAG account'."
    },

    {
        "name": "Abload",
        "url": "http://abload.de/settings.php",
        "difficulty": "easy"
    },

    {
        "name": "About.me",
        "url": "https://about.me/account",
        "difficulty": "easy"
    },

    {
        "name": "Adobe",
        "url": "https://learn.adobe.com/wiki/display/wel/Delete+your+account",
        "difficulty": "hard",
        "notes": "You have to call them in order to delete your account. Alternatively, you can send them an email.",
        "notes_fr": "Vous devez les appeler pour supprimer votre compte. Vous pouvez aussi envoyer un email.",
        "notes_it": "Per eliminare il tuo account dovrai contattarli via telefono. Alternativamente puoi spedire una mail",
        "notes_pt_br": "Você deve ligar para eles para deletar sua conta. De maneira alternativa, você pode enviá-los um e-mail.",
        "notes_cat": "S'ha de posar en cotacte amb ells. Mitjançant telèfon o e-mail.",
        "notes_es": "Se tiene que poner en contacto con ellos. Mediante teléfono o e-mail."
    },

    {
        "name": "Airbnb",
        "url": "https://www.airbnb.com/users/settings",
        "difficulty": "easy"
    },

    {
        "name": "Album Reminder",
        "url": "http://www.albumreminder.com/usercenter/deleteaccount/",
        "difficulty": "easy"
    },

    {
        "name": "Alibaba",
        "url": "http://www.alibaba.com/help/contact-us.html",
        "difficulty": "hard",
        "notes": "Despite what it says in their FAQ there is actually no automatic way to delete your account. But they do see to be happy to do it if you ask them - you can contact them via http://www.alibaba.com/help/contact-us.html - I cancelled my account via their online chat system."
    },

    {
        "name": "Amazon",
        "url": "https://www.amazon.com/gp/help/customer/contact-us/ref=cu_cf_email?ie=UTF8&mode=email#a",
        "difficulty": "hard",
        "notes": "To close your account, contact Amazon by email (via this contact form) and request that your account be closed.",
        "notes_fr": "Pour fermer votre compte, contactez Amazon par mail (par le formulaire de contact) et demandez la fermeture de votre compte.",
        "notes_it": "Per chiudere il tuo account, contatta amazon via mail (utilizzando il form contattaci) richiedendo di chiudere il tuo account",
        "notes_de": "Um deinen Account zu löschen, kontaktiere den Support über den Link und beantrage die Löschung dort.",
        "notes_pt_br": "Para fechar sua conta, contate Amazon por e-mail (usando este modelo de contato) e requira que sua conta seja fechada.",
        "notes_cat": "Per tancar el seu compte, contacti amb Amazon via e-mail (omplint aquest formulari de contacte) i demanant que es tanqui el seu compte.",
        "notes_es": "Para cerrar su cuenta, contacte con Amazon via e-mail (rellenando este formulario de contacto) y pidiendo que se cierre su cuenta."
    },

    {
        "name": "Animal Crossing Community",
        "url": "http://www.animalcrossingcommunity.com/help_main.asp?HelpSectionID=5#Topic201",
        "difficulty": "impossible",
        "notes": "We do not 'delete' or 'terminate' accounts on ACC. If you no longer wish to use the site, you may delete all personal information from your profile and then stop logging in.",
        "notes_fr": "ACC ne supprime pas les comptes. Cependant vous pouvez supprimer les informations qui sont dessus et arreter de vous connecter.",
        "notes_it": "Non è possibile chiudere o terminare un account su ACC. Se non desideri più utilizzare il sito, puoi comunque eliminare tutti i dati personali dal tuo profilo e non loggarci più",
        "notes_pt_br": "Nós não 'deletamos' ou 'terminamos' contas na ACC. Caso você não queira mais utilizar o site, você pode deletar todas as suas informações pessoas em seu perfil e então parar de logar-se.",
        "notes_cat": "Nosaltres no 'esborrem' o 'finalitzem' comptes d'ACC. En el cas que no vulgui utilitzar més el lloc, pot esborrar totes les teves dades personals del seu perfil i evitar entrar més.",
        "notes_es": "Nosotros no 'borramos' o 'finalizamos' cuentas de ACC. En el supuesto que no quiera utilizar más el sitio, puede borrar toda su información personal de su perfil y evitar entrar más a su cuenta."
    },

    {
        "name": "AOL / Instant Messenger",
        "url": "http://cancel.aol.com",
        "difficulty": "easy"
    },

    {
        "name": "App.net",
        "url": "https://account.app.net/settings/delete/",
        "difficulty": "easy"
    },

    {
        "name": "Artsy",
        "url": "http://artsy.net/user/delete",
        "difficulty": "easy"
    },

    {
        "name": "Ask.fm",
        "url": "http://ask.fm/feedbacks/new",
        "difficulty": "hard",
        "notes": "Request deletion from customer services.",
        "notes_fr": "Demandez la suppresion du compte par le support du site.",
        "notes_it": "Richiedi la cancellazione al servizio clienti",
        "notes_de": "Beantrage die Löschung beim Support.",
        "notes_pt_br": "Peça para que seja deletada pela assistência ao cliente.",
        "notes_cat": "Demani l'eliminació del compte al servei d'atenció al client.",
        "notes_es": "Pida la eliminación de su cuenta al servicio de atención al cliente."
    },

    {
        "name": "Assembla",
        "url": "https://www.assembla.com/user/edit/edit_account_settings",
        "difficulty": "easy"
    },

    {
        "name": "Bambuser",
        "url": "https://bambuser.com/settings",
        "difficulty": "easy",
        "notes": "Go to your Settings page and scroll down to find 'Deactivate' account. Click on 'Close Account' button, and confirm the account deletion.",
        "notes_fr": "Allez dans vos Parametres et allez jusqu'à Désactiver mon compte. Cliquez Fermer mon compte, et confirmez.",
        "notes_it": "Vai sulla pagina delle impostazioni e scorri giù fino a trovare 'Deactivate account'. Clicca su il pulsante 'Close Account', e conferma la cancellazione dell'account",
        "notes_pt_br": "Vá para a página Settings e desça até o final da página e ache 'Deactivate account'. Clique no botão 'Close Account', e confirme.",
        "notes_cat": "Vagi a la pàgina 'Settings', baixa fins a trobar 'Deactivate account'. Cliqui al botó 'Close Account', i confirmi-ho.",
        "notes_es": "Vaya a la página 'Settings', baje hasta encontrar 'Deactivate account'. Clique en el botón 'Close Account', y confirme."
    },

    {
        "name": "Bandcamp",
        "url": "https://bandcamp.com/settings?pane=fan",
        "difficulty": "easy",
        "notes": "To terminate an artist account, you must click on the 'Artists' pane, click on the desired artist's profile, and click the termination link there."
    },

    {
        "name": "Barnes and Noble",
        "url": "http://www.barnesandnoble.com/customerservice/contactus",
        "difficulty": "impossible",
        "notes": "It is not possible to delete your Barnes and Noble account.  The best you can do is delete any personal information that you have stored on their website."
    },

    {
        "name": "Battle.net",
        "url": "https://eu.battle.net/support/en/ticket/submit",
        "difficulty": "hard",
        "notes": "Customer Support will require you to send a signed written letter confirming your wishes, your account details and a copy of legal identification (passport, drivers license) to your account region's office headquarters.",
        "notes_fr": "Le support vous demandera une lettre écrite demandant la suppresion du compte, dans cette lettre donnez vos details de compte ainsi qu'un justificatif d'identité.",
        "notes_it": "Il servizio clienti richiede di spedire una lettera firmata al quartier generale della tua nazione confermando le tue intenzioni, allegando i dettagli del tuo account e una copia di un documento (passaporto, patente)",
        "notes_pt_br": "A Assistência ao Cliente irá pedir que você envie uma carta assinada confirmando os seus desejos, os detalhes de sua conta e uma cópia autenticada de identificação (passaporte, carteira de motorista) para o escritório da região de sua conta.",
        "notes_cat": "L'Assistencia al Client li demanarà que envii una carta firmada confirmant els seus desitjos, els detalls de la seva conta i una copia d'identificació legal (Passaport, DNI...).",
        "notes_es": "La asistencia al cliente le pedirá que envie una carta firmada confirmando sus deseos, los detalles de la cuenta y una copia de una identificación legal (Pasaporte, DNI...)."
    },

    {
        "name": "BBC iD",
        "url": "https://ssl.bbc.co.uk/id/settings/delete",
        "difficulty": "easy"
    },

    {
        "name": "Behance",
        "url": "http://www.behance.net/account/privacy",
        "difficulty": "easy",
        "notes": "To delete your account, please go into your 'Me' tab, visit account settings and hit the privacy tab. There, you'll have the option to delete.",
        "notes_nl": "Verwijder je account door in te loggen en op de 'Me' tab te klikken. Selecteer vervolgens de 'privacy tab' die je bij 'account settings' kunt vinden. Hier vind je de delete mogelijkheid"
    },

    {
        "name": "Bitbucket",
        "url": "https://bitbucket.org/account/",
        "difficulty": "easy",
        "notes": "On the side menu, click on 'Delete Account' and on the confirmation page click 'Delete Account', all repositories and the account is immediately wiped.",
        "notes_fr": "Dans les parametres du compte cliquez sur supprimer le compte puis sur supprimer le compte. Tous les dépot ainsi que le compte seront immediatement supprimés.",
        "notes_it": "Nel menu al lato, clicca su 'Delete Account' e fai lo stesso sulla pagina di conferma, l'account e i repositories saranno cancellati",
        "notes_pt_br": "No menu lateral, clique em 'Delete Account' e na página de confirmação clique em 'Delete Account', todos os repositórios e contas serão imediatamente excluídos.",
        "notes_cat": "Al menú lateral, cliqui a 'Delete Account', a la pagina de confirmació cliqui 'Delete Account', tots els comptes i repositoris serán cancel·lats",
        "notes_es": "En el menú lateral, haga clic en 'Delete Account', y en la página de confirmación pulse 'Delete Account', todas sus cuentas y repositorios serán cancelados."
    },

    {
        "name": "bitly",
        "url": "http://support.bitly.com/knowledgebase/articles/105373-how-do-i-delete-my-account-",
        "difficulty": "impossible",
        "notes": "The best you can do is archive all of your links. Go to the link you want to archive and click the 'x' in the upper right of the shortlink to archive the link. You can also make all of your shortlinks private.",
        "notes_cat": "El millor que pots fer es arxivar tots els teus enllaços. Vés al enllaç que vols arxivar i fés clic a la 'x' a la cantonada superior dreta per arxivar l'enllaç. També els pots fer privats.",
        "notes_es": "Lo mejor que puedes hacer es archivar los enlaces. Ves al enlace y haz clic en la 'x' de la esquina superior derecha para archivar el enlace. También los puedes hacer privados.",
        "notes_it": "La cosa miglior che puoi fare è archiviare tutti i tuoi link. Seleziona il link che desideri archiviare e clicca la 'x' in alto a destra del collegamente per archiviarlo. Puoi anche rendere tutti i tuoi collegamenti privati"
    },

    {
        "meta": "popular",
        "name": "Blogger",
        "url": "https://support.google.com/blogger/answer/41932",
        "difficulty": "impossible",
        "notes": "You can't delete your Blogger Account without deleting your entire Google Account. But you can delete your blog.",
        "notes_fr": "Vous ne pouvez pas supprimer votre compte Blogger sans supprimer votre compte Google, mais vous pouvez supprimer votre blog.",
        "notes_cat": "Hauries d'esborrar tot el compte de Google sencer, però si que pots eliminar el teu blog.",
        "notes_es": "Tendrías que borrar toda cuenta de Google entera, pero si que puedes eliminar tu blog."
    },

    {
        "name": "Blue Apron",
        "url": "www.blueapron.com/cancel_subscription",
        "difficulty": "easy"
    },

    {
        "name": "BodyBuilding",
        "url": "http://www.bodybuilding.com/store/help/delete-bodyspace-account.htm",
        "difficulty": "impossible",
        "notes": "You can only deactivate your account by contacting support as they state on the help page. There is no way to permanently delete your account or data, and an inactive public profile will always be visible to public.",
        "notes_fr": "Vous pouvez seulement désactiver votre compte en contactant le support.",
        "notes_it": "Puoi solo disattivare l'account contattando il supporto. Non esiste modo di eliminare permanentemente il tuo account o i dati, e un account inattivo resterà comunque visibile al pubblico",
        "notes_pt_br": "Você pode apenas desativar sua conta contatando a assistência ao cliente como explicitado na página de ajuda. Não há como remover permanentemente sua conta ou seus dados, e um perfil publico inativo sempre estará visível ao público.",
        "notes_cat": "Només pots desactivar el compte contactant amb l'Assistència al client. No podràs eliminar mai el compte, només desactivar-lo, els comptes desactivats són visibles al públic.",
        "notes_es": "Solo puedes desactivar la cuenta contactando con Assistència al client. No podrás eliminar nunca la cuenta, solo desactivarla, les cuentas desactivadas son visibles al público."
    },

    {
        "name": "Booking",
        "url": "https://secure.booking.com/login.en-us.html?tmpl=profile/delete_account",
        "difficulty": "easy"
    },

    {
        "name": "Booklooker",
        "url": "https://secure.booklooker.de/pages/contact.php",
        "difficulty": "hard",
        "notes": "You need to request deletion of your data via the contact form after logging in.",
        "notes_de": "Nach dem einloggen muss der Kundenservice zur Löschung kontaktiert werden."
    },

    {
        "meta": "popular",
        "name": "Box",
        "url": "https://app.box.com/settings",
        "difficulty": "easy"
    },

    {
        "name": "Boxee",
        "url": "http://bbx.boxee.tv/user/delete",
        "difficulty": "easy"
    },

    {
        "name": "Buffer",
        "url": "https://bufferapp.com/app/account/leave",
        "difficulty": "easy"
    },

    {
        "name": "BurstNET",
        "url": "http://burst.net/",
        "difficulty": "impossible",
        "notes": "Support staff refuses to delete accounts due to 'accounting purposes'"
    },

    {
        "name": "C&M News by Rеss.at",
        "url": "http://www.ress.at/profil/profil_entfernen.php",
        "difficulty": "easy",
        "notes": "Just click 'Abschicken'",
        "notes_fr": "Cliquez juste 'Abschicken'.",
        "notes_it": "Clicca semplicemente 'Abschicken'",
        "notes_de": "Einfach auf 'Abschicken' klicken",
        "notes_pt_br": "Apenas clique em 'Abschicken'",
        "notes_cat": "Només cal clicar a 'Abschicken'",
        "notes_es": "Solo tienes que clicar en 'Abschicken'"
    },

    {
        "name": "Call of Duty (Activision)",
        "url": "http://www.callofduty.com/",
        "difficulty": "impossible",
        "notes": "'There is no way to close or shut down an account.'"
    },

    {
        "name": "CareerBuilder.com",
        "url": "http://www.careerbuilder.com/User/UserConfirmation.aspx",
        "difficulty": "easy",
        "notes": "Must remove uploaded files first"
    },

    {
        "name": "Change.org",
        "url": "https://www.change.org/account_settings",
        "difficulty": "easy"
    },

    {
        "name": "Channel 4",
        "url": "https://4id.channel4.com/account/remove",
        "difficulty": "easy"
    },

    {
        "name": "Cinemagram",
        "url": "",
        "difficulty": "impossible",
        "notes": "According to the app you can email feedback@cinemagr.am for questions. Unfortunatly removal requests aren't replied to.",
        "notes_nl": "Volgens de app kun je emailen naar feedback@cinemagr.am voor vragen. Helaas wordt er niet gereageerd op dit account."
    },

    {
        "name": "CleverReach",
        "url": "www.cleverreach.com",
        "difficulty": "hard",
        "notes": "Email customer services to request deletion",
        "email": "info@cleverreach.de"
    },

    {
        "name": "ClickAndBuy",
        "url": "https://customer.eu.clickandbuy.com/surfer/spring/settings-terminateaccount-flow",
        "difficulty": "easy",
        "notes": "Login to your account, then click 'delete account' on the page.",
        "notes_de": "Logge dich in deinen Account ein und klicke auf der Seite auf 'Account löschen'."
    },

    {
        "name": "CloudApp",
        "url": "http://my.cl.ly/account/delete",
        "difficulty": "easy"
    },

    {
        "name": "CloudMagic",
        "url": "https://cloudmagic.com/a/v2/preferences",
        "difficulty": "easy"
    },

    {
        "name": "Code Red",
        "url": "https://cne.coderedweb.com",
        "difficulty": "impossible",
        "notes": "You can't delete yourself. You can only change your phone nr. to a bogus number.",
        "notes_fr": "Vous ne pouvez pas supprimer votre compte. Vous pouvez seulement donner un faux numéro.",
        "notes_it": "Non puoi eliminarti. Puoi solamente cambiare il tuo numero di telefono con uno inventato",
        "notes_pt_br": "Você não pode deletar sua conta. Você pode mudar o número de telefone para um número qualquer.",
        "notes_cat": "No podrà eliminar el compte. Només pots canviar-te el número de telèfon.",
        "notes_es": "No podrá eliminar la cuenta. Solo puedes canviarte el número de teléfono."
    },

    {
        "name": "Code School",
        "url": "http://help.codeschool.com/kb/codeschool-faqs/account-questions",
        "difficulty": "medium",
        "notes": "Start a private discussion with them and they will 'take care of it'.",
        "notes_fr": "Posez leur la question pour qu'ils vous prennent en charge.",
        "notes_it": "Inizia una discussione privata con loro e se ne occuperanno loro",
        "notes_de": "Starte eine private Diskussion mit ihnen und sie 'Kümmern sich drum'.",
        "notes_pt_br": "Inicie uma discussão privada com eles e eles irão 'cuidar disso'.",
        "notes_cat": "Comenci una discusió privada amb ells i 'procuraran fer-ho'.",
        "notes_es": "Empiece una discusión privada con ellos y 'procurarán hacerlo."
    },

    {
        "name": "Codecademy",
        "url": "http://help.codecademy.com/customer/portal/articles/1394081-how-do-i-delete-my-account-",
        "difficulty": "easy",
        "notes": "Simply click the \"I understand delete my account.\" button.",
        "notes_it": "Per ragioni di sicurezza, dobbiamo verificare che queste richieste ci arrivino dall'email che è registrata sul tuo account Codacademy",
        "notes_pt_br": "Por razões de segurança, nós precisaremos verificar se estes pedidos vêm do endereço de e-mail que está na sua conta no Codecademy.",
        "notes_cat": "Per raons de seguretat, necessitem verificar si aquestes peticions provenen des de l'e-mail lligat al seu compte de Codecademy.",
        "notes_es": "Por razones de seguridad, necesitamos verificar si estas peticiones provienen desde el e-mail ligado a su cuenta de Codeacademy."
    },

    {
        "name": "Codepen",
        "url": "http://blog.codepen.io/documentation/faq/how-do-i-delete-my-account/",
        "difficulty": "easy"
    },

    {
        "name": "Coderwall",
        "url": "https://coderwall.com/delete_account",
        "difficulty": "easy",
        "notes": "Sign in then visit https://coderwall.com/delete_account",
        "notes_fr": "Identifiez-vous puis visitez https://coderwall.com/delete_account",
        "notes_cat": "Identifica't al lloc web i entra https://coderwall.com/delete_account",
        "notes_es": "Identifícate en el sitio web y entra en https://coderwall.com/delete_account"
    },

    {
        "name": "Comment ça marche",
        "url": "http://www.commentcamarche.net/communaute/remove.php3",
        "difficulty": "medium",
        "notes": "login. !! Your message which you have post will be kept for the readable of the forum !!",
        "notes_fr": "Logez vous. !! Les messages que vous avez postez seront gardé pour la lisibilité du forum !!"
    },

    {
        "name": "Couchsurfing",
        "url": "https://www.couchsurfing.org/delete_profile.html?delete=1",
        "difficulty": "impossible",
        "notes": "Cannot be deleted fully, reactivation is always available. Fill out the form and select 'I understand. Please delete my profile.'.",
        "notes_fr": "Ne sera pas completement supprimé, reactivation toujours possible. Remplissez le formulaire et selectionnez 'I understand. Please delete my profile.",
        "notes_it": "Non può essere eliminato completamente, una riattivazione è sempre effettuabile. Riempi il modulo e scegli 'I understand. Please delete my profile.'.",
        "notes_de": "Kann nicht vollständig gelöscht werden, reaktivierung ist immer möglich. Fülle das Formular aus und wähle 'I understand. Please delete my profile.'.",
        "notes_pt_br": "Não pode ser totalmente deletada, reativação é sempre possível. Preencha o formulário e selecione 'I understand. Please delete my profile.'.",
        "notes_cat": "No pot ser completament eliminat, la reactivació serà possible sempre. Ompli el formulari i seleccioni 'I understand. Please delete my profile.'.",
        "notes_es": "No se puede eliminar completamente, la reactivación será posible siempre. Rellene el formulario y seleccione 'I understand. Please delete my profile.'."
    },

    {
        "name": "Coursera",
        "url": "https://www.coursera.org/about/contact",
        "difficulty": "hard",
        "notes": "Contact support and request they delete your account.",
        "notes_fr": "Contactez le support et demandez la suppression de vore compte.",
        "notes_it": "Contatta il supporto e richiedi la cancellazione del tuo account.",
        "notes_de": "Kontaktiere den Support und sie löschen deinen Account.",
        "notes_pt_br": "Contate o suporte e peça que eles deletem sua conta.",
        "notes_cat": "Contacti amb l'assistència al client i demani que li esborrrin el compte.",
        "notes_es": "Contacte con asistencia al cliente y pide que te borren la cuenta."
    },

    {
        "name": "Craigslist",
        "url": "http://www.craigslist.org/about/help/user_accounts",
        "difficulty": "hard",
        "notes": "Send an email to abuse@craigslist.org and request deletion.",
        "notes_fr": "Envoyez un mail à abuse@craigslist.org et demandez la suppression du compte. ",
        "notes_it": "Spedisci un email a abuse@craigslist.org e richiedi la cancellazione",
        "notes_de": "Sende eine E-Mail an abuse@craigslist.org und beantrage die Löschung",
        "notes_pt_br": "Envie um e-mail para abuse@craigslist.org e peça a remoção.",
        "notes_cat": "Enviï un e-mail a abuse@craigslist.org i demani la supressió del compte.",
        "notes_es": "Envie un e-mail a abuse@craigslist.org y pide que eliminen su cuenta.",
        "email": "abuse@craigslist.org"
    },

    {
        "name": "CrashPlan",
        "url": "http://support.crashplan.com/",
        "difficulty": "hard",
        "notes": "Start a live chat session and a representative will delete your account."
    },

    {
        "name": "CreditExpert",
        "url": "https://www.creditexpert.co.uk/",
        "difficulty": "hard",
        "notes": "You can cancel by email but only if your membership includes insurance. Otherwise, an email cancellation will be ignored. You have to call 0800 561 0083 to cancel your account. This is the only way. More info here: http://experian.metafaq.com/help/CreditExpertBRS/Cancel_and_duration/CancelBRS"
    },

    {
        "name": "Daily Mile",
        "url": "http://www.dailymile.com/account/settings/edit",
        "difficulty": "easy",
        "notes": "Edit your account and select 'Remove my account'.",
        "notes_fr": "Modifiez vos infos et selectionnez Remove my account.",
        "notes_de": "Editiere deinen Account und wähle 'Remove my account'",
        "notes_it": "Edita il tuo account e clicca il pulsante 'Remove my account'",
        "notes_pt_br": "Edite sua conta e seleciona 'Remove my account'.",
        "notes_cat": "Editi el seu compte i seleccioni 'Remove my account'.",
        "notes_es": "Edite su cuenta y seleccione 'Remove my account'."
    },

    {
        "name": "Dashlane",
        "url": "https://www.dashlane.com/deleteaccount",
        "difficulty": "easy",
        "notes": "You have to enter your mailadress and have to choose a 'why are you leaving' answer'. To verify this step you'll become a mail with a security code to fill into the form. After that your account is deleted.",
        "notes_de": "Nach Angabe der E-Mail-Adresse und der Auswahl eines Grunds der Löschung, erhält man per Mail einen Sicherheitscode. Dieser wird im Löschformular eingetragen und abgeschickt. Danach wird der Account unwiederbringlich gelöscht."
    },

    {
        "name": "Deadspin (Gawker Media)",
        "url": "http://legal.kinja.com/kinja-terms-of-use-90161644",
        "difficulty": "impossible",
        "notes": "You may discontinue your use of the Service at any time without informing us. We may, however, retain and continue to use any Content that you have submitted or uploaded through the Service.",
        "notes_it": "Puoi in qualsiasi momento smettere di usare il servizio. Tuttavia noi possiamo comunque accedere a qualsiasi contenuto che hai inviato attraverso il servizio.",
        "notes_pt_br": "Você pode parar de usar o serviço a qualquer momento. Nós, no entanto, iremos manter e usar qualquer conteúdo enviado por você através do serviço.",
        "notes_cat": "Vosté pot parar de fer servir el servei en qualsevol moment. Nosaltres, si més no mantindrem i continuarem utilitzant qualsevol contingut que hagi enviat al nostre servei.",
        "notes_es": "Usted puede parar de usar el servicio en cualquier momento. Nosotros, mantendremos y continuaremos utilizando cualquier contenido que haya enviado a nuestro servicio."
    },

    {
        "name": "Delicious",
        "url": "https://delicious.com/settings/deactivate",
        "difficulty": "easy"
    },

    {
        "name": "Delta Airlines (SkyMiles)",
        "url": "http://www.delta.com/content/www/en_US/support/talk-to-us/skymiles.html",
        "difficulty": "hard",
        "notes": "You cannot delete your Delta Skymiles account online.  You must contact them by mail in order to delete your account."
    },

    {
        "name": "Desktoply",
        "url": "http://desktop.ly/settings",
        "difficulty": "easy"
    },

    {
        "name": "Desktoppr",
        "url": "https://www.desktoppr.co/settings",
        "difficulty": "easy"
    },

    {
        "name": "DeviantArt",
        "url": "https://www.deviantart.com/settings/deactivation",
        "difficulty": "easy",
        "notes": "All your data is ereased immediately. Accounts can be reactivated within 30 days. After that, Accounts can't be reactivated.",
        "notes_de": "Alle Daten sind sofort gelöscht. Accounts können innerhalb von 30 Tagen reaktiviert werden. Nach dieser Zeitspanne können sie nicht mehr wiederhergestellt werden.",
        "notes_it": "Tutti i dati saranno immediatamente cancellati. L'account potrà essere riattivato entro 30 giorni, dopodichè non sarà piu recuperabile.",
        "notes_pt_br": "Todos os dados são apagados imediatamente. Contas podem ser reativadas em até 30 dias, após este prazo não poderão mais ser recuperadas.",
        "notes_cat": "Totes les seves dades son esborrades inmediatament. Els comptes poden ser reactivats abans de 30 dies, després d'aquest termini no podrà ser reactivat.",
        "notes_es": "Todos sus datos son borrados inmediatamente. Todas las cuentas pueden ser reactivadas antes de 30 dias, después de ese plazo no podrá ser recuperada."
    },

    {
        "name": "DHL (Paket.de)",
        "url": "https://www.paket.de/pkp/appmanager/pkp/desktop?_nfpb=true&_nfxr=false&_pageLabel=pkp_portal_page_footer_cah_faqs",
        "difficulty": "impossible",
        "notes": "There's no information about account-deletion in their FAQ. The hotline also says that account-deletion isn't possible.",
        "notes_de": "Keine Informationen in den FAQ über Account-Löschung. Der Mitarbeiter an der Hotline bestätigte, dass die Löschung nicht möglich ist.",
        "notes_it": "Nessuna informazione nelle FAQ riguardo la cancellazione dell'account, l'operatore al telefono ha confermato che la cancellazione non è possibile.",
        "notes_pt_br": "Nenhuma informação no FAQ sobre remoção de contas, o operador no telefone disse que deletar não é possível.",
        "notes_cat": "No hi ha cap informació al FAQ sobre la cancel·lació de comptes, l'operador telefonic diu que no es poden esborrar els comptes.",
        "notes_es": "No hay información en el FAQ sobre la cancelación de cuentas, el operador telefónico dice que no se pueden borrar las cuentas."
    },

    {
        "name": "Diaspora",
        "url": "https://diasp.eu/user/edit#close_account_pane",
        "difficulty": "easy",
        "notes": "Click close my account and confirm with your password.",
        "notes_fr": "Cliquez sur fermez mon compte et confirmer avec votre mot de passe.",
        "notes_it": "Clicca chiudi il mio account e conferma inserendo la tua password.",
        "notes_de": "Klicke auf 'close my account' und bestätige dies mit deinem Passwort.",
        "notes_pt_br": "Clique em 'close my account' e confirme com sua senha.",
        "notes_cat": "Cliqui a 'close my account' i confirmi-ho amb la seva contrasenya.",
        "notes_es": "Haga clic en 'close my account' y confirmelo con su contraseña."
    },

    {
        "name": "Digg",
        "url": "http://digg.com/contact",
        "difficulty": "hard",
        "notes": "Contact Digg’s customer support and request for your account to be closed.",
        "notes_fr": "Contactez le support Digg et demandez la suppresion du compte.",
        "notes_it": "Contatta il servizio clienti e richiedi che il tuo account sia chiuso.",
        "notes_de": "Kontaktiere Digg's Kundensupport und beantrage die Löschung deines Accounts.",
        "notes_pt_br": "Contate a assistência ao cliente da Digg e peça que sua conta seja fechada.",
        "notes_cat": "Contacti amb l'assistència al client de Digg i demani que es clausuri el seu compte.",
        "notes_es": "Contacte con asistencia al cliente de Digg y pida que se clausure su cuenta."
    },

    {
        "name": "diHITT",
        "url": "http://www.dihitt.com/user/delete_profile",
        "difficulty": "easy"
    },

    {
        "name": "Discogs",
        "url": "http://www.discogs.com/users/delete",
        "difficulty": "easy"
    },

    {
        "name": "Disqus",
        "url": "http://disqus.com/pages/dashboard/#account",
        "difficulty": "easy"
    },

    {
        "name": "Draft",
        "url": "https://draftin.com/draft/users/edit",
        "difficulty": "easy"
    },

    {
        "name": "Dribbble",
        "url": "http://dribbble.com/account",
        "difficulty": "easy"
    },

    {
        "name": "Dropbox",
        "url": "https://www.dropbox.com/account/delete",
        "difficulty": "easy"
    },

    {
        "name": "Droplr",
        "url": "https://droplr.com/settings",
        "difficulty": "easy"
    },

    {
        "name": "Dropmark",
        "url": "http://support.dropmark.com/customer/portal/questions/564826-deleting-my-account",
        "difficulty": "hard"
    },

    {
        "name": "Duolingo",
        "url": "http://www.duolingo.com/settings/deactivate",
        "difficulty": "easy"
    },

    {
        "name": "Dwolla",
        "url": "http://help.dwolla.com/customer/portal/articles/269223-how-can-i-delete-my-dwolla-account-",
        "difficulty": "hard",
        "notes": "All accounts stay in their system for at least 3 years. Remove any banking information before you delete.",
        "notes_de": "Alle Accounts bleiben 3 Tage lang in ihrem System. Lösche alle Bank-Informationen bevor du deinen Account löschst.",
        "notes_it": "Tutti gli account rimangono nei loro sistemi per almeno 3 anni. Rimuovi qualsiasi credenziale bancaria prima di cancellarti.",
        "notes_pt_br": "Todas as contas permanecem no sistema por pelo menos 3 anos. Remova qualquer informação de bancos antes de deletar.",
        "notes_cat": "Tots els comptes romandran al sistema durant 3 anys. Esborri qualsevol informació bancaria abans de suprimir el compte.",
        "notes_es": "Todas las cuentas permanecerán en el sistema durante 3 años. Borre cualquier información bancaria antes de eliminar la cuenta."
    },

    {
        "name": "EA Origin",
        "url": "https://help.ea.com/en/contact-us/ask",
        "difficulty": "hard",
        "notes": "Contact customer services to request deletion. If you're outside the US this must be by phone.",
        "notes_fr": "Contactez le support pour demander la suppression du compte. Si vous n'êtes pas americain cela se fait par téléphone.",
        "notes_it": "Contatta il sistema clienti per cancellarti. Se sei fuori dagli Stati Uniti questa azione va effettuata via telefono.",
        "notes_de": "Kontaktiere den Support um die Löschung zu beantragen. Wenn du außerhalb der USA bist, muss dies per Telefon geschehen.",
        "notes_pt_br": "Contate a assistência ao cliente e peça que sua conta seja deletada. Se você estiver fora dos EUA você deve fazer isso pelo telefone.",
        "notes_cat": "Contacti amb assistència al client i demani que es clausuri el seu compte. Si vius fora dels EEUU ho hauràs de fer per telèfon.",
        "notes_es": "Contacte con asistencia al cliente y pida que se cierre su cuenta. Si vives fuera de EEUU deberás hacerlo por teléfono."
    },

    {
        "meta": "popular",
        "name": "eBay",
        "url": "http://cgi1.ebay.com/ws/eBayISAPI.dll?CloseAccount",
        "difficulty": "easy",
        "notes": "A few survey questions will be asked prior to account deletion.",
        "notes_de": "Ein paar Fragen werden dir vor dem Löschen gestellt.",
        "notes_it": "Ti sarà chiesto di compilare qualche questionario prima che l'account sia eliminato",
        "notes_pt_br": "Algumas perguntas serão feitas antes de deletar sua conta.",
        "notes_cat": "Se li farà un petit qüestionari abans desborrar el compte.",
        "notes_es": "Se le hará un pequeño cuestionario antes de borrar la cuenta."
    },

    {
        "name": "EdX",
        "url": "https://www.edx.org/student-faq",
        "difficulty": "impossible",
        "notes": "There's no need to delete your account. An old, unused edX account with no course completions associated with it will disappear.",
        "notes_de": "Es gibt keine Notwendigkeit deinen Account zu löschen. Ein alter, unbenutzter edX Account ohne fertiggestellte Kurse wird automatisch gelöscht.",
        "notes_it": "Non è necessario cancellare il tuo account. Un vecchio, inusato edX account scomparirà da solo",
        "notes_pt_br": "Não há porque deletar sua conta. Uma conta antiga, e não usada sem cursos completos irá desaparecer.",
        "notes_cat": "No té perqué esborrar el seu compte. Un compte antic sens ús ni cursos completats serà eliminat.",
        "notes_es": "No tiene porqué borrar la cuenta. Una cuenta antigua no usada y sin cursos completos será eliminado."
    },

    {
        "name": "eRepublik",
        "url": "http://www.erepublik.com/en/contact/none/none",
        "difficulty": "hard",
        "notes": "Create new Game Support ticket to request account removal."
    },

    {
        "name": "Etsy",
        "url": "http://www.etsy.com/help/article/53",
        "difficulty": "hard",
        "notes": "You can't have any unpaid Etsy bills or an open non-delivery reports. Your email address will remain on file.",
        "notes_it": "Non puoi avere nessuna bolletta Etsy non pagata o un aperta segnalazione. La tua email rimarrà nei file",
        "notes_pt_br": "Você não pode ter dívidas com a Etsy ou uma denúncia de entrega aberta. Seu endereço de e-mail permanecerá armazenado.",
        "notes_cat": "No pot tindre pagaments pendents amb Etsy o una entrega pendent. El seu e-mail continuarà als seus fitxers.",
        "notes_es": "No puede tener pagos pendientes con Etsy o una entrega pendiente. Su e-mail continuará en los ficheros."
    },

    {
        "name": "Eventbrite",
        "url": "https://www.eventbrite.com/account-close",
        "difficulty": "easy"
    },

    {
        "name": "Evernote",
        "url": "https://www.evernote.com/Deactivate.action",
        "difficulty": "impossible",
        "notes": "You cannot delete your Evernote account, just deactivate it temporarily. Deactivation does not remove your data so you will have to manually delete all notes and personal info, perform a sync and then deactivate the account.",
        "notes_it": "Non puoi eliminare il tuo account Evernote, solo disattivarlo temporaneamente. La disattivazione non cancella nessuno dei tuoi dati quindi dovrai cancellarli manualmente prima di effettuare la disattivazione.",
        "notes_de": "Du kannst deinen Evernote-Account nicht löschen, du kannst ihn nur temporär deaktivieren. Deaktivierung löscht nicht deine Daten, deshalb musst du manuell jede Notiz und persönliche Information löschen. Schließe dann eine Synchronisation ab und deaktiviere deinen Account dann.",
        "notes_pt_br": "Você não pode deletar sua conta Evernote, apenas desativá-la temporariamente. Desativação não remove seus dados então você terá que remover manualmente todas suas informações, realizar uma sincronização e então desativar sua conta.",
        "notes_cat": "No pot eliminar un compte d'Evernote, només pot desactivar-la temporalment. La desactivaciò no esborra les seves dades, ho haurà de fer manualment, després sincronitzar i desactivar.",
        "notes_es": "No se puede eliminar una cuenta de Evernote, solo se puede desactivar la temporalmente. La desactivación no borra sus datos, lo deberá hacer manualmente, después sincronitzar y desactivar."
    },

    {
        "meta": "popular",
        "name": "Facebook",
        "url": "https://www.facebook.com/help/delete_account?rdrhc",
        "difficulty": "medium",
        "notes": "While you can delete your account easily, some of the data including messages, are there to stay forever, just as stated in the website's privacy policy.",
        "notes_it": "Mentre puoi eliminare il tuo account facilmente, qualche dato come le chat o i messaggi di gruppo rimarranno nei loro database, come scritto sul loro sito nella pagina Privacy",
        "notes_de": "Während du deinen Account leicht löschen kannst, bleiben einige deiner Daten dauerhaft. z.B. Chat- und Gruppennachrichten. Dies ist so in den Datenschutzbestimmungen bestimmt.",
        "notes_pt_br": "Você pode deletar sua conta facilmente, porém dados de conversas ficarão armazenados para sempre, como explicitado na Privacidade do site.",
        "notes_cat": "Pot esborrar el compte facilment, algunes dades com el chat o missatges en grup son guardades per sempre, com s'explica als termes de privacitat del lloc.",
        "notes_es": "Puede borrar la cuenta facilmente, algunos de los datos como el chat o mensajes en grupo son guardados para siempre, como se explica en los Terminos de privacidad del sitio."
    },

    {
        "name": "Feedly",
        "url": "https://getsatisfaction.com/feedly/topics/how_do_i_delete_my_feedly_account",
        "difficulty": "hard",
        "notes": "Email customer support to request deletion.",
        "notes_fr": "Contactez le support pour supprimer votre compte.",
        "notes_it": "Contatta il servizio clienti via email per richiedere la cancellazione.",
        "notes_de": "Schreibe eine mail an den Kundensupport um die Löschung zu beantragen",
        "notes_pt_br": "Envie um e-mail para a assistência ao cliente para pedir a remoção.",
        "notes_cat": "Enviï un e-mail a l'assistència al client per demanar l'eliminació del compte.",
        "notes_es": "Envie un e-mail a la asistencia al cliente para pedir la eliminación de la cuenta."
    },

    {
        "name": "Finanzblick",
        "url": "https://finanzblick.de/webapp",
        "difficulty": "medium",
        "notes": "Click on your username (top left) &rarr; click on 'Profileinstellungen' &rarr; 'Account löschen'. All data is fully erased.",
        "notes_it": "Clicca sul tuo username (in alto a sinistra) &rarr; clicca su 'Profileinstellungen' &rarr; 'Account löschen'. Tutti i dati saranno cancellati.",
        "notes_de": "Klicke auf deinen username (oben rechts) &rarr; klicke auf 'Profileinstellungen' &rarr; 'Account löschen'. Alle Daten sind augenblicklich gelöscht.",
        "notes_pt_br": "Clique em seu usuário (topo esquerdo) &rarr; clique em 'Profileinstellungen' &rarr; 'Account löschen'. Todos os seus dados serão completamente apagados.",
        "notes_cat": "Cliqui al seu usuari (adalt esquerra) &rarr; cliqui a 'Profileinstellungen' &rarr; 'Account löschen'. Totes les seves dades seràn eliminades.",
        "notes_es": "clique en su usuario (arriba a la izquierda) &rarr; clique en 'Profileinstellungen' &rarr; 'Account löschen'. Todos sus datos serán eliminados."
    },

    {
        "name": "Fitocracy",
        "url": "https://www.fitocracy.com/account/deletion/",
        "difficulty": "easy"
    },

    {
        "name": "Flickr",
        "url": "http://www.flickr.com/profile_delete.gne",
        "difficulty": "easy"
    },

    {
        "name": "Flipboard",
        "url": "https://flipboard.com/support/",
        "difficulty": "easy",
        "notes": "Go to account management within the app",
        "notes_fr": "Allez dans les parametres du compte.",
        "notes_de": "Gehe auf 'Account Management' innerhalb der App.",
        "notes_it": "Vai su gestione account da dentro l'app",
        "notes_pt_br": "Vá em account managemente no aplicativo",
        "notes_cat": "Vés a 'Account Management' dins l'aplicació",
        "notes_es": "Ve a 'Account Management' dentro de la aplicación"
    },

    {
        "name": "Forka",
        "url": "http://www.fotka.pl/ustawienia/konto_usun",
        "difficulty": "medium",
        "notes": "To delete your account, you must not post anything for at least three days.",
        "notes_fr": "Pour supprimer votre compte, ne postez rien pendant 3 jours.",
        "notes_it": "Per eliminare il tuo account, non devi pubblicare niente per almeno tre giorni.",
        "notes_de": "Um deinen Account zu löschen, schreibe nichts für mindestens drei Tage.",
        "notes_pt_br": "Para deletar sua conta, você deve postar nada por pelo menos três dias.",
        "notes_cat": "Per esborrar el seu compte no ha de pujar res en 3 dies.",
        "notes_es": "Para borrar su cuenta no debe subir nada en 3 días."
    },

    {
        "name": "Forrst",
        "url": "http://forrst.com/settings",
        "difficulty": "easy"
    },

    {
        "meta": "popular",
        "name": "Foursquare",
        "url": "https://foursquare.com/delete_me",
        "difficulty": "easy"
    },

    {
        "name": "Freelancer",
        "url": "http://www.freelancer.com/report/contact.php",
        "difficulty": "hard",
        "notes": "Make sure your account balance is positive, then issue a support ticket requesting to close your account.",
        "notes_de": "Stelle sicher, dass der Kontostand positiv ist, dann erstelle ein Support-Ticket um deinen Account zur Löschung zu beantragen.",
        "notes_it": "Assicurati che il saldo sia positivo, quindi apri un ticket di supporto per chiudere il tuo account.",
        "notes_pt_br": "Certifique-se de que seu balanço é positivo, então crie um ticket no suporte pedindo que sua conta seja fechada",
        "notes_cat": "Fixa't si el balanç del compte es positiu, si ho és envía un 'ticket' a l'assistencia demanant que tanquin el seu compte",
        "notes_es": "Fíjate si el balance de la cuenta es positivo, si lo es envíe un 'ticket' a la asistencia pidiendo que cierren su cuenta "
    },

    {
        "name": "Freenode",
        "url": "https://ezcrypt.it/ML4n#ej6rorotmsxq7jF8ViyGjTVh",
        "difficulty": "easy",
        "notes": "/msg NickServ DROP nick password",
        "notes_fr": "/msg NickServ DROP pseudo mot-de-passe",
        "notes_de": "/msg NickServ DROP Nutzername Passwort",
        "notes_pt_br": "/msg NickServ DROP apelido senha",
        "notes_cat": "/msg NickServ DROP nom_usuari contrasenya",
        "notes_es": "/msg NickServ DROP nombre_usuario contraseña"
    },

    {
        "name": "FriendFeed",
        "url": "https://friendfeed.com/account/delete",
        "difficulty": "easy"
    },

    {
        "name": "Gamespot",
        "url": "https://gamespot.custhelp.com/app/ask",
        "difficulty": "hard",
        "notes": "Account deletion requires contacting Customer Support.",
        "notes_fr": "Pour supprimer votre compte contactez le support.",
        "notes_it": "La cancellazione account richiede di contattare il servizio clienti.",
        "notes_de": "Account-Löschung erfordert es den Kundensupport zu kontaktieren",
        "notes_pt_br": "Para deletar a sua conta contate a assistência ao cliente",
        "notes_cat": "Per esborrar el seu compte contacti amb l'assistència al client",
        "notes_es": "Para borrar su cuenta contacte con  asistencia al cliente"
    },

    {
        "name": "Gauges",
        "url": "http://get.gaug.es/tos/",
        "difficulty": "hard",
        "notes": "Contact support and request they delete your account.",
        "notes_fr": "Contactez le support et demandez la suppression de vore compte.",
        "notes_it": "Contatta il supporto e richiedi la cancellazione del tuo account.",
        "notes_de": "Kontaktiere den Support und sie löschen deinen Account.",
        "notes_pt_br": "Contate o suporte e peça que eles deletem sua conta.",
        "notes_cat": "Contacti amb l'assistència al client i demani que li esborrrin el compte.",
        "notes_es": "Contacte con asistencia al cliente y pide que te borren la cuenta."
    },

    {
        "name": "Gawker (Gawker Media)",
        "url": "http://legal.kinja.com/kinja-terms-of-use-90161644",
        "difficulty": "impossible",
        "notes": "You may discontinue your use of the Service at any time without informing us. We may, however, retain and continue to use any Content that you have submitted or uploaded through the Service.",
        "notes_de": "Du solltest aufhören den Service zu nutzen, ohne uns zu informieren. Wir behalten uns vor, dein Inhalt und deine Daten, die du durch unseren Service hochgeladen hast weiterhin zu nutzen.",
        "notes_it": "Puoi in qualsiasi momento smettere di usare il servizio. Tuttavia noi possiamo comunque accedere a qualsiasi contenuto che hai inviato attraverso il servizio.",
        "notes_pt_br": "Você pode parar de usar o serviço a qualquer momento. Nós, no entanto, iremos manter e usar qualquer conteúdo enviado por você através do serviço.",
        "notes_cat": "Pot deixar d'utilitzar el servei en qualsevol moment. Nosaltres, no obstant continuarém fent servir el Contingut que ha enviat.",
        "notes_es": "Puede dejar de utilizar el servicio en cualquier momento. Nosotros, sin embargo continuaremos usando el contenido que ha enviado."
    },

    {
        "name": "Geni",
        "url": "http://www.geni.com/account_settings",
        "difficulty": "medium",
        "notes": "Delete any of the information you would like removed from the site. Then select 'Account Settings' and 'Close Account'",
        "notes_de": "Lösche die Informationen, die du entfernt haben möchtest, von der Seite. Dann wähle 'Account Settings' und 'Close Account'",
        "notes_it": "Elimina qualsiasi informazione che desideri sia rimossa. Quindi seleziona 'Account Settings' e 'Close Account'",
        "notes_pt_br": "Delete qualquer informação que você deseja ser removida do site. Então selecione 'Account Settings' e 'Close Account'",
        "notes_cat": "Elimini qualsevol informació que vulgui que no apareixi al lloc web. Després seleccioni 'Account Settings' i 'Close Account'",
        "notes_es": "Elimine cualquier información que no quiera que aparezca en el sitio web. Luego seleccione 'Account Settings' y 'Close Account'"
    },

    {
        "name": "Geocaching",
        "url": "http://support.groundspeak.com/index.php?pg=kb.page&id=102",
        "difficulty": "medium",
        "notes": "You must email support from the registered email to remove this account. Any outstanding Premium Memberships will not be refunded",
        "notes_it": "Devi spedire una email al servizio clienti dall'email con cui ti sei registrato. Non prevedono nessun rimborso per i membri Premium",
        "notes_de": "Du musst den Support von der E-Mail-Adresse aus kontaktieren, die registriert ist. Dann beantreage die Löschung. Eine bestehende Premium-Mitgliedschaft wird nicht erstattet.",
        "notes_pt_br": "Você deve enviar um e-mail ao suporte do seu e-mail registrado para remover a conta. Qualquer tipo de Premium Membership não será ressarcida",
        "notes_cat": "Ha d'enviar un e-mail a l'assistencia al client. Si es disposava de compte Premium no es tornaran els diners.",
        "notes_es": "Debe enviar un e-mail a la asistencia al cliente. Si se disponía de cuenta Premium no se devolverá el dinero."
    },

    {
        "name": "GitHub",
        "url": "https://github.com/settings/admin",
        "difficulty": "easy"
    },

    {
        "name": "Gitorious",
        "url": "https://gitorious.org",
        "difficulty": "easy"
    },

    {
        "name": "Gizmodo (Gawker Media)",
        "url": "http://legal.kinja.com/kinja-terms-of-use-90161644",
        "difficulty": "impossible",
        "notes": "You may discontinue your use of the Service at any time without informing us. We may, however, retain and continue to use any Content that you have submitted or uploaded through the Service.",
        "notes_de": "Du solltest aufhören den Service zu nutzen, ohne uns zu informieren. Wir behalten uns vor, dein Inhalt und deine Daten, die du durch unseren Service hochgeladen hast weiterhin zu nutzen.",
        "notes_it": "Puoi in qualsiasi momento smettere di usare il servizio. Tuttavia noi possiamo comunque accedere a qualsiasi contenuto che hai inviato attraverso il servizio.",
        "notes_pt_br": "Você pode parar de usar o serviço a qualquer momento. Nós, no entanto, iremos manter e usar qualquer conteúdo enviado por você através do serviço.",
        "notes_cat": "Pot parar d'utilitzar el servei en qualsevol moment. Nosaltres seguirem fent servir el Contingut que ha enviat al lloc.",
        "notes_es": "Puede dejar de utilizar el servicio en cualquier momento. Nosotros, sin embargo continuaremos usando el contenido que ha enviado."
    },

    {
        "name": "Glassboard",
        "url": "http://glassboard.com/support/",
        "difficulty": "hard",
        "notes": "Use the support email address to ask them to close your account.",
        "notes_de": "Nutze die Support-Mail-Adresse und beantrage die Löschung dort.",
        "notes_it": "Usa l'email del supporto per richiedere la cancellazione del tuo account.",
        "notes_pt_br": "Use o e-mail de suporte para pedir que encerrem sua conta.",
        "notes_cat": "Fagi servir l'e-mail d'assistència al client per demanar que tanquem el seu compte",
        "notes_es": "Use el e-mail de asistencia al cliente para pedir que cierren su cuenta",
        "email": "support@sepialabs.com"
    },

    {
        "name": "Glassdoor",
        "url": "http://www.glassdoor.com/about/contact_input.htm?opt=cc",
        "difficulty": "hard",
        "notes": "Contact customer services and request deletion.",
        "notes_fr": "Contactez le support pour supprimer votre compte.",
        "notes_de": "Kontaktiere den Kundensupport und beantrage die Löschung",
        "notes_it": "Contatta il servizio clienti e richiedi la cancellazione.",
        "notes_pt_br": "Contate a assistência ao cliente e peça a remoção.",
        "notes_cat": "Contacti amb assistència al client i demani que esborrin el compte.",
        "notes_es": "Contacte con asistencia al cliente y pida que borren su cuenta."
    },

    {
        "name": "GMX",
        "url": "http://www.gmx.net/",
        "difficulty": "impossible",
        "notes": "You can't delete your account, but you can deactivate it. (Start →  Mein Account →  Account stilllegen)",
        "notes_de": "Du kannst deinen Account nicht löschen, aber du kannst ihn deaktivieren (Start →  Mein Account →  Account stilllegen)",
        "notes_it": "Non puoi cancellare il tuo account, ma puoi disattivarlo. (Start →  Mein Account →  Account stilllegen)",
        "notes_pt_br": "Você não pode deletar sua conta, mas você pode desativá-la. (Start →  Mein Account →  Account stilllegen)",
        "notes_cat": "Vosté no pot esborrar el seu compte, però pot desactivar-lo. (Start →  Mein Account →  Account stilllegen)",
        "notes_es": "Usted no puede borrar su cuenta, pero puede desactivarla. (Start →  Mein Account →  Account stilllegen)"
    },

    {
        "meta": "popular",
        "name": "GoDaddy",
        "url": "http://support.godaddy.com/groups/go-daddy-customers/forum/topic/how-do-i-delete-my-account-with-godaddy/",
        "difficulty": "impossible",
        "notes": "GoDaddy Accounts are apparently retained “to comply with [their] legal obligations” though you are able to clear out most of your information by editing your profile.",
        "notes_it": "Gli account GoDaddy sono apparentemente mantenuti per “per rispettare i [loro] obblighi di legge.” ma puoi comunque eliminare la maggior parte delle tue informazioni editando il tuo profilo.",
        "notes_pt_br": "Contas do GoDaddy são aparentemente retidas “para comparecer com as obrigações legais [deles]” porém você pode remover grande parte de suas informações editando seu perfil.",
        "notes_cat": "Els comptes de GoDaddy son aparentment retinguts “per complir amb les [seves] obligacions legals ” pots esborrar molta informació editant el teu perfil.",
        "notes_es": "Las cuentas de GoDaddy son aparentemente retenidos “para cumplir con las [sus] obligaciones legales “ puede borrar mucha información editando tu perfil."
    },

    {
        "name": "Good Noows",
        "url": "http://goodnoows.com",
        "difficulty": "easy",
        "notes": "On the top bar, click on 'Your name', then click on the 'Delete Account' button at the bottom of the dialog.",
        "notes_it": "Sul menu in alto, clicca sul tuo nome, quindi clicca sul pulsante 'Delete Account' che è posizionato in fondo.",
        "notes_pt_br": "Na barra superior, clique em 'seu nome', então clique no botão 'Delete Account' no final do diálogo.",
        "notes_cat": "A la barra superior, cliqui al 'seu nom', després cliqui a 'Delete Account' al final del quadre de diàleg.",
        "notes_es": "En la barra superior, haga clic en 'su nombre', después haga clic en 'Delete Account' al final del cuadro de diálogo."
    },

    {
        "name": "Goodreads",
        "url": "http://www.goodreads.com/user/destroy",
        "difficulty": "easy"
    },

    {
        "meta": "popular",
        "name": "Google",
        "url": "https://www.google.com/accounts/Login",
        "difficulty": "easy"
    },

    {
        "name": "GoPetition",
        "url": "http://www.gopetition.com/",
        "difficulty": "easy",
        "notes": "Select a reason for closing and it'll take 2 clicks.",
        "notes_fr": "Choisissez la raison de la suppression et cela se fait en 2 cliques.",
        "notes_de": "Wähle einen Grund für die Löschung und es wird nur 2 Klicks benötigen.",
        "notes_it": "Seleziona un motivo perchè stai chiudendo il tuo account e fatto",
        "notes_pt_br": "Selecione um motivo para fechar a conta e irá levar dois cliques.",
        "notes_cat": "Seleccioni un motiu per tancar el compte, només seran 2 clics",
        "notes_es": "Seleccione un motivo para cerrar la cuenta, solo serán 2 clics"
    },

    {
        "name": "GoSquared",
        "url": "https://www.gosquared.com/home/account/close",
        "difficulty": "easy",
        "notes": "Select a reason for closing and it'll take 2 clicks.",
        "notes_de": "Wähle einen Grund für die Löschung. Es braucht nur 2 clicks.",
        "notes_fr": "Choisissez la raison de la suppression et cela se fait en 2 cliques.",
        "notes_it": "Logga il tuo account, quindi clicca su 'My Profile'. Vedrai un link 'Close my account'. Cliccaci e segui le istruzioni.",
        "notes_pt_br": "Selecione um motivo para fechar a conta e irá levar dois cliques.",
        "notes_cat": "Seleccioni un motiu per tancar el compte, només seran 2 clics",
        "notes_es": "Seleccione un motivo para cerrar la cuenta, solo serán 2 clics"
    },

    {
        "name": "Grailed",
        "url": "http://www.grailed.com/",
        "difficulty": "hard",
        "notes": "Send an email to arun@grailed.com and request deletion.",
        "email": "arun@grailed.com"
    },

    {
        "name": "Grammarly",
        "url": "https://ed.grammarly.com/accounts/me",
        "difficulty": "easy"
    },

    {
        "name": "Gravatar",
        "url": "http://gravatar.com",
        "difficulty": "impossible",
        "notes": "You can't delete your Gravatar Account without deleting your entire WordPress Account.",
        "notes_fr": "Gravatar appartient à Wordpress, ce qui veut dire que vous ne pouvez pas supprimer votre compte.",
        "notes_cat": "No es pot esborrar el seu compte de Gravatar sense borrar tot el compte de WordPress.",
        "notes_es": "No se puede borrar su cuenta de Gravatar sin borrar todas las cuentas de WordPress."
    },

    {
        "name": "Grindr",
        "url": "http://help.grindr.com/entries/21377499-All-Devices-Clear-Your-Grindr-Profile",
        "difficulty": "medium",
        "notes": "You can remove your profile and chat history from within the app or you can email support with your UDID.",
        "notes_de": "Du kannst dein Profil und dein Chat-Verlauf innerhalb der App löschen oder du kanns den Support per mail mit deiner UDID kontaktieren.",
        "notes_it": "Puoi cancellare il tuo profilo e la cronologia chat dall'app o puoi inviare un email al supporto col tuo UDID.",
        "notes_pt_br": "Você pode remover seu perfil e o histórico de conversa através do aplicativo ou você pode enviar um e-mail ao suporte com seu UDID.",
        "notes_cat": "Pot esborrar el seu perfil i historial de xat desde la mateixa aplicació o pot enviar un e-mail amb el seu UDID.",
        "notes_es": "Puede borrar su perfil e historial de chat desde la misma aplicación o puede enviar un e-mail con su UDID."
    },

    {
        "name": "Grooveshark",
        "url": "http://grooveshark.com/#!/settings/account",
        "difficulty": "easy"
    },

    {
        "meta": "popular",
        "name": "Groupon",
        "url": "https://groupon.com/customer_support",
        "difficulty": "hard",
        "notes": "According to Groupon's privacy statement, you have to contact support directly and ask them to delete your account."
    },

    {
        "name": "Gumroad",
        "url": "https://gumroad.com/",
        "difficulty": "hard",
        "notes": "No page explaining how to delete your account. You have to contact support directly (link at the bottom of the page) and they'll do it for you.",
        "notes_fr": "Aucune page n'explique comment supprimer votre compte. Vous devez contacter le support et ils le feront pour vous.",
        "notes_it": "Nessuna pagina spiega come eliminare l'account. Devi contattare il supporto direttamente (il link si trova in fondo alla pagina) e lo faranno al posto tuo.",
        "notes_pt_br": "Não há uma página explicando como deletar sua conta. Você terá de contatar o suporte diretamente (link no final da página) e eles irão deletá-la para você.",
        "notes_cat": "No s'explica com eliminar el compte. Haurà de contactar directament amb el servei d'assistència (link al final de la pàgina) i ells li borraran el compte.",
        "notes_es": "No se explica cómo eliminar la cuenta. Deberá contactar directamente con el servicio de asistencia (link al final de la página) y ellos le borran la cuenta."
    },

    {
        "name": "Gumtree",
        "url": "https://my.gumtree.com/manage/details/deactivate",
        "difficulty": "easy"
    },

    {
        "name": "Hack This Site",
        "url": "https://www.hackthissite.org/forums/viewtopic.php?f=9&t=4800&sid=7edb515c2462108e30ddec760c2ddfebv",
        "difficulty": "impossible",
        "notes": "It is not possible to delete your Hack This Site account.  The best you can do is delete any personal information that you have stored on their website."
    },

    {
        "name": "Hacker News",
        "url": "http://jacquesmattheij.com/The+Unofficial+HN+FAQ#deleteaccount",
        "difficulty": "impossible",
        "notes": "Your contributions are there to stay, but you can at least clear out your profile -- even your email address.",
        "notes_fr": "Vos contributions resteront sur le site, mais vous pouvez 'vider' votre profil, même votre email.",
        "notes_it": "Le tue donazioni resteranno, ma puoi almeno pulire il tuo profilo -- anche il tuo indirizzo email",
        "notes_pt_br": "Suas contribuições serão mantidas, mas você pode limpar o seu perfil -- inclusive seu endereço de e-mail.",
        "notes_cat": "Les seves contribucions es mantindran, però pot netejar el seu perfil -- incloent el seu e-mail.",
        "notes_es": "Sus contribuciones se mantendrán, pero puede limpiar su perfil - incluyendo su e-mail."
    },

    {
        "name": "Heroku",
        "url": "https://dashboard.heroku.com/account",
        "difficulty": "easy",
        "notes": "“Close your account...” link at the bottom of the page.",
        "notes_fr": "Lien 'Fermez mon compte...' en bas de la page.",
        "notes_it": "“Close your account...” link in fondo alla pagina",
        "notes_pt_br": "Link “Close your account...” no final da página.",
        "notes_cat": "Clica a l'enllaç “Close your account...” al final de la pàgina.",
        "notes_es": "Clica en el enlace “Close your account...” al final de la página."
    },

    {
        "name": "Hi5",
        "url": "http://www.hi5.com/account_cancel.html",
        "difficulty": "easy"
    },

    {
        "name": "HOL Virtual Hogwarts",
        "url": "http://hol.org.uk/profile.php?view=quithol",
        "difficulty": "impossible",
        "notes": "You can remove information and manually quit HOL, but your account stays forever.",
        "notes_fr": "Vous pouvez enlever vos infos perso. mais votre compte restera à vie.",
        "notes_it": "Puoi rimuovere le tue informazioni e effettuare il logout, ma il tuo account resterà li.",
        "notes_pt_br": "Você pode remover as informações e manualmente sair do HOL, mas sua conta é permanente.",
        "notes_cat": "Pot esborrar la seva informaciò i manualment sortir d'HOL, però el seu compte es permanent.",
        "notes_es": "Puede borrar su informacion y manualmente salir de HOL, pero su cuenta es permanente."
    },

    {
        "name": "Hot or Not",
        "url": "http://hotornot.com",
        "difficulty": "easy",
        "notes": "Sign in to your account, go to the 'Account' options in your settings and delete your profile. See also 'Can I deactivate or delete my Profile?' on http://hotornot.com/privacy/"
    },

    {
        "meta": "popular",
        "name": "Hotmail",
        "url": "https://account.live.com/CloseAccount.aspx",
        "difficulty": "easy"
    },

    {
        "name": "Hulu",
        "url": "https://secure.hulu.com/users/delete",
        "difficulty": "easy"
    },

    {
        "name": "Hypejar",
        "url": "http://www.hypejar.com/settings/account",
        "difficulty": "easy"
    },

    {
        "name": "Iceber.gs",
        "url": "https://iceber.gs/home",
        "difficulty": "easy",
        "notes": "On top bar: 'Your name', 'My Account' and just click on 'Delete Account' link at bottom.",
        "notes_fr": "Sur la barre du haut 'Votre nom', 'Mon compte' et cliquez 'Supprimer mon compte.' ",
        "notes_it": "Nel menu in alto: 'Tuo nome', 'My Account', e clicca sul link 'Delete Account' in fondo.",
        "notes_pt_br": "Na barra superior: 'Seu nome', 'My Account' e clique no link 'Delete Account' no final.",
        "notes_cat": "A la barra superior: 'El seu nom', 'My Account' i faci click a 'Delete Account' al final.",
        "notes_es": "En la barra superior: 'Su nombre', 'My Account' y haga clic en 'Delete Account' al final."
    },

    {
        "name": "ICQ",
        "url": "http://www.icq.com/delete-account/",
        "difficulty": "easy"
    },

    {
        "name": "IFTTT",
        "url": "https://ifttt.com/settings/deactivate",
        "difficulty": "easy"
    },

    {
        "name": "ImageShack",
        "url": "http://imageshack.us/prefs/",
        "difficulty": "easy"
    },

    {
        "name": "IMDb",
        "url": "https://secure.imdb.com/register-imdb/delete",
        "difficulty": "easy"
    },

    {
        "name": "Imgur",
        "url": "http://imgur.com/account/settings",
        "difficulty": "easy"
    },

    {
        "name": "InfiBot",
        "url": "https://infibot.com/",
        "difficulty": "hard",
        "notes": "Email customer support. Requests are handled within 48 hours.",
        "email": "customersupport@infibot.com"
    },

    {
        "name": "InnoGames",
        "url": "http://goodbye.innogames.com/",
        "difficulty": "easy"
    },

    {
        "name": "Instacanvas",
        "url": "http://feedback.instacanv.as/knowledgebase/articles/117760-how-do-i-cancel-my-gallery-",
        "difficulty": "hard",
        "notes": "Email your username and email to customer services and they will delete your account.",
        "notes_fr": "Envoyez votre email et votre pseudo au support, et ils supprimeront votre compte.",
        "notes_it": "Spedisci un email al servizio clienti contenente l'username e elimineranno il tuo account.",
        "notes_pt_br": "Envie um e-mail com seu usuário e e-mail para a assistência ao cliente e eles deletarão sua conta.",
        "notes_cat": "Enviï un e-mail amb el seu nom d'usuari i e-mail a l'assistència al client i ells esborraran el seu compte.",
        "notes_es": "Envíe un e-mail con su nombre de usuario y e-mail a la asistencia al cliente y ellos borrarán su cuenta."
    },

    {
        "meta": "popular",
        "name": "Instagram",
        "url": "https://instagram.com/accounts/remove/request",
        "difficulty": "easy"
    },

    {
        "name": "Instapaper",
        "url": "https://www.instapaper.com/user/delete",
        "difficulty": "easy"
    },

    {
        "name": "Instructables",
        "url": "http://www.instructables.com/",
        "difficulty": "hard",
        "notes": "You have to email them (service@instructables.com) to get your account deleted",
        "email": "service@instructables.com"
    },

    {
        "name": "Internetometer",
        "url": "http://internetometer.com/",
        "difficulty": "impossible",
        "notes": "Site provides no user account management interface or account deletion options. Email sent to internets@technoized.com was never replied to."
    },

    {
        "name": "IO9 (Gawker Media)",
        "url": "http://legal.kinja.com/kinja-terms-of-use-90161644",
        "difficulty": "impossible",
        "notes": "You may discontinue your use of the Service at any time without informing us. We may, however, retain and continue to use any Content that you have submitted or uploaded through the Service.",
        "notes_it": "Puoi in qualsiasi momento smettere di usare il servizio. Tuttavia noi possiamo comunque accedere a qualsiasi contenuto che hai inviato attraverso il servizio.",
        "notes_pt_br": "Você pode parar de usar o serviço a qualquer momento. Nós, no entanto, iremos manter e usar qualquer conteúdo enviado por você através do serviço.",
        "notes_cat": "Pot parar de fer servir el servei en qualsevol moment. Nosaltres, si més no mantindrém i continuarem utilitzant el contingut que ha enviat amb el servei.",
        "notes_es": "Puede dejar de utilizar el servicio en cualquier momento. Nosotros, sin embargo continuaremos usando el contenido que ha enviado."
    },

    {
        "name": "IRCCloud",
        "url": "https://www.irccloud.com/",
        "difficulty": "easy",
        "notes": "Go to IRCCloud, sign in, click 'Settings', scroll down, enter your password in 'Delete your account', and confirm."
    },

    {
        "name": "iTunes / Apple ID",
        "url": "http://www.apple.com/support/itunes/contact/",
        "difficulty": "hard",
        "notes": "Contact customer services. You will lose access to any media you haven’t downloaded to your computer.",
        "notes_fr": "Contatcez le support. Vous perdrez l'accès à tout le contenu non téléchargé.",
        "notes_it": "Contatta il servizio clienti. Perderai l'accesso a qualsiasi file di cui non hai una copia sul computer.",
        "notes_de": "Kontaktiere den Kundenservice. Du wirst deinen Zugang zu allen Medien verlieren, die du nicht auf deinen Computer heruntergeladen hast.",
        "notes_cat": "Contacta amb el servei d'assistència. Perdrà l'accés a qualsevol contingut que no hagi descarregat al seu ordinador.",
        "notes_es": "Contacte con el servicio de asistencia. Perderá el acceso a cualquier contenido que no haya descargado en su ordenador."
    },

    {
        "name": "Jalopnik (Gawker Media)",
        "url": "http://legal.kinja.com/kinja-terms-of-use-90161644",
        "difficulty": "impossible",
        "notes": "You may discontinue your use of the Service at any time without informing us. We may, however, retain and continue to use any Content that you have submitted or uploaded through the Service.",
        "notes_it": "Puoi in qualsiasi momento smettere di usare il servizio. Tuttavia noi possiamo comunque accedere a qualsiasi contenuto che hai inviato attraverso il servizio.",
        "notes_pt_br": "Você pode parar de usar o serviço a qualquer momento. Nós, no entanto, iremos manter e usar qualquer conteúdo enviado por você através do serviço.",
        "notes_cat": "Pot parar de fer servir el servei en qualsevol moment. Nosaltres, si més no mantindrém i continuarem utilitzant el contingut que ha enviat amb el servei.",
        "notes_es": "Puede dejar de utilizar el servicio en cualquier momento. Nosotros, sin embargo continuaremos usando el contenido que ha enviado."
    },

    {
        "name": "JDate.com",
        "url": "http://www.jdate.com/",
        "difficulty": "easy",
        "notes": "Under 'Membership Management' click 'Remove my Profile'. Fill out the survey and submit to delete your profile."
    },

    {
        "name": "Jezebel (Gawker Media)",
        "url": "http://legal.kinja.com/kinja-terms-of-use-90161644",
        "difficulty": "impossible",
        "notes": "You may discontinue your use of the Service at any time without informing us. We may, however, retain and continue to use any Content that you have submitted or uploaded through the Service.",
        "notes_it": "Puoi in qualsiasi momento smettere di usare il servizio. Tuttavia noi possiamo comunque accedere a qualsiasi contenuto che hai inviato attraverso il servizio.",
        "notes_pt_br": "Você pode parar de usar o serviço a qualquer momento. Nós, no entanto, iremos manter e usar qualquer conteúdo enviado por você através do serviço.",
        "notes_cat": "Pot parar de fer servir el servei en qualsevol moment. Nosaltres, si més no mantindrém i continuarem utilitzant el contingut que ha enviat amb el servei.",
        "notes_es": "Puede dejar de utilizar el servicio en cualquier momento. Nosotros, sin embargo continuaremos usando el contenido que ha enviado."
    },

    {
        "name": "JoliCloud / JoliDrive",
        "url": "https://drive.jolicloud.com/#/settings/account",
        "difficulty": "easy",
        "notes": "Click 'Delete Account' at the botom of the account preference page",
        "notes_fr": "Cliquez 'Supprimer mon compte' en bas de la page.",
        "notes_it": "Clicca 'Delete Account' in fondo alla pagina delle preferenze.",
        "notes_pt_br": "Clique em 'Delete Accout' no final da página de preferências da conta",
        "notes_cat": "Cliqui a 'Delete Accout' al final de la pàgina de preferències del compte",
        "notes_ces": "Clique en'Delete Accout' al final de la página de preferencias de la cuenta"
    },

    {
        "name": "Jottacloud",
        "url": "https://www.jottacloud.com/account/delete",
        "difficulty": "easy",
        "notes": "Log in. Type in password. Press 'delete'.",
        "notes_fr": "Loggez vous, tapez votre mot de passe, cliquez sur Delete.",
        "notes_it": "Log in. Digita la password. Premi 'delete'.",
        "notes_de": "Logge dich ein, tippe dein Passwort ein. Klicke auf 'delete'.",
        "notes_pt_br": "Logue-se. Digite sua senha. Pressione 'delete'.",
        "notes_cat": "Entri al compte. Posi la seva contrassenya. Presioni 'delete'.",
        "notes_es": "Entre en la cuenta. Ponga su contraseña. Pulse 'delete'."
    },

    {
        "name": "JS Bin",
        "url": "https://github.com/remy/jsbin/issues/1010",
        "difficulty": "hard",
        "notes": "You will need to open a GitHub issue with your username in order to close your account."
    },

    {
        "name": "jsFiddle",
        "url": "http://doc.jsfiddle.net/meta/channels.html?highlight=contact",
        "difficulty": "hard",
        "notes": "Please send a request to support@jsfiddle.net if you'd like your account to be deleted. <a href='https://github.com/jsfiddle/jsfiddle-issues/issues/237'>More here</a>",
        "notes_it": "Spedisci una email a support@jsfiddle.net se desideri che il tuo account sia cancellato <a href='https://github.com/jsfiddle/jsfiddle-issues/issues/237'>More here</a>",
        "notes_pt_br": "Envie um pedido para support@jsfiddle.net se você deseja que sua conta seja deletada. <a href='https://github.com/jsfiddle/jsfiddle-issues/issues/237'>Mais aqui</a>",
        "notes_cat": "Enviï un mail a support@jsfiddle.net per demanar que eliminin el seu compte. <a href='https://github.com/jsfiddle/jsfiddle-issues/issues/237'>Més aquí</a>",
        "notes_es": "Envíe un mail a support@jsfiddle.net para pedir que eliminen su cuenta. <a href='https://github.com/jsfiddle/jsfiddle-issues/issues/237'>Más aquí</a>",
        "email": "support@jsfiddle.net"
    },

    {
        "name": "Justin.tv",
        "url": "http://www.justin.tv/user/close_account",
        "difficulty": "easy"
    },

    {
        "name": "Khan Academy",
        "url": "https://www.khanacademy.org/settings",
        "difficulty": "easy"
    },

    {
        "name": "Kik",
        "url": "https://kikinteractive.zendesk.com/entries/23593116-How-do-I-deactivate-my-account-",
        "difficulty": "impossible",
        "notes": "You can only deactivate your account. There appears to be no way to permanently delete your account or data.",
        "notes_it": "Puoi solo disattivare il tuo account. Non c'è modo di eliminare il tuo account o le informazioni.",
        "notes_pt_br": "Você apenas pode desativar sua conta. Aparentemente não há como deletar sua conta ou dados.",
        "notes_cat": "Només podrà inhabilitar el compte, no hi ha manera de fer-ho permanentment.",
        "notes_es": "Sólo podrá desactivar la cuenta, no hay manera de hacerlo permanentemente."
    },

    {
        "name": "Kinja (Gawker Media)",
        "url": "http://legal.kinja.com/kinja-terms-of-use-90161644",
        "difficulty": "impossible",
        "notes": "You may discontinue your use of the Service at any time without informing us. We may, however, retain and continue to use any Content that you have submitted or uploaded through the Service.",
        "notes_it": "Puoi in qualsiasi momento smettere di usare il servizio. Tuttavia noi possiamo comunque accedere a qualsiasi contenuto che hai inviato attraverso il servizio.",
        "notes_pt_br": "Você pode parar de usar o serviço a qualquer momento. Nós, no entanto, iremos manter e usar qualquer conteúdo enviado por você através do serviço.",
        "notes_cat": "Pot parar de fer servir el servei en qualsevol moment. Nosaltres, si més no mantindrém i continuarem utilitzant el contingut que ha enviat amb el servei.",
        "notes_es": "Puede dejar de utilizar el servicio en cualquier momento. Nosotros, sin embargo continuaremos usando el contenido que ha enviado."
    },
    
    {
        "name": "Kippt",
<<<<<<< HEAD
        "url": "https://kippt.com/accounts/delete",
        "difficulty": "easy",
        "notes": "Click 'Account deletion page' at the bottom of the account settings page."
=======
        "url": "https://kippt.com/accounts/delete/",
        "difficulty": "easy",
>>>>>>> 240d07d5
    },

    {
        "name": "Klout",
        "url": "http://klout.com/#/edit-settings/optout",
        "difficulty": "medium",
        "notes": "It can take up to 180 days for all your data to be removed from the system.",
        "notes_it": "La cancellazione dei dati dal sistema può richiedere fino a 180 giorni.",
        "notes_de": "Es kann bis zu 180 Tage dauern, bis all deine Daten aus dem System entfernt sind",
        "notes_pt_br": "Pode levar até 180 dias para que todos os seus dados sejam removidos do sistema.",
        "notes_cat": "Trigaran aproximadament 180 dies per eliminar les teves dades del sistema .",
        "notes_es": "Tardarán aproximadamente 180 días para eliminar tus datos del sistema."
    },

    {
        "name": "Kno",
        "url": "http://www.kno.com/help/customerService",
        "difficulty": "hard",
        "notes": "You can close your account if you contact customer service either by phone or live chat"
    },

    {
        "name": "Kotaku (Gawker Media)",
        "url": "http://legal.kinja.com/kinja-terms-of-use-90161644",
        "difficulty": "impossible",
        "notes": "You may discontinue your use of the Service at any time without informing us. We may, however, retain and continue to use any Content that you have submitted or uploaded through the Service.",
        "notes_it": "Puoi in qualsiasi momento smettere di usare il servizio. Tuttavia noi possiamo comunque accedere a qualsiasi contenuto che hai inviato attraverso il servizio.",
        "notes_pt_br": "Você pode parar de usar o serviço a qualquer momento. Nós, no entanto, iremos manter e usar qualquer conteúdo enviado por você através do serviço.",
        "notes_cat": "Pot parar de fer servir el servei en qualsevol moment. Nosaltres, si més no mantindrém i continuarem utilitzant el contingut que ha enviat amb el servei.",
        "notes_es": "Puede dejar de utilizar el servicio en cualquier momento. Nosotros, sin embargo continuaremos usando el contenido que ha enviado."
    },

    {
        "name": "Krrb",
        "url": "http://krrb.com/settings/disable-account",
        "difficulty": "easy"
    },

    {
        "name": "Last.fm",
        "url": "http://www.last.fm/settings/account",
        "difficulty": "easy",
        "notes": "May take up to 7 days to delete your data.",
        "notes_it": "La cancellazione dei dati dal sistema può richiedere fino a 7 giorni.",
        "notes_de": "Es kann bis zu 7 Tage dauern um deine Daten zu löschen.",
        "notes_pt_br": "Pode levar até 7 dias para deletar seus dados.",
        "notes_cat": "La desactivació pot trigar 7 dies a eliminar les teves dades",
        "notes_es": "La desactivación puede tardar 7 días en eliminar sus datos"
    },

    {
        "name": "LastPass",
        "url": "https://lastpass.com/delete_account.php",
        "difficulty": "easy"
    },

    {
        "name": "League of Legends",
        "url": "https://support.leagueoflegends.com/entries/461131-Disabling-Your-Account",
        "difficulty": "impossible",
        "notes": "Accounts may be disabled, but some data will be retained. E-mail support@riotgames.com with the subject  \"Account Deactivation\" and include your username, summoner name, server and email used when registering the account in your ticket",
        "email": "support@riotgames.com"
    },

    {
        "name": "Letterboxd",
        "url": "http://letterboxd.com/user/disableaccount/",
        "difficulty": "easy"
    },

    {
        "name": "LibraryThing",
        "url": "http://www.librarything.de/editprofile/change",
        "difficulty": "easy"
    },

    {
        "name": "Libre.fm",
        "url": "http://libre.fm/user-edit.php#",
        "difficulty": "easy",
        "notes": "Click 'Profile', then 'Edit', then 'Show advanced settings', and finally check the 'Delete my account' checkbox.",
        "notes_it": "Clicca 'Profile', quindi 'Edit', quindi 'Show advanced settings', e per ultimo fai un tick su 'Delete my account'",
        "notes_pt_br": "Clique em 'Profile', então 'Edit', então 'Show advanced settings', e finalmente marque a caixa 'Delete my account'.",
        "notes_cat": "Cliqui a 'Profile', després 'Edit', 'Show advanced settings', i finalment marqui 'Delete my account'.",
        "notes_es": "Haga clic en 'Profile', después 'Edit', 'Show advanced settings', y finalmente marque 'Delete my account'."
    },

    {
        "name": "Lifehacker (Gawker Media)",
        "url": "http://legal.kinja.com/kinja-terms-of-use-90161644",
        "difficulty": "impossible",
        "notes": "You may discontinue your use of the Service at any time without informing us. We may, however, retain and continue to use any Content that you have submitted or uploaded through the Service.",
        "notes_it": "Puoi in qualsiasi momento smettere di usare il servizio. Tuttavia noi possiamo comunque accedere a qualsiasi contenuto che hai inviato attraverso il servizio.",
        "notes_pt_br": "Você pode parar de usar o serviço a qualquer momento. Nós, no entanto, iremos manter e usar qualquer conteúdo enviado por você através do serviço.",
        "notes_cat": "Pot parar de fer servir el servei en qualsevol moment. Nosaltres, si més no mantindrém i continuarem utilitzant el contingut que ha enviat amb el servei.",
        "notes_es": "Puede dejar de utilizar el servicio en cualquier momento. Nosotros, sin embargo continuaremos usando el contenido que ha enviado."
    },

    {
        "meta": "popular",
        "name": "LinkedIn",
        "url": "http://help.linkedin.com/app/answers/detail/a_id/63/kw/delete%20account",
        "difficulty": "medium",
        "notes": "There are reports that LinkedIn continues to email people with a closed account. You may need to contact customer services to delete account instead of just closing it.",
        "notes_cat": "Hi han informes que diuen que LinkedIn segueix enviant correu electrònic a les persones amb comptes tancats. Podria ser necessari posar-se en contacte amb el servei al client per eliminar el compte en lloc de tancar-lo.",
        "notes_es": "Hay informes que dicen que LinkedIn sigue enviando correo electrónico a las personas con cuentas cerradas. Podría ser necesario ponerse en contacto con el servicio al cliente para eliminar la cuenta en lugar de cerrarla."
    },

    {
        "name": "LiveJournal",
        "url": "http://www.livejournal.com/accountstatus.bml",
        "difficulty": "medium",
        "notes": "Once you delete your journal you have 30 days to undelete it, in case you change your mind. After 30 days, the journal will be permanently deleted and there will be no way to recover it.",
        "notes_it": "Una volta eliminato il tuo Journal hai 30 giorni per recuperarlo, nel caso cambiassi idea. Dopo 30 giorni, il tuo Journal sarà permanentemente cancellato e non ci sarà modo di recuperarlo.",
        "notes_pt_br": "Uma vez que você tenha deletado seu jornal você tem 30 dias para desfazer a remoção, caso você mude de ideia. Após 30 dias, o seu jornal permanecerá deletado e não haverá como recuperá-lo.",
        "notes_cat": "Una vegada que hagi eliminat el seu Journal, tindrà 30 dies per tirar enderrera la decisiò. Després de 30 dies el seu contingut serà borrat permanentment i no es podrà recuperar.",
        "notes_es": "Una vez que haya eliminado su Journal, tendrá 30 días para cancelar la decisión. Después de 30 días su contenido será borrado permanentemente y no se podrá recuperar."
    },

    {
        "name": "Lovefilm",
        "url": "https://www.lovefilm.com/account/cancel",
        "difficulty": "medium",
        "notes": "Requires any physical discs to be returned—account will be “cancellation pending” until received.",
        "notes_it": "Richiede che ogni disco fisico sia restituito-L'account verrà classificato come “In attesa di cancellazione” fino all'arrivo dei dischi.",
        "notes_pt_br": "Você precisa devolver todos os discos físico, sua conta estará em “cancelamento pendente” até que eles recebam os discos.",
        "notes_cat": "Ha de tornar tots els discs físics, el seu compte estarà en “cancelament pendent” fins que es rebin els discs.",
        "notes_es": "Debe devolver todos los discos físicos, su cuenta estará en “cancelament pendiente” hasta que se reciban los discos."
    },

    {
        "name": "Lumi",
        "url": "https://lumi.do/account/privacy/delete/user",
        "difficulty": "easy"
    },

    {
        "name": "MailChimp",
        "url": "http://kb.mailchimp.com/article/how-do-i-close-my-account",
        "difficulty": "medium",
        "notes": "Account Settings → Account Settings Drop-down → Close my account → Type DELETE and press Delete Account button.",
        "notes_it": "Account Settings → Account Settings Drop-down → Close my account → Digita DELETE e premi il pulsante Delete Account.",
        "notes_pt_br": "Account Settings → Account Settings Drop-down → Close my account → Digite DELETE e pressione o botão Delete Account.",
        "notes_cat": "Account Settings → Account Settings Drop-down → Close my account → Marca DELETE i presioni el botó 'Delete Account'.",
        "notes_es": "Account Settings → Account Settings Drop-down → Close my account → Marca DELETE y presiona el botón 'Delete Account'."
    },

    {
        "meta": "popular",
        "name": "Match",
        "url": "http://uk.match.com/myaccount/myunsubscription.php",
        "difficulty": "medium",
        "notes": "Login -> Suspend Account -> Enter email & password -> Save -> Delete Account"
    },

    {
        "name": "McAfee",
        "url": "http://home.mcafee.com/supportpages/unsub.aspx",
        "difficulty": "easy"
    },

    {
        "name": "MediaFire",
        "url": "https://www.mediafire.com/myaccount/accountbilling.php",
        "difficulty": "easy"
    },

    {
        "name": "Medium",
        "url": "https://medium.com/me/settings",
        "difficulty": "easy"
    },

    {
        "name": "Meetup",
        "url": "http://www.meetup.com/account/remove/",
        "difficulty": "easy"
    },

    {
        "name": "MePergunte",
        "url": "http://mepergunte.com/perfil/configuracoes/excluir/",
        "difficulty": "easy"
    },

    {
        "name": "Microsoft Account",
        "url": "https://account.live.com/closeaccount.aspx",
        "difficulty": "easy"
    },

    {
        "name": "Microsoft Office 365",
        "url": "http://office.com/myaccount",
        "difficulty": "easy"
    },

    {
        "name": "Mint",
        "url": "https://mint.com",
        "difficulty": "easy",
        "notes": "Click 'Accounts' in the upper right, then select the 'Settings' tab.  Scroll to the bottom and click 'Delete Your Mint Account' and finally 'YES, delete my Mint account'.",
        "notes_it": "Clicca 'Accounts' nell'angolo in alto a destra, quindi seleziona 'Settings'.  Scorri in basso e clicca 'Delete Your Mint Account' e infine 'YES, delete my Mint account'.",
        "notes_pt_br": "Clique em 'Accounts' no topo à direita, então selecione a aba 'Settings'. Va até o final da página e clique em 'Delete Your Mint Account' e finalmente 'YES, delete my Mint account'.",
        "notes_cat": "Cliqui a 'Accounts' adalt a la dreta, després seleccioni 'Settings'. Vés al final de la pàgina i cliqui a 'Delete Your Mint Account' i finalment 'YES, delete my Mint account'.",
        "notes_es": "Haga clic en 'Accounts' arriba a la derecha, después seleccione 'Settings'. Ve al final de la página y pulse 'Delete Your Mint Account' y finalmente 'YES, delete my Mint account'."
    },

    {
        "name": "MixCloud",
        "url": "http://www.mixcloud.com/myaccount/account/",
        "difficulty": "easy"
    },

    {
        "name": "Mojang",
        "url": "https://account.mojang.com/me/settings",
        "difficulty": "easy",
        "notes": "If you have registered a Mojang account and would like to delete your account, please visit your account settings page. Please be aware that if your account is deleted, you will no longer be able to log into Mojang services, and will not be able to purchase future Mojang games.",
        "notes_it": "Se desideri cancellare il tuo account, visita la pagina impostazioni. Se elimini il tuo account, non potrai piu loggare nei servizi Mojang, e non potrai piu acquistare dei giochi Mojang in futuro.",
        "notes_pt_br": "Se você registrou uma conta Mojango e gostaria de deletá-la, visite a página de configurações da conta. Lembre-se de que se sua conta for deletada, você não poderá mais fazer login nos serviços Mojang, e não poderá adquirir futuros jogos da Mojang.",
        "notes_cat": "Si vostè es va registrar a Mojang i ara vol esborrar el seu compte, visiti la página de configuració del compte. Tingui en compte que si l'elimina no podrà entrar més amb els serveis de Mojang i no podrà adquirir futurs jocs de Mojang.",
        "notes_es": "Si usted se registró en Mojang y ahora quiere borrar su cuenta, visite la página de configuración de la cuenta. Tenga en cuenta que si lo elimina no podrá entrar más con los servicios de Mojang y no podrá adquirir futuros juegos de Mojang."
    },

    {
        "name": "Monster",
        "url": "http://my.monster.com/Account/CancelMembership",
        "difficulty": "easy"
    },

    {
        "name": "Moped",
        "url": "https://secure.moped.com/account/support",
        "difficulty": "hard",
        "notes": "You need send email to support and it may take up to 24 hours to process your request."
    },

    {
        "name": "Morningstar",
        "url": "http://socialize.morningstar.com/feedback/feedbackform.asp",
        "difficulty": "hard",
        "notes": "Fill out the feedback form, asking them to delete your account. Be sure to specify that you’re not just unsubscribing from e-mail but that you want your account deleted entirely."
    },

    {
        "name": "Mozilla Persona",
        "url": "https://login.persona.org/",
        "difficulty": "easy",
        "notes": "“Cancel your account” link at the bottom of the page.",
        "notes_it": "“Cancel your account” in fondo alla pagina.",
        "notes_pt_br": "Link “Cancel your account” no final da página.",
        "notes_cat": "“Cancel your account” al final de la pàgina.",
        "notes_es": "“Cancel your account” al final de la página."
    },

    {
        "name": "Multiplay.co.uk",
        "url": "https://multiplay.com/contactus/",
        "difficulty": "hard",
        "notes": "You have to contact Multiplay by their contact us page.",
        "notes_es": "Tienes que contactar a Multiplay a través de su página contactanos."
    },

    {
        "name": "My Opera",
        "url": "https://my.opera.com/USERNAME/account/delete",
        "difficulty": "easy",
        "notes": "Replace <code>USERNAME</code> with your My Opera username in the URL."
    },

    {
        "name": "MyLife.com",
        "url": "http://www.mylife.com/showDeleteAccount.do",
        "difficulty": "easy"
    },

    {
        "name": "MyOpenID",
        "url": "https://www.myopenid.com/delete",
        "difficulty": "impossible",
        "notes": "Although it seems the account is deleted, you can reactivate so likely the data has not been deleted at all.",
        "notes_it": "Anche se pare che l'account sia cancellato, puoi riattivarlo quindi i dati non sono stati cancellati.",
        "notes_pt_br": "Apesar de parecer que sua conta foi deletada, você pode reativá-la então provavelmente os dados não foram removidos.",
        "notes_cat": "Malgrat que sembla que el seu compte hagi estat eliminat, podrà reactivar-lo, així que les seves dades no s'han esborrat del tot",
        "notes_es": "A pesar de que parece que su cuenta haya sido eliminada, podrá reactivarla, así que sus datos no se han borrado del todo"
    },

    {
        "name": "MySpace",
        "url": "https://new.myspace.com/settings/profile",
        "difficulty": "easy"
    },

    {
        "name": "NaNoWriMo",
        "url": "https://nanowrimo.org/account_settings",
        "difficulty": "easy",
        "notes": "At the bottom of the Account Settings page is a \"Delete My Account\" button. Your account will be \"disabled and scheduled for permanent deletion.\" After 30 days, \"your past novels, author profile, and unique account info will be permanently deleted.\" It is unclear if forum posts will be deleted."
    },

    {
        "name": "Neopets",
        "url": "http://www.neopets.com/help_search.phtml?help_id=4",
        "difficulty": "hard",
        "notes": "Send an email to the unsubscribe@neopets.com stating you wish to delete your account.",
        "email": "unsubscribe@neopets.com"
    },

    {
        "meta": "popular",
        "name": "Netflix",
        "url": "https://support.netflix.com/en/node/407",
        "difficulty": "impossible",
        "notes": "Contact customer services. Even then they may not delete your account under the premise that you might want to rejoin and keep your history and recommendations.",
        "notes_it": "Contatta il servizio clienti.",
        "notes_pt_br": "Contate a assistência ao cliente. Mesmo assim eles não deletarão sua conta sobre a premissa que talvez você queira retornar em manter seu histórico e recomendações.",
        "notes_cat": "Contacti amb el servei d'assistència al client. No s'eliminarà completament, sota la premisa de que potser voldràs reobrir el compte i mantindre l'historial i les notificacions.",
        "notes_es": "Contacte con el servicio de asistencia al cliente. No se eliminará completamente, bajo la premisa de que quizás querrás reabrir la cuenta y mantener el historial y las notificaciones."
    },

    {
        "name": "Netlog",
        "url": "http://en.netlog.com/go/login",
        "difficulty": "easy",
        "notes": "Select 'settings', then 'account', then 'delete'.",
        "notes_it": "Seleziona 'settings', quindi 'account' e infine 'delete'.",
        "notes_pt_br": "Selecione 'settings', então 'account', e 'delete'.",
        "notes_cat": "Seleccioni 'settings', a continuació 'account' i 'delete'.",
        "notes_es": "Seleccione 'settings', a continuación 'account' y 'delete'."
    },

    {
        "name": "New Relic",
        "url": "",
        "difficulty": "hard",
        "notes": "You can cancel your account by logging in and selecting the option 'cancel your account'. Account deletion is only possible by emailing support. Please note that they may not remove all of your data: http://newrelic.com/privacy",
        "email": "support@newrelic.com"
    },

    {
        "name": "New York Times",
        "url": "https://myaccount.nytimes.com/membercenter/help.html",
        "difficulty": "hard",
        "notes": "Use the form to write to customer services and ask them to close your account.",
        "notes_it": "Usa il modulo per scrivere all'assistenza clienti e chiedere la chiusura del tuo account.",
        "notes_pt_br": "Use o formulário para escrever à assistência ao cliente e peça-os para fechar sua conta.",
        "notes_cat": "Utilitzi el formulari per escriure a l'assistència al client i demar-lis la clausura del compte.",
        "notes_es": "Usa el formulario para escribir a asistencia al cliente y pideles el cierre de la cuenta."
    },

    {
        "name": "NewsBlur",
        "url": "https://www.newsblur.com/profile/delete_account",
        "difficulty": "easy"
    },

    {
        "name": "Nike+",
        "url": "https://secure-nikeplus.nike.com/plus/settings/",
        "difficulty": "easy",
        "notes": "At the bottom of the account form, there is a 'Deactivate Account' button. Upon clicking, there will be a set of information that explains the process of account deactivation. All account information will be deleted."
    },

    {
        "name": "Nitrous.IO",
        "url": "https://www.nitrous.io/app#/account_settings",
        "difficulty": "easy",
        "notes": "You will see an option to delete your account just below the password reset option."
    },

    {
        "name": "NoIP",
        "url": "http://www.noip.com/members/account/delete.php",
        "difficulty": "easy",
        "notes": "Check the box to confirm and then click 'Change'."
    },

    {
        "name": "Odnoklassniki",
        "url": "http://www.odnoklassniki.ru/regulations",
        "difficulty": "easy",
        "notes": "Login to your account, scroll License Agreement down, click Delete profile, check any boxes you want, enter password and press Remove button.",
        "notes_it": "Fai il login, scorri il contratto, premi Delete profile, fai il tick sulle caselle che vuoi, inserisci la password e premi il pulsante Remove.",
        "notes_pt_br": "Faça login em sua conta, vá até o License Agreement, clique em Delete profile, marque as caixas que você quiser, digite sua senha e pressione o botão Remove.",
        "notes_cat": "Entri al seu compte, baixi fins a 'License Agreement', cliqui a 'Delete profile', marqui les caselles que desitgi, entri la seva clau i faci clic a 'Remove'.",
        "notes_es": "Entre en su cuenta, baje hasta 'License Agreement', pulse 'Delete profile', marque las casillas que desee, entre su contraseña  y haga clic en 'Remove'."
    },

    {
        "name": "OkCupid",
        "url": "https://www.okcupid.com/settings",
        "difficulty": "easy",
        "notes": "Visit your settings page, and select 'Delete Account'",
        "notes_it": "Visita la pagina impostazioni, quindi seleziona 'Delete Account'",
        "notes_pt_br": "Visite a sua página de configurações, e selecione 'Delete Account'",
        "notes_cat": "Visiti la pàgina de paràmetres, i seleccioni 'Delete Account'",
        "notes_es": "Visite la página de parámetros, y seleccione 'Delete Account'"
    },

    {
        "name": "OnlineTVRecorder.com",
        "url": "http://www.onlinetvrecorder.com/v2/index.php?go=account&do=cancel",
        "difficulty": "impossible",
        "notes": "You can deactivate your account with the link. But the data isn't deleted. Even if you contact the support they don't delete your data.",
        "notes_it": "Puoi disattivare il tuo account. Ma i dati non saranno cancellati neanche se contatti il supporto.",
        "notes_de": "Du kannst deinen Account mit dem Link deaktivieren, aber deine Daten werden nicht gelöscht. Auch wenn du den Support kontaktierst, können sie deine Daten nicht löschen.",
        "notes_pt_br": "Você pode desativar sua conta neste link. Mas os dados não são deletados. Mesmo se você contatar o suporte eles não irão apagar seus dados.",
        "notes_cat": "Pot desactivar el seu compte amb l'enllaç. Però les dades no poden ser esborrades. Encara que contacti amb Atenció al client no esborraran les seves dades.",
        "notes_es": "Puede desactivar su cuenta con el enlace. Pero los datos no pueden ser borrados. Aunque contacte con atención al cliente no borrarán sus datos."
    },

    {
        "name": "OpenDNS",
        "url": "http://forums.opendns.com/comments.php?DiscussionID=8326",
        "difficulty": "hard",
        "notes": "You must open a ticket to completely get your account deleted at http://www.opendns.com/support/contact/",
        "notes_it": "Devi aprire un ticket alla pagina http://www.opendns.com/support/contact/ per eliminare completamente il tuo account",
        "notes_pt_br": "Você deve abrir um ticket para ter sua conta completamente apagada em http://www.opendns.com/support/contact/",
        "notes_cat": "Hauría d'enviar un 'ticket' para que s'elimini completament el compte http://www.opendns.com/support/contact/",
        "notes_es": "Debería enviar un 'ticket' para que se elimine completamente la cuenta http://www.opendns.com/support/contact/"
    },

    {
        "name": "Orkut",
        "url": "https://accounts.google.com/DeleteService?service=orkut",
        "difficulty": "easy"
    },

    {
        "name": "Outlook",
        "url": "https://account.live.com/CloseAccount.aspx",
        "difficulty": "easy"
    },

    {
        "name": "Overstock",
        "url": "https://help.overstock.com/app/contact_page",
        "difficulty": "hard",
        "notes": "You must contact support directly and ask them to invalidate your account.  However, your transaction data may not be deleted from their records."
    },

    {
        "name": "Pandora",
        "url": "http://help.pandora.com/customer/portal/articles/24624-cancel-account",
        "difficulty": "hard",
        "notes": "You have to email support from the email associated with your account. If you do not have access to that, you need to provide the email address, birth year, and zip code on the account.",
        "notes_it": "Devi spedire un email al supporto usando l'email associata al tuo account. Se non hai accesso all'email, puoi fornire l'email, l'anno di nascita e il codice postale dell'account.",
        "notes_pt_br": "Você terá de enviar um e-mail para o suporte com o e-mail associado a sua conta. Se você não tiver acesso a isto, você precisa especificar seu e-mail, ano de nascimento e código postal da conta.",
        "notes_cat": "Has d'enviar un e-mail a l'assistència al client amb el compte d'email associat al compte de Pandora. Si no té accès al e-mail, haurà d'informar de l'email amb el que s'ha registrat, l'any de neixement i Codi Postal associat al compte.",
        "notes_es": "Tienes que enviar un e-mail a asistencia al cliente con la cuenta de email asociada a la cuenta de Pandora. Si no tiene acceso al e-mail, deberá informar del email con el que se ha registrado, el año de nacimiento y código postal asociado a la cuenta."
    },

    {
        "name": "Pastebin",
        "url": "http://pastebin.com/profile",
        "difficulty": "impossible",
        "notes": "You can remove your pastes, but there's no link to delete your account.",
        "notes_fr": "Vous pouvez supprimer vos pastes, mais il n'y aucun lien permettant de supprimer votre compte.",
        "notes_it": "Puoi cancellare completamente i tuoi paste, ma non esiste il modo di cancellare l'account.",
        "notes_pt_br": "Você pode remover seus pastes, mas não há um link para remover sua conta.",
        "notes_cat": "Pot esborrar els seus 'pastes', però no hi ha cap enllaç per esborrar el compte.",
        "notes_es": "Puede borrar sus 'pastes', pero no hay ningún enlace para borrar la cuenta."
    },

    {
        "name": "Path",
        "url": "https://path.com",
        "difficulty": "medium",
        "notes": "You cannot delete your account from the website. Open the iOS/Android app, go to settings → about → disable account → delete account.",
        "notes_it": "Non puoi cancellare il tuou account. Apri l'app iOS/Android, vai su go to settings → about → disable account → delete account.",
        "notes_pt_br": "Você não pode deletar sua conta do site. Abra o aplicativo iOS/Android, vá em settings → about → disable account → delete account.",
        "notes_cat": "No podrà esborrar el seu compte de la web. Obri l'aplicació d'iOS/Android, vagi a settings → about → disable account → delete account.",
        "notes_es": "No podrá borrar su cuenta de la web. Abra la aplicación de iOS/Android, vaya a settings → about → disable account → delete account."
    },

    {
        "name": "Patrick-Krempf-Reminder",
        "url": "http://reminder.patrickkempf.de/manage.php?do=delaccount",
        "difficulty": "easy"
    },

    {
        "name": "Paukd",
        "url": "https://paukd.com",
        "difficulty": "easy",
        "notes": "Login to your account, go to settings (small gear next to your username), click Delete my account. You'll receive a confirmation link via e-mail.",
        "notes_it": "Entra nel tuo account, vai in impostazioni (piccolo ingranaggio affianco al tuo username9, clicca Elimina il mio account. Riceverai un link di conferma via e-mail.",
        "notes_pt_br": "Faça login em sua conta, vá em configurações (pequena engrenagem próximo ao seu usuário), clique Delete my acccount. Você receberá um link de confirmação por e-mail.",
        "notes_cat": "S'ha d'entrar al compte, anar als paràmetres (el petit engranatge al costat del teu nom d'usuari), cliqui a 'Delete my account'. Rebrà un e-mail confirmant l'acció.",
        "notes_es": "Debe entrar a la cuenta, ir a parámetros (el pequeño engranaje al lado de tu nombre de usuario), haga clic en 'Delete my account'. Recibirá un e-mail confirmando la acción."
    },

    {
        "name": "PayPal",
        "url": "https://www.paypal.com/us/cgi-bin/webscr?cmd=_close-account",
        "difficulty": "easy"
    },

    {
        "name": "Picasa",
        "url": "http://picasaweb.google.com/",
        "difficulty": "impossible",
        "notes": "You can't delete your Google Account for Picasa Web Albums without deleting your entire Google Account.",
        "notes_it": "Non puoi eliminare il tuo account Picasa Web Albums senza eliminare l'intero Account Google.",
        "notes_pt_br": "Você não pode deletar sua conta Picasa sem deletar toda sua Conta Google.",
        "notes_cat": "No pot esborrar el seu compte a Picasa sense esborrar el seu compte de Google.",
        "notes_es": "No puede borrar su cuenta en Picasa sin borrar su cuenta de Google."
    },

    {
        "name": "Pingdom",
        "url": "https://my.pingdom.com/account/cancel/confirm",
        "difficulty": "easy"
    },
    
    {
        "name": "Points.com",
        "url": "http://questions.points.com/entries/20026692-How-do-I-cancel-my-account-",
        "difficulty": "hard",
        "notes": "Must contact support through Contanct form or online chat."
    },
    
    {
        "meta": "popular",
        "name": "Pinterest",
        "url": "https://pinterest.com/settings/",
        "difficulty": "impossible",
        "notes": "Accounts can be deactivated, which means that your pins and profile are hidden but not deleted.",
        "notes_it": "Gli account possono essere disattivati, il che significa che i tuoi pin ed il tuoi profilo saranno nascosti ma non eliminati.",
        "notes_pt_br": "Contas podem ser desativadas, o que significa que seus pins e perfil são ocultados mas não deletados.",
        "notes_cat": "Els comptes poden ser desactivats, però els seus pins i perfil seràn ocultats, no esborrats.",
        "notes_es": "Las cuentas pueden ser desactivadas, pero sus pins y perfil serán ocultados, no borrados."
    },

    {
        "name": "Pixoona",
        "url": "http://www.pixoona.com/dashboard#user/delete",
        "difficulty": "easy"
    },

    {
        "name": "Playstation Network",
        "url": "https://support.us.playstation.com/app/contact_options",
        "difficulty": "impossible",
        "notes": "It is not possible to delete your Playstation Network account.  The best you can do is delete any personal information that you have stored on their website."
    },

    {
        "name": "Plenty of Fish",
        "url": "http://www.pof.com/deleteaccount.aspx",
        "difficulty": "easy",
        "notes": "Fill out the deletion form",
        "notes_it": "Completa il form per l'eliminazione.",
        "notes_pt_br": "Preencha o formulário de remoção",
        "notes_cat": "Completi el formulari d'eliminació del compte",
        "notes_es": "Complete el formulario de eliminación de la cuenta"
    },

    {
        "name": "Pocket",
        "url": "http://getpocket.com/account_deletion/",
        "difficulty": "easy"
    },

    {
        "name": "Podio",
        "url": "https://podio.com/settings/account",
        "difficulty": "easy",
        "notes": "Log in to your account, press the delete button and type the phrase asked."
    },

    {
        "name": "Postcrossing",
        "url": "http://www.postcrossing.com/removal",
        "difficulty": "easy",
        "notes": "Log into your account -> Click the link (data fully deleted, not possible to revert this).",
        "notes_it": "Entra nel tuo account -> Clicca il link (informazioni completamente eliminate, operazione non reversibile).",
        "notes_pt_br": "Faça login em sua conta -> Clique no link (dados totalmente apagados, não é possível reverter).",
        "notes_cat": "Entri al seu compte -> Cliqui a l'enllaç (les dades s'eliminen permanentment, no es pot revertir).",
        "notes_es": "Entre en su cuenta -> Clique en el enlace (los datos se eliminan permanentmente, noses puede revertir)."
    },

    {
        "name": "Prezi",
        "url": "https://prezi.com/profile/delete_user_account/",
        "difficulty": "easy",
        "notes": "Log into your account -> Click the link -> Enter your password and click on Delete Account."
    },

    {
        "name": "Pushover",
        "url": "https://pushover.net/settings/delete_account",
        "difficulty": "easy"
    },

    {
        "name": "Quora",
        "url": "http://www.quora.com/Quora-product/How-do-I-delete-my-Quora-account",
        "difficulty": "hard",
        "notes": "First deactivate your account. Log in, go to 'Settings', 'Privacy', and then 'Deactivate Account'. You can then e-mail privacy@quora.com if you want to completely delete your account."
    },

    {
        "name": "radio.fr",
        "url": "http://www.radio.fr/#%2Fkonto_loeschen.jsf",
        "difficulty": "easy",
        "notes": "Login, go to profil page, it's in tab 'my data' and click 'delete my account'.",
        "notes_fr": "logez vous, allez à la page du profil, c'est dans l'onglet 'mes données' et cliquez sur 'supprimer mon compte.'"
    },

    {
        "name": "Rainforest QA",
        "url": "https://app.rainforestqa.com/settings",
        "difficulty": "easy",
        "notes": "Login, go to the settings page and click 'I want to delete my account'.",
        "notes_it": "Entra, recati nella pagina impostazioni e clicca 'Voglio eliminare il mio account'.",
        "notes_pt_br": "Faça login, vá na página de configurações e clique 'I want to delete my account'.",
        "notes_cat": "Entri al seu compte, vagi a la pàgina de configuració i cliqui a 'I want to delete my account'.",
        "notes_es": "Entre en su cuenta, vaya a la página de configuración y pulse 'I want to delete my account'."
    },

    {
        "name": "Raptr",
        "url": "http://raptr.com/account/deactivation",
        "difficulty": "easy"
    },

    {
        "name": "RateYourMusic",
        "url": "http://rateyourmusic.com/account/delete",
        "difficulty": "impossible",
        "notes": "After deleteing the account, it will be deactivated for 30 days before being deleted permanently. Messages, forum posts, and contributions stay on the site even after your account is deleted."
    },

    {
        "name": "Rdio",
        "url": "http://www.rdio.com/settings/advanced/",
        "difficulty": "easy"
    },

    {
        "meta": "popular",
        "name": "Readability",
        "url": "https://www.readability.com/account/delete",
        "difficulty": "impossible",
        "notes": "You can't delete your account, but you can deactivate it.",
        "notes_it": "Non puoi eliminare il tuo account ma puoi disattivarlo.",
        "notes_pt_br": "Você não pode deletar sua conta, mas você pode desativá-la.",
        "notes_cat": "No podrà esborrar el seu compte, pero es podrà desactivar.",
        "notes_es": "No podrá borrar su cuenta, pero se podrá desactivar."
    },

    {
        "meta": "popular",
        "name": "Reddit",
        "url": "https://ssl.reddit.com/prefs/delete/",
        "difficulty": "easy",
        "notes": "Increase your productivity by over 5 times with this one trick they don't want you to know about!",
        "notes_it": "Incrementa la tua produttività di oltre 5 volte con questi consigli che loro non vogliono farti sapere!",
        "notes_pt_br": "Aumente sua produtividade em 5 vezes com este truque que eles não querem que você saiba!",
        "notes_cat": "Augmenti la seva productivitat fins a 5 vegades amb aquest truc que ningú en vol sentir a parlar!",
        "notes_es": "Aumente su productividad hasta 5 veces con este truco del que nadie quiere oír hablar!"
    },

    {
        "name": "Redditgifts",
        "url": "http://redditgifts.com/privacy/",
        "difficulty": "hard",
        "notes": "If you decide you would like to delete your account you must email us at support@redditgifts.com. You must email us from the email address associated with your account and provide your reddit username.",
        "notes_it": "Per eliminare il tuo account invia un'e-mail a support@redditgifts.com. Invia l'e-mail dall'indirizzo associato al tuo account ed inserisci il tuo username reddit.",
        "notes_pt_br": "Caso você decida apagar sua conta você deve enviar um e-mail para support@redditgifts.com. O e-mail deve ser enviado pelo e-mail associado a sua conta e você deve especificar seu usuário reddit.",
        "notes_cat": "Si decideix desactivar el seu compte haurà de posarse en contacte amb support@redditgifts.com. Haurà d'enviar l'e-mail i nom de l'usuari de Reddit associat al compte de la web.",
        "notes_es": "Si decide desactivar su cuenta tendrá que ponerse en contacto con support@redditgifts.com. Deberá enviar el e-mail y nombre de usuario de Reddit asociado a la cuenta de la web.",
        "email": "support@redditgifts.com"
    },

    {
        "name": "Remember The Milk",
        "url": "https://www.rememberthemilk.com/login/delete.rtm",
        "difficulty": "easy"
    },

    {
        "name": "Rotten Tomatoes",
        "url": "http://flixster.desk.com/customer/portal/articles/169347-how-do-i-cancel-my-account-",
        "difficulty": "hard",
        "notes": "You need to contact flixster to cancel a native RT profile, while Facebook linked or Flixster.com accounts are easier to cancel.",
        "notes_it": "Devi contattare flixster per eliminare il tuo profilo RT nativo, mentre il collegamento a Facebook o Flixter.com sono più facili da eliminare.",
        "notes_pt_br": "Você precisará contatar flixster para cancelar o perfile nativo RT, enquanto contas ligadas ao Facebook ou Flixter.com são mais facilmente canceladas.",
        "notes_cat": "Haurà de contactar amb flixter per cancel·lar el perfil natiu d'RT, mentres que els comptes associats amb Facebook o Flixster.com són més fàcils d'esborrar.",
        "notes_es": "Deberá contactar con Flixter para cancelar el perfil nativo de RT, mientras que las cuentas asociadas con Facebook o Flixster.com son más fáciles de borrar."
    },

    {
        "name": "Rovio",
        "url": "https://account.rovio.com/",
        "difficulty": "easy",
        "notes": "Bottom link 'Delete Account'",
        "notes_it": "Link sul fondo 'Delete Account'.",
        "notes_pt_br": "Link no final 'Delete Account'",
        "notes_cat": "Enllaç al final: 'Delete Account'",
        "notes_es": "Enlace al final: 'Delete Account'"
    },

    {
        "name": "Runescape",
        "url": "http://services.runescape.com/m=rswiki/en/Account_Help",
        "difficulty": "hard",
        "notes": "Under 5. Account Settings > A. Account Management > V. Account Deletion. You must mail or fax an affidavit to the Runescape office along with a copy of your legal identification"
    },

    {
        "name": "RunKeeper",
        "url": "http://runkeeper.com/I-Love-RunKeeper",
        "difficulty": "medium",
        "notes": "After clicking the button, you will have to enter your password, complete a capcha, click another button, AND a confirmation modal dialog.",
        "notes_it": "Dopo aver cliccato il bottone dovrai: inserire la tua password, completare un capcha, clicare un altro bottone E un dialogo di conferma.",
        "notes_pt_br": "Após clicar no botão, você terá que digitar sua senha, completar o captcha, clicar em outro botão, E a confirmar.",
        "notes_cat": "Després de clicar al botó, haurà d'entrar la contrasenya i completar el 'captcha', clicar un altre botó i confirmar a la finestra de diàleg.",
        "notes_es": "Después de pulsar el botón, deberá entrar la contraseña y completar el 'captcha', pulsar otro botón y confirmar en la ventana de diálogo."
    },

    {
        "name": "ScanMyServer",
        "url": "https://scanmyserver.com/?suspend=1",
        "difficulty": "easy",
        "notes": "Login to your account and follow 'Account Suspension' instructions.",
        "notes_fr": "Connectez vous et suivez les instructions de suspension du compte.",
        "notes_it": "Entra nel tuo account e segui le istruzioni 'Account Suspension'.",
        "notes_pt_br": "Faça login e siga as instruções de 'Account Suspension'.",
        "notes_cat": "Entri al seu compte i segueixi les instruccions a 'Account Suspension'.",
        "notes_es": "Entre en su cuenta y siga las instrucciones en 'Account Suspension'."
    },

    {
        "name": "Scribd",
        "url": "http://www.scribd.com/account_settings/preferences",
        "difficulty": "easy"
    },

    {
        "name": "Scriptogr.am",
        "url": "http://scriptogr.am/dashboard/#settings",
        "difficulty": "easy",
        "notes": "Click the link 'Delete your account' at the bottom. Note: On your dropbox, the content of this site will not be removed. If needed, you can delete the folder 'Apps/scriptogram' manually.",
        "notes_it": "Clicca il link 'Delete your account' sul fondo. Nota: Su dropbox il contenuto di questo sito non verrà eliminato. Se necessario, devi eliminare la cartella 'Apps/scriptogram' manualmente",
        "notes_pt_br": "Clique no link 'Delete your account' no final da página. Nota: No seu dropbox, o conteúdo deste site não será removido. Caso necessário, você pode remover a pastas 'Apps/scriptogram' manualmente.",
        "notes_cat": "Cliqui a l'enllaç 'Delete your account' al final de la pàgina. Nota: Al teu Dropbox, el contingut d'aquest servei a Dropbox no serà esborrat. Si ho necessita, pot esborrar la carpeta 'Apps/scriptogram' de forma manual.",
        "notes_es": "Clique en el enlace 'Delete your account' al final de la página. Nota: En tu Dropbox, el contenido de este servicio en Dropbox no será borrado. Si lo necessita, puede borrar la carpeta 'Apps/scriptogram' de forma manual."
    },

    {
        "name": "Shopify",
        "url": "http://shopify.com/admin/settings/account",
        "difficulty": "easy",
        "notes": "Select 'Please cancel my account'. Choose a reason then select 'close my shopify store'.",
        "notes_fr": "Selectionnez supprimer mon compte. Choisissez la raison et cliquez 'close my spotify store'",
        "notes_it": "Seleziona 'Please cancel my account'. Seleziona un motivo e seleziona 'close my shopify store'.",
        "notes_pt_br": "Selecione 'Please cancel my account'. Escolha um motivo e selecione 'close my shopify store'.",
        "notes_cat": "Seleccioni 'Please cancel my account'. Esculli un motiu i seleccioni 'close my shopify store'.",
        "notes_es": "Seleccione 'Please cancel my account'. Escoja un motivo y seleccione 'close my shopify store'."
    },

    {
        "name": "Shutterfly",
        "url": "http://www.shutterfly.com/about/contact_details.jsp",
        "difficulty": "hard",
        "notes": "Contact customers services by email or live chat and request deletion.",
        "notes_it": "Contatta il servizio clienti via email o via chat e richiedi la cancellazione.",
        "notes_pt_br": "Contate a assistência ao cliente por e-mail ou chat ao vivo e peça a remoção.",
        "notes_cat": "Contacti amb l'assistència al client per e-mail o chat i demani la supressió del compte.",
        "notes_es": "Contacte con la asistencia al cliente por e-mail o chat y pida la supresión de la cuenta."
    },

    {
        "name": "Simple Machines",
        "url": "http://www.simplemachines.org/community/index.php?action=profile;area=deleteaccount",
        "difficulty": "hard",
        "notes": "Enter your password to have your account marked for deletion by an administrator or moderator. You can do this for any other Simple Machines forums if the forum administrator allows."
    },

    {
        "meta": "popular",
        "name": "Skype",
        "url": "https://support.skype.com/en/faq/FA142/can-i-delete-my-skype-account",
        "difficulty": "hard",
        "notes": "Contact customer services. You’ll need to know 5 contacts from your contacts list, the month you created your account, and your signup email address.",
        "notes_it": "Contatta il servizio clienti. Devi conoscere 5 contatti dalla tua lista contatti, il mese di creazione dell'account e la email con cui ti sei registrato.",
        "notes_pt_br": "Contate a assistência ao cliente. Você precisará saber 5 contatos da sua lista de contatos, o mês em que sua conta foi criada, e seu e-mail de cadastro.",
        "notes_cat": "Contacti amb l'assistència al client. Haurà de coneixer 5 contactes de la seva llista, el mes que va ser creat el compte i el e-mail associat.",
        "notes_es": "Contacte con la asistencia al cliente. Deberá conocer 5 contactos de su lista, el mes que fue creada la cuenta y el e-mail asociado."
    },

    {
        "name": "Slashdot",
        "url": "http://slashdot.org/faq/accounts.shtml",
        "difficulty": "impossible"
    },

    {
        "name": "Slideshare",
        "url": "http://help.slideshare.com/entries/57912-How-do-I-delete-my-SlideShare-account-",
        "difficulty": "easy",
        "notes": "A direct link is not available as it is based on your username.",
        "notes_fr": "Un lien direct n'est pas disponible comme le système est basé sur votre pseudo.",
        "notes_pt_br": "Um link direto não está disponível e é baseado no seu usuário.",
        "notes_cat": "No hi ha un enllaç directe ja que aquest està basat en el seu nom d'usuari.",
        "notes_es": "No hay un enlace directo ya que éste está basado en su nombre de usuario."
    },

    {
        "name": "Snapchat",
        "url": "http://www.snapchat.com/a/delete_account",
        "difficulty": "easy",
        "notes": "Enter username and password and click 'Delete'.",
        "notes_fr": "Entrez votre pseudo et votre mot de passe et cliquez sur supprimer.",
        "notes_it": "Inserisci username e password e clicca 'Delete'.",
        "notes_pt_br": "Digite seu usuário e senha e clique em 'Delete'.",
        "notes_cat": "Entri el seu nom d'usuari i contrasenya i faci clic a 'Delete'.",
        "notes_es": "Entre su nombre de usuario y contraseña y haga clic en 'Delete'."
    },

    {
        "name": "Sonico",
        "url": "http://www.sonico.com/tyc.php",
        "difficulty": "hard",
        "notes": "Send a request to legal@sonico.com and request deletion.",
        "notes_fr": "Envoyez une demande de suppression à legal@sonico.com .",
        "notes_it": "Invia la richiesta a legal@sonico.com",
        "notes_pt_br": "Envie um pedido para legal@sonico.com e peça a remoção.",
        "notes_cat": "Enviï una petició per esborrar el seu compte a legal@sonico.com.",
        "notes_es": "Envíe una petición para borrar su cuenta a legal@sonico.com.",
        "email": "legal@sonico.com"
    },

    {
        "name": "Soundcloud",
        "url": "http://soundcloud.com/settings/account#delete-user",
        "difficulty": "easy"
    },

    {
        "name": "SourceForge",
        "url": "https://sourceforge.net/account/remove",
        "difficulty": "medium",
        "notes": "Data created by the user such as posts and tickets will remain and be attributed to the account, even if deleted. The username will not become available.",
        "notes_it": "I dati creati dall'utente come post e ticket rimarranno attribuiti all'account, anche se cancellato. L'username non sarà più disponibile.",
        "notes_pt_br": "Dados criads pelo usuário como posts e tickets se manterão atribuídos à conta, mesmo que deletada. O usuário não se tornará disponível.",
        "notes_cat": "Les dades creades per l'usuari, com els posts i tickets es mantindran atribuits al compte, inclús si es eliminada. El nom d'usuari no estarà disponible.",
        "notes_es": "Los datos creados por el usuario, como los posts y tickets se mantendrán atribuidos a la cuenta, incluso si es eliminada. El nombre de usuario no estará disponible."
    },

    {
        "name": "Speaker Deck",
        "url": "https://speakerdeck.com/tos",
        "difficulty": "impossible",
        "notes": "If you wish to terminate your Speaker Deck account, you may simply discontinue using Speaker Deck.",
        "notes_it": "Se desideri terminare il tuo Speaker Deck account, devi semplicemente non usarlo più.",
        "notes_pt_br": "Se você deseja terminar sua conta Speaker Deck, você pode apenas parar de usar Speaker Deck.",
        "notes_cat": "Si vol acabar amb el seu compte d'Speaker Deck, simplement deixi de fer servir Speaker Deck.",
        "notes_es": "Si quiere acabar con su cuenta de Speaker Deck, simplemente deje de usar Speaker Deck."
    },

    {
        "name": "Splitwise",
        "url": "https://secure.splitwise.com/account/settings",
        "difficulty": "easy"
    },

    {
        "name": "Spotify",
        "url": "https://www.spotify.com/se/about-us/contact/contact-spotify-support/?contact",
        "difficulty": "hard",
        "notes": "Contact Spotify’s customer services through their contact form and request for your account to be closed.",
        "notes_it": "Contatta l'assistenza clienta di Spotify attraverso il loro modulo e richiedi la cancellazione dell'account.",
        "notes_pt_br": "Contate a assistência ao cliente da Spotify através do formulário de contato e peça o fechamento da sua conta.",
        "notes_cat": "Contacti amb l'assistència al client d'Spotify a través del formulari de contacte i demana el clausurament del compte.",
        "notes_es": "Contacte con asistencia al cliente de Spotify a través del formulario de contacto y pide el cierre de la cuenta."
    },

    {
        "meta": "popular",
        "name": "Spring.me",
        "url": "https://springme.zendesk.com/hc/en-us/requests/new",
        "difficulty": "hard",
        "notes": "To remove the account it's necessary to sumbit a request in https://springme.zendesk.com/hc/en-us/requests/new. In \"Problem\" field, select \"Account\" and \"Delete Account\".",
        "notes_pt_br": "Para remover a conta é necessário enviar um pedido de remoção em https://springme.zendesk.com/hc/en-us/requests/new. No campo \"Problem\", seleciona \"Account\" e depois \"Delete Account\"."
    },

    {
        "name": "Stack Overflow / Stack Exchange Accounts",
        "url": "http://stackoverflow.com/help/deleting-account",
        "difficulty": "hard",
        "notes": "If you haven't posted on the site, it's just one click. Otherwise, edit your 'About Me' bio to say 'please delete me' then contact support.",
        "notes_it": "Se non hai effettuato alcuna azione sul sito, basta un click. Altrimenti, edita il tuo 'About me' biografia in 'please delete me' quindi contatta il servizio clienti.",
        "notes_pt_br": "Se você não postou no site, apenas um clique é necessário. Caso contrário, edite a sua 'About Me' biografia e escreva 'please delete me' e então contate o suporte.",
        "notes_cat": "Si mai ha publicat al lloc només és un clic. En cas contrari, editi la seva biografia a 'About Me' i escrigui 'please delete me' a continuació contacti amb atenció al client.",
        "notes_es": "Si nunca ha publicado en el sitio sólo es un clic. De lo contrario, edite su biografía en 'About Me' y escriba 'please delete me' a continuación contacte con atención al cliente."
    },

    {
        "name": "Starbucks",
        "url": "http://customerservice.starbucks.com/app/contact/ask_starbucks_website/",
        "difficulty": "impossible",
        "notes": "They will not delete your account but upon request they can “scramble all of your information so that you don’t receive emails and none of your information is available to [them] for potential fraud”.",
        "notes_it": "Non elimineranno il tuo account ma su richiesta potranno cancellare tutte le tue informazioni.",
        "notes_pt_br": "Eles não irão deletar sua conta mas mediante pedido eles podem “bagunçar todas suas informações para que você não receba e-mails e nenhuma informação sua esteja disponível a [eles] potenciais fraudes”.",
        "notes_cat": "No poden esborrar el compte, pero si ho demanes poden “esborrar tota la seva informació per tal de no rebre e-mails i cap de les teves informacions estigui disponibl a [ells] per potencials accions fraudulentes.”.",
        "notes_es": "No pueden borrar la cuenta, pero si lo pides pueden ”borrar toda su información para no recibir e-mails y ninguna de tus informaciones estén disponibles para [ellos] potenciales acciones fraudulentas”."
    },

    {
        "name": "StayFriends.de",
        "url": "http://www.stayfriends.de/j/ViewController?action=accountSettings&delEnabled=true",
        "difficulty": "easy",
        "notes": "The deletion of your entry can not be undone. All your profile data, contacts, messages and pictures will be permanently removed. Your classmates and contacts can no longer StayFriends contact you.",
        "notes_it": "La cancellazione non può essere annullata. Tutti i tuoi dati, contatti messaggi e foto verrano eliminati permanentemente.",
        "notes_de": "Die Löschung Ihres Eintrages kann nicht rückgängig gemacht werden. Alle Ihre Profildaten, Kontakte Nachrichten und Bilder werden unwiderruflich entfernt. Ihre Mitschüler und Kontakte können nicht mehr über StayFriends Kontakt zu Ihnen aufnehmen.",
        "notes_cat": "L'eliminació no pot ser anulada. Totes les dades del teu perfil, contactes, missatges i imatges seran eliminades permanentment. Ningú es podrà posar en contacte amb tu.",
        "notes_es": "La eliminación no puede ser anulada. Todos los datos de tu perfil, contactos, mensajes e imágenes serán eliminadas permanentemente. Nadie podrá ponerse en contacto contigo."
    },

    {
        "name": "Steam",
        "url": "https://support.steampowered.com/newticket.php",
        "difficulty": "impossible",
        "notes": "If you contact Steam support, they will most likely tell you just to not use the account. If your account has no games on it, it will be disabled after a while.",
        "notes_it": "Se contatti il supporto Steam, risponderanno semplicemente di non usare l'account. Se l'account non ha nessun gioco abbinato, sarà disabilitato automaticamente dopo un certo periodo di tempo",
        "notes_pt_br": "Se você contatar o suporte Steam, eles irão te dizer para apenas não usar a conta. Se você não tiver jogos na sua conta, ela será desabilitada após um tempo.",
        "notes_cat": "Si contacta amb l'assistència al client d'Steam, li respondran que deixi d'utilitzar el seu compte. Si no ha comprat jocs el compte serà deshabilitat al cap d'un temps.",
        "notes_es": "Si contacta con la asistencia al cliente de Steam, le responderán que deje de utilizar su cuenta. Si no ha comprado juegos la cuenta será deshabilitado al cabo de un tiempo."
    },

    {
        "name": "StepMap",
        "url": "http://www.stepmap.de/profil.php",
        "difficulty": "hard",
        "notes": "To delete your StepMap account, let us know by sending an e-mail with info@stepmap.de and enter your username. The sender address must be your e-mail address that you have subscribed to at StepMap.",
        "notes_de": "Um Deinen StepMap-Account zu löschen, teile uns dies bitte per E-Mail an info@stepmap.de mit und nenne uns Deinen Benutzernamen. Die Absenderadresse muss Deine E-Mail-Adresse sein, mit der Du Dich bei StepMap angemeldet hast.",
        "email": "info@stepmap.de"
    },

    {
        "name": "Stereomood",
        "url": "http://www.stereomood.com/users/account",
        "difficulty": "easy"
    },

    {
        "name": "Storify",
        "url": "http://storify.com/settings#account",
        "difficulty": "easy",
        "notes": "Just click the 'Delete account' button in red"
    },

    {
        "name": "Strava",
        "url": "https://www.strava.com/settings/privacy",
        "difficulty": "medium",
        "notes": "Upon deactivation, all of your activities will be deleted and you will be removed from all leaderboards. Strava will keep an archive of your raw GPS data as uploaded to Strava, but the archive cannot be used to restore your account.",
        "notes_it": "Disattivando l'account, tutte le attività verrano cancellate e verrai rimosso da tutte le leaderboars. Strava manterrà un'archivio dei tuoi dati GPS, ma non può essere usato per recuperare il tuo account.",
        "notes_pt_br": "Mediante desativação, todas suas atividades serão deletadas e você será removido de todas as leaderboards. Strava manterá um arquivo de seus dados GPS como enviados a Strava, mas o arquivo não poderá ser usado para restaurar sua conta.",
        "notes_cat": "Mitjançant la desactivació, totes les activitats s'eliminaran i serà eliminat de totes les leaderboards. Strava mantindrà un arxiu amb les dades GPS que s'envien a Strava, però l'arxiu no es podrà utilitzar per restaurar el compte.",
        "notes_es": "Mediante la desactivación, todas las actividades se eliminarán y será eliminado de todas las leaderboards. Strava mantendrá un archivo con los datos GPS que se envían a Strava, pero el archivo no se podrá utilizar para restaurar la cuenta."
    },

    {
        "name": "StumbleUpon",
        "url": "https://www.stumbleupon.com/settings/delete-account",
        "difficulty": "easy",
        "notes": "You can reactivate within 14 days. After that the account is deleted.",
        "notes_it": "Puoi riattivare il tuo account entro 14 giorni. Dopodichè sarà cancellato.",
        "notes_pt_br": "Você pode reativar em até 14 dias. Após este prazo sua conta é deletada.",
        "notes_cat": "Pot reactivar-la en un termini de 14 dies. Desprès d'aquest temps el compte serà esborrat.",
        "notes_es": "Puede reactivarla en un plazo de 14 días. Después de este tiempo la cuenta será borrada."
    },

    {
        "name": "TeamViewer",
        "url": "https://login.teamviewer.com/",
        "difficulty": "easy",
        "notes": "Edit profile (menu item at the top right corner of the page) →  Delete account",
        "notes_it": "Modifica profilo (menu nell'angolo superiore destro della pagina) →  Delete account",
        "notes_pt_br": "Edit profile (menu no canto do topo à direita da página) →  Delete account",
        "notes_cat": "Edit profile (menú situat a la cantonada superior esquerra) →  Delete account",
        "notes_es": "Edit profile (menú situado en la esquina superior izquierda) →  Delete account"
    },

    {
        "name": "Technorati",
        "url": "http://technorati.com",
        "difficulty": "impossible",
        "notes": "It's not possible to remove your account, but you can remove your blogs.",
        "notes_pt_br": "Não é possível remover sua conta, mas você pode remover seus blogs."
    },

    {
        "name": "Ticketmaster",
        "url": "http://www.ticketmaster.com/h/help.html?tm_link=tm_i_help",
        "difficulty": "hard",
        "notes": "You must submit a request to close your account via the form.",
        "notes_it": "Devi inviare una richiesta attraverso il form per chiudere il tuo account.",
        "notes_pt_br": "Você deve enviar um pedido para fechar sua conta pelo formulário.",
        "notes_cat": "Haurà de sol·licitar que esborrin el seu compte via formulari.",
        "notes_es": "Deberá solicitar que borren su cuenta vía formulario."
    },

    {
        "name": "Topface",
        "url": "http://topface.com/delete-profile/",
        "difficulty": "easy"
    },

    {
        "name": "Torrent 411",
        "url": "https://www.t411.me/contactstaff/",
        "difficulty": "hard",
        "notes": "you have to ask the staff to delete your account",
        "notes_fr": "Vous devez demander au staff pour supprimer votre compte"
    },

    {
        "name": "Trakt",
        "url": "http://trakt.tv/settings/data",
        "difficulty": "easy"
    },

    {
        "name": "Transifex",
        "url": "http://support.transifex.com/customer/portal/articles/1052765-how-can-i-delete-my-account-",
        "difficulty": "impossible",
        "notes": "You can't delete your account, but you can contact them via email to deactivate it.",
        "notes_it": "Non puoi eliminare il tuo account, ma puoi contattarli tramite email per disattivarlo.",
        "notes_pt_br": "Você não pode deletar sua conta, mas você pode contatá-los via e-mail para desativá-la.",
        "notes_cat": "Vostè no podrà esborrar el compte, però podrà contactar via e-mail per desactivar-la.",
        "notes_es": "Usted no podrá borrar la cuenta, pero podrá contactar vía e-mail para desactivarla."
    },

    {
        "name": "Trello",
        "url": "https://trello.com/your/account",
        "difficulty": "easy",
        "notes": "Select 'Delete your account?' option to delete your account",
        "notes_fr": "Selectionnez 'Supprimer mon compte?' pour le supprimer.",
        "notes_it": "Seleziona 'Eliminare il tuo account?' per eliminare il tuo account.",
        "notes_pt_br": "Selecione a opção 'Delete your account?' para deletar sua conta",
        "notes_cat": "Seleccioni l'opció 'Delete your account?' per esborrar el seu compte",
        "notes_es": "Seleccione la opción 'Delete your account?' para borrar su cuenta "
    },

    {
        "name": "TripIt",
        "url": "https://www.tripit.com/account/delete",
        "difficulty": "easy"
    },

    {
        "name": "Tumblr",
        "url": "http://www.tumblr.com/account/delete",
        "difficulty": "easy"
    },

    {
        "name": "Tweetdeck",
        "url": "https://www.tweetdeck.com/api/account-delete/",
        "difficulty": "easy"
    },

    {
        "name": "Twitch",
        "url": "http://www.twitch.tv/user/close_account",
        "difficulty": "easy"
    },

    {
        "meta": "popular",
        "name": "Twitter",
        "url": "https://twitter.com/settings/accounts/confirm_deactivation",
        "difficulty": "easy",
        "notes": "Your account is actually 'deactivated' before being deleted. Only after 30 days of remaining deactivated will it then be deleted. <a href='https://support.twitter.com/articles/15358-deactivating-your-account'>More details</a>"
    },

    {
        "name": "Ubuntu One",
        "url": "https://one.ubuntu.com/help/faq/how-can-i-delete-my-account/",
        "difficulty": "hard",
        "notes": "Yes and no, it depends on which type(s) of accounts, and you will need to delete the accounts in the correct order. All accounts are tied to Ubuntu One's Single Sign-On (login.ubuntu.com), so that is the account you should close last. Everything else, such as Launchpad.net, cloud file storage, AskUbuntu, and other accounts should be closed first if possible. This is especially important if you have any paid services attached, to make sure you won't be billed for anything after closing the accounts. The last step is to delete your Single Sign-On (SSO) account. SSO accounts must be deleted manually by the Ubuntu One staff.",
        "notes_it": "Si e no, dipende dal tipo/i di account, e dovrai eliminare gli account nel giusto order. Tutti gli account sono collegati a Ubuntu One's Single Sign-On (login.ubuntu.com), quindi questo sarà l'ultimo account da chiudere. Tutto il resto, come Launchpad.net, cloud file storage, AskUbuntu e gli altri account devono essere chiusi prima, se possibile. Questo è importante soprattutto se hai qualche servizio a pagamento collegato, per essere sicuro di non ricevere richieste di pagamento dopo la chiusura degli account. L'ultimo passo è eliminare il tuo Single Sign-On (SSO) account. Questo deve essere eliminato manualmente dallo staff di Ubuntu One.",
        "notes_pt_br": "Sim e não, depende do(s) tipo(s) de conta(s), e você precisará deletar a(s) conta(s) na ordem correta. Todas as contas estão ligadas ao Single Sign-on (login.ubuntu.com) do Ubuntu One, então esta é a conta que você deve fechar por último. De resto, como Launchpad.net, armazenamento de arquivos na nuvem, AskUbuntu, e outras contas devem ser fechadas primeiro se possível. Isto é muito importante se você tem algum serviço pago ligado, para ter certeza que você não será cobrado por qualquer coisa após fechar suas contas. O último passo é fechar sua conta Single Sign-On (SSO). Contas SSO devem ser deletadas manualmente pela equipe do Ubuntu One.",
        "notes_cat": "Si i no, depén del tipo(s) de compte(s), i l'haurà d'eliminar en l'ordre correcte.  Tots els comptes estan relacionats amb l'inici de sessió únic (login.ubuntu.com) Ubuntu One, aleshores aquesta és l'ultim compte que has de tancar . A més,   l'enmagatzematge d'arxius en el núvo Launchpad.net, AskUbuntu i altres comptes s'han de tancar abans si és possible. Això és molt important si té algun servei de pagament, per assegurar-se que no se li cobrarà res després de tancar els seus comptes. L'últim pas és tancar el compte de Single Sign-On (SSO). Comptes d'SSO han de ser eliminats manualment pel personal d'Ubuntu One.",
        "notes_es": "Si y no, depende del tipo (s) de cuenta (s), y la deberá eliminar en el orden correcto. Todas las cuentas están relacionados con el inicio de sesión único (login.ubuntu.com) Ubuntu One, entonces esta es la última cuenta que tienes que cerrar. Además, el almacenamiento de archivos en la nube Launchpad.net, AskUbuntu y otras cuentas se deberán cerrarán antes si es posible. Esto es muy importante si tiene algún servicio de pago, para asegurarse de que no se le cobrará nada después de cerrar sus cuentas. el último paso es cerrar la cuenta de Single Sign-On (SSO). Las cuentas de SSO deben ser eliminadas manualmente por el personal de Ubuntu One "
    },

    {
        "name": "Udacity",
        "url": "http://forums.udacity.com/answer_link/100044663/",
        "difficulty": "impossible",
        "notes": "A Udacity employee recommends that you stop using the account, which means there's currently no way of deleting the account.",
        "notes_it": "Un impiegato di Udacity consiglia di smettere di usare l'account, il che significa che non ci sono modi differenti per eliminare l'account.",
        "notes_pt_br": "Um empregado Udacity recomenda que você pare de usar a conta, o que significa que não há como deletar sua conta atualmente.",
        "notes_cat": "Un treballador d'Udacity recomana que pari d'utilitzar el compte, això vol dir que no hi ha cap manera d'esborrar el compte de moment.",
        "notes_es": "Un trabajador de Udacity recomienda que pare de utilizar la cuenta, eso quiere decir que no hay ninguna manera de borrar la cuenta de momento."
    },

    {
        "name": "Udemy",
        "url": "https://www.udemy.com/user/edit-danger-zone/",
        "difficulty": "medium",
        "notes": "In order to delete your account, you need to first unsubscribe from all of your courses.",
        "notes_it": "Per eliminare il tuo account devi prima dis-iscriverti da tutti i tuoi corsi.",
        "notes_pt_br": "Para deletar sua conta, você precisa se desinscrever de todos os seus cursos.",
        "notes_cat": "Per esborrar el seu compte, haurà de deixar d'estar subscrit a tots els cursos.",
        "notes_es": "Para borrar su cuenta, deberá dejar de estar suscrito a todos los cursos."
    },

    {
        "name": "Unroll.me",
        "url": "https://unroll.me/user/settings",
        "difficulty": "easy",
        "notes": "Click 'Delete my account' at the bottom of the user settings page."
    },

    {
        "name": "UPS",
        "url": "https://www.ups.com/myups/deletereg",
        "difficulty": "easy"
    },

    {
        "name": "Ustream",
        "url": "http://www.ustream.tv/account/preferences",
        "difficulty": "easy",
        "notes": "Scroll down to the bottom of the 'Account Settings' page and click 'Delete Account'",
        "notes_fr": "Tout en bas de la page il y a 'Parametre du compte' cliquez 'Supprimer mon compte'.",
        "notes_it": "Scrolla fino al fondo della pagina 'Impostazioni Accountì e clicca 'Elimina Account'",
        "notes_pt_br": "Vá até o final da página 'Account Settings' e clique em 'Delete Account'",
        "notes_cat": "Baixi fins al peu de la pàgina a 'Account Settings' i cliqui a 'Delete Account'",
        "notes_es": "Baje hasta el pie de la página en 'Account Settings' y pulse 'Delete Account"
    },

    {
        "name": "Valleywag (Gawker Media)",
        "url": "http://legal.kinja.com/kinja-terms-of-use-90161644",
        "difficulty": "impossible",
        "notes": "You may discontinue your use of the Service at any time without informing us. We may, however, retain and continue to use any Content that you have submitted or uploaded through the Service.",
        "notes_it": "Puoi in qualsiasi momento smettere di usare il servizio. Tuttavia noi possiamo comunque accedere a qualsiasi contenuto che hai inviato attraverso il servizio.",
        "notes_pt_br": "Você pode parar de usar o serviço a qualquer momento. Nós, no entanto, iremos manter e usar qualquer conteúdo enviado por você através do serviço.",
        "notes_cat": "Pot parar de fer servir el servei en qualsevol moment. Nosaltres, si més no mantindrém i continuarem utilitzant el contingut que ha enviat amb el servei.",
        "notes_es": "Puede dejar de utilizar el servicio en cualquier momento. Nosotros, sin embargo continuaremos usando el contenido que ha enviado."
    },

    {
        "name": "Viadeo",
        "url": "http://www.viadeo.com/settings/account/?language=fr&ga_from=Fu:%2Fsettings%2Faccount%2F;Fb%3Amenu_box_right%3BFe%3AL1-account-settings%3B",
        "difficulty": "easy",
        "notes": "There's a button on the right, just under the menu.",
        "notes_fr": "La bouton de suppression se trouve sur la droite sous le menu.",
        "notes_it": "C'è un bottone sulla destra, proprio sotto il menu.",
        "notes_pt_br": "Existe um botão à direita, logo abaixo do menu.",
        "notes_cat": "Hi ha un botò a la dreta, just a sota del menu.",
        "notes_es": "Hay un botón a la derecha, justo debajo del menú."
    },

    {
        "name": "Vimeo",
        "url": "https://vimeo.com/settings/goodbye/forever",
        "difficulty": "easy"
    },

    {
        "name": "Vine",
        "url": "https://support.twitter.com/forms/vine",
        "difficulty": "hard",
        "notes": "The only way to delete your Vine account without deleting your Twitter account is to contact Twitter through their contact form.",
        "notes_it": "L'unico modo per eliminare il tuo account Vine senza eliminare il tuo account Twitter è contattare Twitter attraverso il loro form contatti.",
        "notes_pt_br": "A única maneira de deletar sua conta Vine sem deletar sua conta no Twitter é contatar o Twitter por meio do formulário de contato.",
        "notes_cat": "L'unica manera d'esborrar el seu compte de Vine sense esborrar el compte de Twitter es contactar amb Twitter via el seu formulari de contacte.",
        "notes_es": "La única manera de borrar su cuenta de Vine sin borrar la cuenta de Twitter es contactar con Twitter vía su formulario de contacto."
    },

    {
        "name": "VK/ВКонтакте",
        "url": "http://vk.com/settings?act=deactivate",
        "difficulty": "easy"
    },

    {
        "name": "WAYN",
        "url": "http://www.wayn.com/wayn.html?wci=unregister",
        "difficulty": "easy"
    },

    {
        "name": "Waze",
        "url": "http://www.waze.com/support/",
        "difficulty": "hard",
        "notes": "Send in a support ticket via the Quick Help form at Waze Support. Enter 'Delete Waze account' as the subject/question, then click the Email link. Complete filling out the form with your Waze username and registered email address.",
        "notes_it": "Invia un ticket di supporto a Waze attraverso Quick Help form. Inserisci 'Delete Waze account' come oggetto/domanda, successivamente clicca il link Email. Completa il resto del form con i tuoi dati Waze.",
        "notes_pt_br": "Envie um ticket de suporte via o Quick Help no Waze Support. Coloque 'Delete Waze account' como assunto/pergunta, então clique no link do e-mail. Complete preenchendo com seu usuário Waze e e-mail da conta.",
        "notes_cat": "Enviï un 'ticket de suport' mitjançant el formulari 'Quick Help' que es troba a 'Waze Support'. Posi 'Delete Waze account' com assumpte/pergunta, a continuació cliqui a l'enllaç d' e-mail. Completi el procediment omplint el formulari amb el seu usuari de Waze i l'e-mail del compte.",
        "notes_es": "Envíe un 'ticket de soporte' mediante el formulario 'Quick Help' que se encuentra en 'Waze Support'. Ponga 'Delete Waze account' como asunto/pregunta, después pulse el enlace de e-mail. Complete el procedimiento rellenando el formulario con su usuario de Waze y el e-mail de la cuenta. "
    },

    {
        "name": "We the People",
        "url": "https://petitions.whitehouse.gov/",
        "difficulty": "impossible",
        "notes": "Site provides no user account management interface or account deletion options.",
        "notes_fr": "Le site ne propose pas la suppression de compte.",
        "notes_it": "Il sito non possiede nessuna interfaccia di gestione utente o possibilità di eliminare l'account",
        "notes_pt_br": "O site não possui interface de gerenciamento da conta ou opções para remoção da conta.",
        "notes_cat": "La web no té opcions d'usuari o per esborrar el compte.",
        "notes_es": "La web no tiene opciones de usuario o para borrar la cuenta."
    },

    {
        "name": "Weather.com",
        "url": "http://registration.weather.com/ursa/profile/unsubscribe",
        "difficulty": "easy",
        "notes": "Site uses the term \"unsubscribe\" to describe completely deleting an account."
    },

    {
        "name": "WEB.DE",
        "url": "https://kundencenter.web.de/",
        "difficulty": "easy"
    },

    {
        "name": "WhatsApp",
        "url": "https://whatsapp.zendesk.com/entries/21119703-How-do-I-delete-my-account-",
        "difficulty": "medium",
        "notes": "From the app: Settings → Account → Delete your account.",
        "notes_fr": "Depuis l'app: Réglages -> Compte -> Supprimer mon compte.",
        "notes_it": "Dall'applicazione: Impostazioni → Account → Elimina il tuo account.",
        "notes_pt_br": "No aplicativo: Settings → Account → Delete your account.",
        "notes_cat": "Des de l'aplicació: Settings → Account → Delete your account.",
        "notes_es": "Desde la aplicación: Settings → Account → Delete your account."
    },

    {
        "name": "whistle.im",
        "url": "https://whistle.im/browser#vcard",
        "difficulty": "easy",
        "notes": "Menu →  Edit vCard →  Account management →  Delete everything (cannot be undone)",
        "notes_it": "Menu →  Modifica vCard →  Gestione Account →  Elimina tutto (non può essere annullato)",
        "notes_cat": "Menu →  Edit vCard →  Account management →  Delete everything (no es pot tornar endarrera)",
        "notes_es": "Menu →  Edit vCard →  Account management →  Delete everything (no se puede volver atras)"
    },

    {
        "meta": "popular",
        "name": "Wikipedia",
        "url": "https://en.wikipedia.org/wiki/Wikipedia:FAQ#How_do_I_change_my_username.2Fdelete_my_account.3F",
        "difficulty": "impossible",
        "notes": "'A username cannot be deleted.' However, they do have some suggestions.",
        "notes_fr": "Vous ne pouvez pas supprimer votre compte.",
        "notes_it": "'Un username non può essere eliminato.'. In ogni caso, ci sono alcuni consigli.",
        "notes_pt_br": "'Um usuário não pode ser deletado.' Entretanto, eles possuem algumas sugestões.",
        "notes_cat": "'No es poden esborrar els usuaris.' Però fan algunes suggerencies.",
        "notes_es": "'No se pueden borrar los usuarios.' Pero hacen algunas sugerencias."
    },

    {
        "meta": "popular",
        "name": "WordPress.com",
        "url": "http://en.support.wordpress.com/deleting-accounts/",
        "difficulty": "impossible",
        "notes": "“WordPress.com accounts cannot be deleted.” The best you can do is remove any identifying data from your account.",
        "notes_fr": "Les comptes Wordpress ne peuvent pas être supprimé. La meilleure chose à faire est de supprimer vos données perso.",
        "notes_it": "'Gli account WordPress.com non possono essere eliminati.'. Il massimo che puoi fare è eliminare qualsiasi informazione dall'account.",
        "notes_pt_br": "“Contas no WordPress.com não podem ser deletadas.” O melhor que você pode fazer é remover qualquer dado pessoal de sua conta.",
        "notes_cat": "“Els comptes de WordPress.com no poden ser esborrats.” La  millor millor opció és esborrar qualsevol dada personal del compte.",
        "notes_es": "”Las cuentas de WordPress.com no pueden ser borradas.” La mejor mejor opción es borrar cualquier dato personal de la cuenta."
    },

    {
        "name": "Wunderlist",
        "url": "https://www.wunderlist.com/#/preferences/account",
        "difficulty": "easy",
        "notes": "Click 'Delete Account' at the bottom of the account preferences panel.",
        "notes_fr": "Cliquez 'Supprimer mon compte' en bas de la page.",
        "notes_it": "Clicca 'Elimina Account' sul fondo della pagina delle impostazioni account.",
        "notes_pt_br": "Clique em 'Delete Account' no final do painel de preferências da conta.",
        "notes_cat": "Cliqui a 'Delete Account' al final del panell d'opcions del compte.",
        "notes_es": "Clique en 'Delete Account' al final del panel de opciones de la cuenta."
    },

    {
        "name": "Xfire",
        "url": "http://www.xfire.com/faq#1",
        "difficulty": "impossible",
        "notes": "There is no way to delete your account, you can only make some information private and/or delete it."
    },

    {
        "name": "Xing",
        "url": "https://www.xing.com/help/help-and-faqs-2/general-stuff-55/xing-memberships-153/general-stuff-803/canceling-free-basic-membership-185",
        "difficulty": "easy",
        "notes": "Select 'delete my profile' at the bottom of the page.",
        "notes_fr": "Selectionnez 'Supprimer mon compte' en bas de la page.",
        "notes_it": "Seleziona 'elimina il mio profilo' sul fondo della pagina.",
        "notes_pt_br": "Selecione 'delete my profile' no final da página.",
        "notes_cat": "Seleccioni 'delete my profile' al final de la pàgina.",
        "notes_es": "Seleccione 'delete my profile' al final de la página."
    },

    {
        "name": "Xobni",
        "url": "https://www.xobni.com/account/settings",
        "difficulty": "easy",
        "notes": "“Delete account” link at the bottom of the page.",
        "notes_fr": "'Supprimer mon compte' lien en bas de la page.",
        "notes_it": "Il link 'Elimina Account' si trova sul fondo della pagina.",
        "notes_pt_br": "Link “Delete account” no final da página.",
        "notes_cat": "Fes clic a l'enllaç “Delete account” al final de la pàgina.",
        "notes_es": "Haz clic en “Delete account” al final de la página."
    },

    {
        "meta": "popular",
        "name": "Yahoo!",
        "url": "https://edit.yahoo.com/config/delete_user",
        "difficulty": "easy"
    },

    {
        "name": "Yatado",
        "url": "http://about.yatedo.com/manage-your-digital-id/",
        "difficulty": "medium",
        "notes": "You must request deletion of your Yatado data before deleting the related social account.",
        "notes_it": "Devi richiedere l'eliminazione dei tuoi dati Yatado prima di eliminare il relativo account social.",
        "notes_pt_br": "Você deve pedir a remoção de seus dados antes de deletar sua conta social.",
        "notes_cat": "Haurà de demanar l'eliminació de les dades de Yatado abans d'esborrar el compte.",
        "notes_es": "Deberá pedir la eliminación de los datos de Yatado antes de borrar la cuenta."
    },

    {
        "meta": "popular",
        "name": "Yelp",
        "url": "http://www.yelp.co.uk/contact?topic=support&subtopic=close",
        "difficulty": "easy"
    },

    {
        "meta": "popular",
        "name": "YouTube",
        "url": "https://support.google.com/youtube/answer/55759",
        "difficulty": "impossible",
        "notes": "You can't delete your YouTube account without deleting your entire Google Account. But you can delete your channel.",
        "notes_cat": "No pots esborrar el teu compte de Youtube sense borrar tot el compte de Google, però pots borrar el teu canal.",
        "notes_fr": "Vous ne pouvez pas supprimer votre compte Youtube sans supprimer votre compte Google. Mais vous pouvez supprimer votre chaîne.",
        "notes_es": "No puedes borrar tu cuenta de Youtube sin borrar toda la cuenta de Google, pero puedes borrar tu canal."
    },

    {
        "name": "Zattoo",
        "url": "https://zattoo.com/account/delete",
        "difficulty": "easy"
    },

    {
        "name": "Zoho",
        "url": "https://accounts.zoho.com/u/h#setting/closeaccount",
        "difficulty": "easy"
    },

    {
        "name": "Zootool",
        "url": "http://zootool.com/delete",
        "difficulty": "easy"
    },

    {
        "name": "Zurker",
        "url": "https://my.zurker.com/destroy",
        "difficulty": "easy"
    }
]<|MERGE_RESOLUTION|>--- conflicted
+++ resolved
@@ -1390,14 +1390,9 @@
     
     {
         "name": "Kippt",
-<<<<<<< HEAD
         "url": "https://kippt.com/accounts/delete",
         "difficulty": "easy",
         "notes": "Click 'Account deletion page' at the bottom of the account settings page."
-=======
-        "url": "https://kippt.com/accounts/delete/",
-        "difficulty": "easy",
->>>>>>> 240d07d5
     },
 
     {
