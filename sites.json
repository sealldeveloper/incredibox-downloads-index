[

	{
		"name" : "Twitter",
		"url" : "https://twitter.com/settings/accounts/confirm_deactivation",
		"difficulty" : "easy"
	},

	{
		"name" : "App.net",
		"url" : "https://account.app.net/settings/delete/",
		"difficulty" : "easy"
	},

	{
		"name" : "Skype",
		"url" : "https://support.skype.com/en/faq/FA142/can-i-delete-my-skype-account",
		"difficulty" : "hard",
		"notes" : "Contact customer services. You’ll need to know 5 contacts from your contacts list, the month you created your account, and your signup email address."
	},

	{
		"name" : "GitHub",
		"url" : "https://github.com/settings/admin",
		"difficulty" : "easy"
	},

	{
		"name" : "Facebook",
		"url" : "https://www.facebook.com/help/delete_account?rdrhc",
		"difficulty" : "easy"
	},

	{
		"name" : "iTunes",
		"url" : "http://www.apple.com/support/itunes/contact/",
		"difficulty" : "hard",
		"notes" : "Contact customer services. You will lose access to any media you haven’t downloaded to your computer."
	},

	{
		"name" : "Medium",
		"url" : "https://medium.com/me/settings",
		"difficulty" : "easy"
	},

	{
		"name" : "LinkedIn",
		"url" : "http://help.linkedin.com/app/answers/detail/a_id/63/kw/delete%20account",
		"difficulty" : "easy"
	},

	{
		"name" : "Hotmail",
		"url" : "https://mail.live.com/mail/CloseAccountConfirmation.aspx",
		"difficulty" : "easy"
	},

	{
		"name" : "Netflix",
		"url" : "https://support.netflix.com/en/node/407",
		"difficulty" : "impossible",
		"notes" : "Contact customer services. Even then they may not delete your account under the premise that you might want to rejoin and keep your history and recommendations."
	},

	{
		"name" : "Google",
		"url" : "https://www.google.com/accounts/Login",
		"difficulty" : "easy"
	},

	{
		"name" : "Yahoo!",
		"url" : "https://edit.yahoo.com/config/delete_user",
		"difficulty" : "easy"
	},

	{
		"name" : "Dropbox",
		"url" : "https://www.dropbox.com/account/delete",
		"difficulty" : "easy"
	},

	{
		"name" : "Foursquare",
		"url" : "https://foursquare.com/delete_me",
		"difficulty" : "easy"
	},

	{
		"name" : "PayPal",
		"url" : "https://www.paypal.com/us/cgi-bin/webscr?cmd=_close-account",
		"difficulty" : "easy"
	},

	{
		"name" : "Tumblr",
		"url" : "http://www.tumblr.com/account/delete",
		"difficulty" : "easy"
	},

	{
		"name" : "Reddit",
		"url" : "https://ssl.reddit.com/prefs/delete/",
		"difficulty" : "easy",
		"notes" : "Increase your productivity by over 5 times with this one trick they don’t want you to know about!"
	},

	{
		"name" : "Lovefilm",
		"url" : "https://www.lovefilm.com/account/cancel",
		"difficulty" : "medium",
		"notes" : "Requires any physical discs to be returned—account will be “cancellation pending” until received."
	},

	{
		"name" : "MySpace",
		"url" : "https://new.myspace.com/settings/profile",
		"difficulty" : "easy"
 	},

 	{
 		"name" : "Klout",
 		"url" : "http://klout.com/#/edit-settings/optout",
 		"difficulty" : "medium",
 		"notes" : "It can take up to 180 days for all your data to be removed from the system."
 	},
 	
 	{
 		"name" : "Amazon",
 		"url" : "https://www.amazon.com/gp/help/customer/contact-us/ref=cu_cf_email?ie=UTF8&mode=email#a",
 		"difficulty" : "hard",
 		"notes" : "To close your account, contact Amazon by email (via this contact form) and request that your account be closed."
 	},

 	{
 		"name" : "Droplr",
 		"url" : "https://droplr.com/settings",
 		"difficulty" : "easy"
 	},
 	
 	{
 		"name" : "Spotify",
 		"url" : "https://www.spotify.com/se/about-us/contact/contact-spotify-support/?contact",
 		"difficulty" : "hard",
 		"notes" : "Contact Spotify’s customer services through their contact form and request for your account to be closed."
 	},
 	
 	{
 		"name" : "eBay",
 		"url" : "http://cgi1.ebay.com/ws/eBayISAPI.dll?CloseAccount",
 		"difficulty" : "easy",
 		"notes" : "A few survey questions will be asked prior to account deletion."
 	},
 	
 	{
 		"name" : "Digg",
 		"url" : "http://digg.com/contact",
 		"difficulty" : "hard",
 		"notes" : "Contact Digg’s customer support and request for your account to be closed."
 	},

 	{
 		"name" : "WordPress",
 		"url" : "http://en.support.wordpress.com/deleting-accounts/",
 		"difficulty" : "impossible",
 		"notes" : "“WordPress.com accounts cannot be deleted.” The best you can do is remove any identifying data from your account."
 	},

 	{
 		"name" : "Flickr",
 		"url" : "http://www.flickr.com/profile_delete.gne",
 		"difficulty" : "easy"
 	},

 	{
 		"name" : "Quora",
 		"url" : "https://www.quora.com/settings/privacy",
 		"difficulty" : "easy"
 	},

 	{
 		"name" : "Heroku",
 		"url" : "https://dashboard.heroku.com/account",
 		"difficulty" : "easy",
 		"notes": "“Close your account...” link at the bottom of the page."
 	},

 	{
 		"name" : "New York Times",
 		"url" : "https://myaccount.nytimes.com/membercenter/help.html",
 		"difficulty" : "hard",
 		"notes" : "Use the form to write to customer services and ask them to close your account."
 	},

 	{
 		"name" : "StackOverflow",
 		"url" : "http://meta.stackoverflow.com/help/deleting-account",
 		"difficulty" : "hard",
<<<<<<< HEAD
 		"notes" : "If you haven't posted on the site, it's just one click. Otherwise, edit your 'About Me' bio to say 'please delete me' then contact support."
 	},

 	{

 		"name" : "Mozilla Persona",
 		"url" : "https://login.persona.org/",
 		"difficulty" : "easy",
 		"notes" : "“Cancel your account” link at the bottom of the page."
 	},

 	{
 		"name" : "Etsy",
 		"url" : "http://www.etsy.com/help/article/53",
 		"difficulty" : "hard",
 		"notes" : "You can't have any unpaid Etsy bills or an open non-delivery reports. Your email address will remain on file."
 	},
 	
 	{
  		"name" : "Steam",
		"url" : "https://support.steampowered.com/newticket.php",
		"difficulty" : "impossible",
  		"notes" : "If you contact Steam support, they will most likely tell you just to not use the account. If your account has no games on it, it will be disabled after a while."
  	},

 	{
 		"name" : "Outlook",
 		"url" : "https://account.live.com/summarypage.aspx",
 		"difficulty" : "easy"
 	}
=======
 		"notes" : "If you haven’t posted on the site, it’s just one click. Otherwise, edit your “About Me” bio to say “please delete me” then contact support."
 	},

	{
		"name" : "Glassboard",
		"url" : "http://glassboard.com/support/",
		"difficulty" : "hard",
		"notes" : "Use the support email address to ask them to close your account."
	},

	{
		"name" : "TripIt",
		"url" : "https://www.tripit.com/account/delete",
		"difficulty" : "easy"
	},

	{
		"name" : "Goodreads",
		"url" : "http://www.goodreads.com/user/destroy",
		"difficulty" : "easy"
	},

	{
		"name" : "Starbucks",
		"url" : "http://customerservice.starbucks.com/app/contact/ask_starbucks_website/",
		"difficulty" : "impossible",
		"notes" : "They will not delete your account but upon request they can “scramble all of your information so that you don’t receive emails and none of your information is available to [them] for potential fraud”."
	}
>>>>>>> 414ce332
]<|MERGE_RESOLUTION|>--- conflicted
+++ resolved
@@ -197,7 +197,6 @@
  		"name" : "StackOverflow",
  		"url" : "http://meta.stackoverflow.com/help/deleting-account",
  		"difficulty" : "hard",
-<<<<<<< HEAD
  		"notes" : "If you haven't posted on the site, it's just one click. Otherwise, edit your 'About Me' bio to say 'please delete me' then contact support."
  	},
 
@@ -227,9 +226,6 @@
  		"name" : "Outlook",
  		"url" : "https://account.live.com/summarypage.aspx",
  		"difficulty" : "easy"
- 	}
-=======
- 		"notes" : "If you haven’t posted on the site, it’s just one click. Otherwise, edit your “About Me” bio to say “please delete me” then contact support."
  	},
 
 	{
@@ -257,5 +253,4 @@
 		"difficulty" : "impossible",
 		"notes" : "They will not delete your account but upon request they can “scramble all of your information so that you don’t receive emails and none of your information is available to [them] for potential fraud”."
 	}
->>>>>>> 414ce332
 ]