--- conflicted
+++ resolved
@@ -874,7 +874,6 @@
 		"name" : "C&M News by Rеss.at",
 		"url" : "http://www.ress.at/profil/profil_entfernen.php",
 		"difficulty" : "easy",
-<<<<<<< HEAD
 		"notes" : "Just click 'Abschicken'"
 	},
 	
@@ -930,15 +929,11 @@
 		"url" : "https://www.udemy.com/user/edit-danger-zone/",
 		"difficulty" : "medium",
 		"notes" : "In order to delete your account, you need to first unsubscribe from all of your courses."
-=======
-		"notes" : ""
-	},
-		{
+	},
+	
+	{
 		"name" : "Microsoft Office 365",
 		"url" : "http://office.com/myaccount",
-		"difficulty" : "easy",
-		"notes" : ""
->>>>>>> 5c8c7bb6
+		"difficulty" : "easy"
 	}
-]
 ]