[
	{
		"name" : "Blue Apron",
		"url" : "www.blueapron.com/cancel_subscription",
		"difficulty" : "easy"
	},

	{
		"name" : "Jottacloud",
		"url" : "https://www.jottacloud.com/account/delete",
		"difficulty" : "easy",
		"notes" : "Log in. Type in password. Press 'delete'."
	},

	{
		"name" : "LastPass",
		"url" : "https://lastpass.com/delete_account.php",
		"difficulty" : "easy"
	},

	{
		"name" : "Gamespot",
		"url" : "https://gamespot.custhelp.com/app/ask",
		"difficulty" : "hard",
		"notes" : "Account deletion requires contacting Customer Support"
	},
	
	{
		"name" : "Raptr",
		"url" : "http://raptr.com/account/deactivation",
		"difficulty" : "easy"
	},
	
	{
		"name" : "GoSquared",
		"url" : "https://www.gosquared.com/home/account/close",
		"difficulty" : "easy",
		"notes" : "Select a reason for closing and it'll take 2 clicks."
	},

	{
		"name" : "JoliCloud / JoliDrive",
		"url" : "https://drive.jolicloud.com/#/settings/account",
		"difficulty" : "easy",
		"notes" : "Click 'Delete Account' at the botom of the account preference page"
	},

	{
		"name" : "Libre.fm",
		"url" : "http://libre.fm/user-edit.php#",
		"difficulty" : "easy",
		"notes" : "Click 'Profile', then 'Edit', then 'Show advanced settings', and finally check the 'Delete my account' checkbox."
	},
	
	{
		"name" : "Wunderlist",
		"url" : "https://www.wunderlist.com/#/preferences/account",
		"difficulty" : "easy",
		"notes" : "Click 'Delete Account' at the bottom of the account preferences pane"
	},
	
	{
		"name" : "Grammarly",
		"url" : "https://ed.grammarly.com/accounts/me",
		"difficulty" : "easy"
	},
	
	{
		"name" : "Boxee",
		"url" : "http://bbx.boxee.tv/user/delete",
		"difficulty" : "easy"
	},
	
	{
		"name" : "Dropmark",
		"url" : "http://support.dropmark.com/customer/portal/questions/564826-deleting-my-account",
		"difficulty" : "hard"
	},

	{
		"name" : "Dwolla",
		"url" : "http://help.dwolla.com/customer/portal/articles/269223-how-can-i-delete-my-dwolla-account-",
		"difficulty" : "hard",
		"notes" : "All accounts stay in their system for at least 3 years. Remove any banking information before you delete."
	},

	{
		"name" : "ScanMyServer",
		"url" : "https://scanmyserver.com/?suspend=1",
		"difficulty" : "easy",
		"notes" : "Login to your account and follow 'Account Suspension' instructions."
	},

	{
		"name" : "Soundcloud",
		"url" : "http://soundcloud.com/settings/account#delete-user",
		"difficulty" : "easy"
	},
	
	{
		"name" : "Twitter",
		"url" : "https://twitter.com/settings/accounts/confirm_deactivation",
		"difficulty" : "easy"
	},

	{
		"name" : "Wikipedia",
		"url" : "https://en.wikipedia.org/wiki/Wikipedia:FAQ#How_do_I_change_my_username.2Fdelete_my_account.3F",
		"difficulty" : "impossible",
		"notes" : "'A username cannot be deleted.' However, they do have some suggestions."
	},
	
	{
		"name" : "App.net",
		"url" : "https://account.app.net/settings/delete/",
		"difficulty" : "easy"
	},

	{
		"name" : "Skype",
		"url" : "https://support.skype.com/en/faq/FA142/can-i-delete-my-skype-account",
		"difficulty" : "hard",
		"notes" : "Contact customer services. You’ll need to know 5 contacts from your contacts list, the month you created your account, and your signup email address."
	},

	{
		"name" : "GitHub",
		"url" : "https://github.com/settings/admin",
		"difficulty" : "easy"
	},

	{
		"name" : "Facebook",
		"url" : "https://www.facebook.com/help/delete_account?rdrhc",
		"difficulty" : "easy"
	},

	{
		"name" : "iTunes / Apple ID",
		"url" : "http://www.apple.com/support/itunes/contact/",
		"difficulty" : "hard",
		"notes" : "Contact customer services. You will lose access to any media you haven’t downloaded to your computer."
	},

	{
		"name" : "Medium",
		"url" : "https://medium.com/me/settings",
		"difficulty" : "easy"
	},

	{
		"name" : "LinkedIn",
		"url" : "http://help.linkedin.com/app/answers/detail/a_id/63/kw/delete%20account",
		"difficulty" : "easy"
	},

	{
		"name" : "Hotmail",
		"url" : "https://mail.live.com/mail/CloseAccountConfirmation.aspx",
		"difficulty" : "easy"
	},

	{
		"name" : "Netflix",
		"url" : "https://support.netflix.com/en/node/407",
		"difficulty" : "impossible",
		"notes" : "Contact customer services. Even then they may not delete your account under the premise that you might want to rejoin and keep your history and recommendations."
	},

	{
		"name" : "Google",
		"url" : "https://www.google.com/accounts/Login",
		"difficulty" : "easy"
	},

	{
		"name" : "Yahoo!",
		"url" : "https://edit.yahoo.com/config/delete_user",
		"difficulty" : "easy"
	},

	{
		"name" : "Dropbox",
		"url" : "https://www.dropbox.com/account/delete",
		"difficulty" : "easy"
	},

	{
		"name" : "Foursquare",
		"url" : "https://foursquare.com/delete_me",
		"difficulty" : "easy"
	},

	{
		"name" : "PayPal",
		"url" : "https://www.paypal.com/us/cgi-bin/webscr?cmd=_close-account",
		"difficulty" : "easy"
	},

	{
		"name" : "Tumblr",
		"url" : "http://www.tumblr.com/account/delete",
		"difficulty" : "easy"
	},
	
	{
		"name" : "Shopify",
		"url" : "http://shopify.com/admin/settings/account",
		"difficulty" : "easy",
		"notes" : "Select 'Please cancel my account'. Choose a reason then select 'close my shopify store'."
	}, 
	
	{
		"name" : "Reddit",
		"url" : "https://ssl.reddit.com/prefs/delete/",
		"difficulty" : "easy",
		"notes" : "Increase your productivity by over 5 times with this one trick they don’t want you to know about!"
	},

	{
		"name" : "Lovefilm",
		"url" : "https://www.lovefilm.com/account/cancel",
		"difficulty" : "medium",
		"notes" : "Requires any physical discs to be returned—account will be “cancellation pending” until received."
	},

	{
		"name" : "MySpace",
		"url" : "https://new.myspace.com/settings/profile",
		"difficulty" : "easy"
 	},

 	{
 		"name" : "Klout",
 		"url" : "http://klout.com/#/edit-settings/optout",
 		"difficulty" : "medium",
 		"notes" : "It can take up to 180 days for all your data to be removed from the system."
 	},
 	
 	{
 		"name" : "Amazon",
 		"url" : "https://www.amazon.com/gp/help/customer/contact-us/ref=cu_cf_email?ie=UTF8&mode=email#a",
 		"difficulty" : "hard",
 		"notes" : "To close your account, contact Amazon by email (via this contact form) and request that your account be closed."
 	},

 	{
 		"name" : "Droplr",
 		"url" : "https://droplr.com/settings",
 		"difficulty" : "easy"
 	},
 	
 	{
 		"name" : "Spotify",
 		"url" : "https://www.spotify.com/se/about-us/contact/contact-spotify-support/?contact",
 		"difficulty" : "hard",
 		"notes" : "Contact Spotify’s customer services through their contact form and request for your account to be closed."
 	},
 	
 	{
 		"name" : "eBay",
 		"url" : "http://cgi1.ebay.com/ws/eBayISAPI.dll?CloseAccount",
 		"difficulty" : "easy",
 		"notes" : "A few survey questions will be asked prior to account deletion."
 	},
 	
 	{
 		"name" : "Digg",
 		"url" : "http://digg.com/contact",
 		"difficulty" : "hard",
 		"notes" : "Contact Digg’s customer support and request for your account to be closed."
 	},

 	{
 		"name" : "WordPress.com",
 		"url" : "http://en.support.wordpress.com/deleting-accounts/",
 		"difficulty" : "impossible",
 		"notes" : "“WordPress.com accounts cannot be deleted.” The best you can do is remove any identifying data from your account."
 	},

 	{
 		"name" : "Flickr",
 		"url" : "http://www.flickr.com/profile_delete.gne",
 		"difficulty" : "easy"
 	},

 	{
 		"name" : "Quora",
 		"url" : "https://www.quora.com/settings/privacy",
 		"difficulty" : "easy"
 	},

 	{
 		"name" : "Heroku",
 		"url" : "https://dashboard.heroku.com/account",
 		"difficulty" : "easy",
 		"notes" : "“Close your account...” link at the bottom of the page."
 	},

 	{
 		"name" : "New York Times",
 		"url" : "https://myaccount.nytimes.com/membercenter/help.html",
 		"difficulty" : "hard",
 		"notes" : "Use the form to write to customer services and ask them to close your account."
 	},

 	{
 		"name" : "StackOverflow",
 		"url" : "http://meta.stackoverflow.com/help/deleting-account",
 		"difficulty" : "hard",
 		"notes" : "If you haven't posted on the site, it's just one click. Otherwise, edit your 'About Me' bio to say 'please delete me' then contact support."
 	},

 	{

 		"name" : "Mozilla Persona",
 		"url" : "https://login.persona.org/",
 		"difficulty" : "easy",
 		"notes" : "“Cancel your account” link at the bottom of the page."
 	},

 	{
 		"name" : "Etsy",
 		"url" : "http://www.etsy.com/help/article/53",
 		"difficulty" : "hard",
 		"notes" : "You can't have any unpaid Etsy bills or an open non-delivery reports. Your email address will remain on file."
 	},
 	
 	{
  		"name" : "Steam",
		"url" : "https://support.steampowered.com/newticket.php",
		"difficulty" : "impossible",
  		"notes" : "If you contact Steam support, they will most likely tell you just to not use the account. If your account has no games on it, it will be disabled after a while."
  	},

 	{
 		"name" : "Outlook",
 		"url" : "https://account.live.com/summarypage.aspx",
 		"difficulty" : "easy"
 	},

	{
		"name" : "Glassboard",
		"url" : "http://glassboard.com/support/",
		"difficulty" : "hard",
		"notes" : "Use the support email address to ask them to close your account."
	},

	{
		"name" : "TripIt",
		"url" : "https://www.tripit.com/account/delete",
		"difficulty" : "easy"
	},

	{
		"name" : "Goodreads",
		"url" : "http://www.goodreads.com/user/destroy",
		"difficulty" : "easy"
	},

	{
		"name" : "Starbucks",
		"url" : "http://customerservice.starbucks.com/app/contact/ask_starbucks_website/",
		"difficulty" : "impossible",
		"notes" : "They will not delete your account but upon request they can “scramble all of your information so that you don’t receive emails and none of your information is available to [them] for potential fraud”."
	},

 	{
 		"name" : "Gumroad",
 		"url" : "https://gumroad.com/",
 		"difficulty" : "hard",
 		"notes" : "No page explaining how to delete your account. You have to contact support directly (link at the bottom of the page) and they'll do it for you."
 	},
 	
 	{
 		"name" : "IFTTT",
 		"url" : "https://ifttt.com/settings/deactivate",
 		"difficulty" : "easy"
 	},

 	{
 		"name" : "Pinterest",
 		"url" : "https://pinterest.com/settings/",
 		"difficulty" : "impossible",
 		"notes" : "Accounts can be deactivated, which means that your pins and profile are hidden but not deleted."
 	},

 	{
 		"name" : "Disqus",
 		"url" : "http://disqus.com/pages/dashboard/#account",
 		"difficulty" : "easy"
 	},

 	{
 		"name" : "Pandora",
 		"url" : "http://help.pandora.com/customer/portal/articles/24624-cancel-account",
 		"difficulty" : "hard",
 		"notes" : "You have to email support from the email associated with your account.  If you do not have access to that, you need to provide the email address, birth year, and zip code on the account."
 	},

 	{
 		"name" : "Meetup",
 		"url" : "http://www.meetup.com/account/remove/",
 		"difficulty" : "easy"
 	},

 	{
 		"name" : "Craigslist",
 		"url" : "http://www.craigslist.org/about/help/user_accounts",
 		"difficulty" : "hard",
 		"notes" : "Send an email to abuse@craigslist.org and request deletion."
 	},

 	{
		"name" : "GoDaddy",
		"url" : "http://support.godaddy.com/groups/go-daddy-customers/forum/topic/how-do-i-delete-my-account-with-godaddy/",
		"difficulty" : "impossible",
		"notes" : "GoDaddy Accounts are apparently retained “to comply with [their] legal obligations” though you are able to clear out most of your information by editing your profile."
	},
	
	{
		"name" : "Slashdot",
		"url" : "http://slashdot.org/faq/accounts.shtml",
		"difficulty" : "impossible"
	},
	
	{
		"name" : "SourceForge",
		"url" : "https://sourceforge.net/account/remove",
		"difficulty" : "medium",
		"notes" : "Data created by the user such as posts and tickets will remain and be attributed to the account, even if deleted. The username will not become available."
	},
	
	{
		"name" : "Scribd",
		"url" : "http://www.scribd.com/account_settings/preferences",
		"difficulty" : "easy"
	},
	
	{
 		"name" : "Evernote",
 		"url" : "https://www.evernote.com/Deactivate.action",
 		"difficulty" : "impossible",
 		"notes" : "You cannot delete your Evernote account, just deactivate it temporarily. Deactivation does not remove your data so you will have to manually delete all notes and personal info, perform a sync and then deactivate the account." 
 	},
	
	{
		"name" : "Hacker News",
		"url" : "http://jacquesmattheij.com/The+Unofficial+HN+FAQ#deleteaccount",
		"difficulty" : "impossible",
		"notes" : "Your contributions are there to stay, but you can at least clear out your profile -- even your email address."
	},

	{
 		"name" : "Instagram",
 		"url" : "https://instagram.com/accounts/remove/request",
 		"difficulty" : "easy"
 	},

 	{
 		"name" : "IMDb",
 		"url" : "https://secure.imdb.com/register-imdb/delete",
 		"difficulty" : "easy"
 	},

 	{
 		"name" : "Path",
 		"url" : "https://path.com",
 		"difficulty" : "medium",
 		"notes" : "You cannot delete your account from the website. Open the iOS/Android app, go to settings &rarr; about &rarr; disable account &rarr; delete account."
 	},

 	{
 		"name" : "Rdio",
 		"url" : "http://www.rdio.com/settings/advanced/",
 		"difficulty" : "easy"
 	},

 	{
 		"name" : "Battle.net",
 		"url" : "https://eu.battle.net/support/en/ticket/submit",
 		"difficulty" : "hard",
 		"notes" : "Customer Support will require you to send a signed written letter confirming your wishes, your account details and a copy of legal identification (passport, drivers license) to your account region's office headquarters."
 	},

 	{
 		"name" : "About.me",
 		"url" : "https://about.me/account",
 		"difficulty" : "easy"
 	},

 	{
 		"name" : "Airbnb",
 		"url" : "https://www.airbnb.com/users/settings",
 		"difficulty" : "easy"
 	},

 	{
 		"name" : "Box",
 		"url" : "https://app.box.com/settings",
 		"difficulty" : "easy"
 	},

 	{
 		"name" : "Forrst",
 		"url" : "http://forrst.com/settings",
 		"difficulty" : "easy"
 	},

 	{
 		"name" : "Instapaper",
 		"url" : "https://www.instapaper.com/user/delete",
 		"difficulty" : "easy"
 	},

 	{
 		"name" : "LiveJournal",
 		"url" : "http://www.livejournal.com/accountstatus.bml",
 		"difficulty" : "medium",
 		"notes" : "Once you delete your journal you have 30 days to undelete it, in case you change your mind. After 30 days, the journal will be permanently deleted and there will be no way to recover it."
 	},

 	{
 		"name" : "Mint",
 		"url" : "https://mint.com",
 		"difficulty" : "easy"
 	},

 	{
 		"name" : "Pocket",
 		"url" : "http://getpocket.com/account_deletion/",
 		"difficulty" : "easy"
 	},

 	{
 		"name" : "Vimeo",
 		"url" : "https://vimeo.com/settings/goodbye/forever",
 		"difficulty" : "easy"
	},

 	{
 		"name" : "Artsy",
 		"url" : "http://artsy.net/user/delete",
 		"difficulty" : "easy"
 	},

 	{
		"name" : "Grooveshark",
		"url" : "http://grooveshark.com/#!/settings/account",
		"difficulty" : "easy"
	},

	{
		"name" : "Pushover",
		"url" : "https://pushover.net/settings/delete_account",
		"difficulty" : "easy"
	},

	{
		"name" : "NewsBlur",
		"url" : "https://www.newsblur.com/profile/delete_account",
		"difficulty" : "easy"
	},

	{
		"name" : "Vine",
		"url" : "https://support.twitter.com/forms/vine",
		"difficulty" : "hard",
		"notes" : "The only way to delete your Vine account without deleting your Twitter account is to contact Twitter through their contact form."
	},

	{
		"name" : "Strava",
		"url" : "https://www.strava.com/settings/privacy",
		"difficulty" : "medium",
		"notes" : "Upon deactivation, all of your activities will be deleted and you will be removed from all leaderboards. Strava will keep an archive of your raw GPS data as uploaded to Strava, but the archive cannot be used to restore your account."
	},

	{
		"name" : "Rainforest QA",
		"url" : "https://app.rainforestqa.com/settings",
		"difficulty" : "easy",
		"notes" : "Login, go to the settings page and click 'I want to delete my account'."
	},

	{
		"name" : "Twitch",
		"url" : "http://www.twitch.tv/user/close_account",
		"difficulty" : "easy"
	},

	{
		"name" : "Gumtree",
		"url" : "https://my.gumtree.com/manage/details/deactivate",
		"difficulty" : "easy"
	},
	
	{
		"name" : "500px",
		"url" : "https://500px.com/settings",
		"difficulty" : "easy"
	},

	{
	  	"name" : "Khan Academy",
	  	"url" : "https://www.khanacademy.org/settings",
	  	"difficulty" : "easy"
	},

	{
	  	"name" : "Duolingo",
	  	"url" : "http://www.duolingo.com/settings/deactivate",
	  	"difficulty" : "easy"
	},

	{
		"name" : "Fitocracy",
		"url" : "https://www.fitocracy.com/home/",
		"difficulty" : "hard",
		"notes" : "Send support a request to requests@fitocracy.com and they'll mark your account for deletion"
	},

	{
		"name" : "Daily Mile",
		"url" : "http://www.dailymile.com/account/settings/edit",
		"difficulty" : "easy",
		"notes" : "Edit your account and select \"remove my account\"."
	},

	{
		"name" : "Coursera",
		"url" : "https://www.coursera.org/about/contact",
		"difficulty" : "hard",
		"notes" : "Contact support and request they delete your account."
	},

	{
		"name" : "Delicious",
		"url" : "https://delicious.com/settings/deactivate",
		"difficulty" : "easy"
	},
	
	{
		"name" : "Xing",
		"url" : "https://www.xing.com/app/user?op=cancel;sid=0.bc7191",
		"difficulty" : "easy"
	},
	
	{
		"name" : "MyOpenID",
		"url" : "https://www.myopenid.com/delete",
		"difficulty" : "impossible",
		"notes" : "Although it seems the account is deleted, you can reactivate so likely the data has not been deleted at all."
	},
	
	{
		"name" : "Zoho",
		"url" : "https://accounts.zoho.com/u/h#setting/closeaccount",
		"difficulty" : "easy"
	},
	
	{
		"name" : "Geni",
		"url" : "http://www.geni.com/account_settings",
		"difficulty" : "medium",
		"notes" : "Delete any of the information you would like removed from the site. Then select 'Account Settings' and 'Close Account'"
	},
	
	{
		"name" : "Netlog",
		"url" : "http://en.netlog.com/go/login",
		"difficulty" : "easy",
		"notes" : "Select 'settings', then 'account', then 'delete'."
	},
	
	{
		"name" : "Hi5",
		"url" : "http://www.hi5.com/account_cancel.html",
		"difficulty" : "easy"
	},
	
	{
		"name" : "Last.fm",
		"url" : "http://www.last.fm/settings/account",
		"difficulty" : "easy",
		"notes" : "May take up to 7 days to delete your data."
	},
	
	{
		"name" : "Feedly",
		"url" : "https://getsatisfaction.com/feedly/topics/how_do_i_delete_my_feedly_account",
		"difficulty" : "hard",
		"notes" : "Email customer support to request deletion."
	},
	
	{
		"name" : "Shutterfly",
		"url" : "http://www.shutterfly.com/about/contact_details.jsp",
		"difficulty" : "hard",
		"notes" : "Contact customers services by email or live chat and request deletion."
	},
	
	{
		"name" : "EA Origin",
		"url" : "https://help.ea.com/en/contact-us/ask",
		"difficulty" : "hard",
		"notes" : "Contact customer services to request deletion. If you're outside the US this must be by phone."
	},
	
	{
		"name" : "Yelp",
		"url" : "http://www.yelp.co.uk/contact?topic=support&subtopic=close",
		"difficulty" : "easy"
	},
	
	{
		"name" : "Plenty of Fish",
		"url" : "http://www.pof.com/deleteaccount.aspx",
		"difficulty" : "easy",
		"notes" : "Fill out the deletion form"
	},
	
	{
		"name" : "Code School",
		"url" : "http://help.codeschool.com/kb/codeschool-faqs/account-questions",
		"difficulty" : "medium",
		"notes" : "Start a private discussion with them and they will 'take care of it'."
	},
	
	{
		"name" : "Yatado",
		"url" : "http://about.yatedo.com/manage-your-digital-id/",
		"difficulty" : "medium",
		"notes" : "You must request deletion of your Yatado data <em>before</em> deleting the related social account."
	},
	
	{
		"name" : "Pixoona",
		"url" : "http://www.pixoona.com/dashboard#user/delete",
		"difficulty" : "easy"
	},
	
	{
		"name" : "Freenode",
		"url" : "https://ezcrypt.it/ML4n#ej6rorotmsxq7jF8ViyGjTVh",
		"difficulty" : "easy",
		"notes" : "/msg NickServ DROP nick password"
	},

	{
		"name" : "Codecademy",
		"url" : "http://help.codecademy.com/customer/portal/articles/416872",
		"difficulty" : "hard",
		"notes" : "For security reasons, we will need to verify that these requests have come from the email address that's on your Codecademy account."
	},

	{
		"name" : "Grindr",
		"url" : "http://help.grindr.com/entries/21377499-All-Devices-Clear-Your-Grindr-Profile",
		"difficulty" : "medium",
		"notes" : "You can remove your profile and chat history from within the app or you can email support with your UDID."
	},
	
	{
		"name" : "LibraryThing",
		"url" : "http://www.librarything.de/editprofile/change",
		"difficulty" : "easy"
	},

	{
		"name" : "ImageShack",
		"url" : "http://imageshack.us/prefs/",
		"difficulty" : "easy"
	},
	
	{
		"name" : "Dribbble",
		"url" : "http://dribbble.com/account",
		"difficulty" : "easy"
	},

	{
		"name" : "Rotten Tomatoes",
		"url" : "http://flixster.desk.com/customer/portal/articles/169347-how-do-i-cancel-my-account-",
		"difficulty" : "hard",
		"notes" : "You need to contact flixster to cancel a native RT profile, while Facebook linked or Flixster.com accounts are easier to cancel."
	},

	{
		"name" : "EdX",
		"url" : "https://www.edx.org/student-faq",
		"difficulty" : "impossible",
		"notes" : "There's no need to delete your account. An old, unused edX account with no course completions associated with it will disappear."
	},

	{
		"name" : "Udacity",
		"url" : "http://forums.udacity.com/answer_link/100044663/",
		"difficulty" : "impossible",
		"notes" : "A Udacity employee recommends that you stop using the account, which means there's currently no way of deleting the account."
	},

	{
		"name" : "Geocaching",
		"url" : "http://support.groundspeak.com/index.php?pg=kb.page&id=102",
		"difficulty" : "medium",
		"notes" : "You must email support from the registered email to remove this account. Any outstanding Premium Memberships will not be refunded"
	},

	{
		"name" : "Orkut",
		"url" : "https://accounts.google.com/DeleteService?service=orkut",
		"difficulty" : "easy"
	},

	{
		"name" : "Hulu",
		"url" : "https://secure.hulu.com/users/delete",
		"difficulty" : "easy"
	},

	{
		"name" : "CloudApp",
		"url" : "http://my.cl.ly/account/delete",
		"difficulty" : "easy"
	},

	{
		"name" : "Hypejar",
		"url" : "http://www.hypejar.com/settings/account",
		"difficulty" : "easy"
	},

	{
		"name" : "MediaFire",
		"url" : "https://www.mediafire.com/myaccount/accountbilling.php",
		"difficulty" : "easy"
	},

	{
		"name" : "Flipboard",
		"url" : "https://flipboard.com/support/",
		"difficulty" : "easy",
		"notes" : "Go to account management within the app"
	},

	{
		"name" : "Instacanvas",
		"url" : "http://feedback.instacanv.as/knowledgebase/articles/117760-how-do-i-cancel-my-gallery-",
		"difficulty" : "hard",
		"notes" : "Email your username and email to customer services and they will delete your account."
	},

	{
		"name" : "MyLife.com",
		"url" : "http://www.mylife.com/showDeleteAccount.do",
		"difficulty" : "easy"
	},

	{
		"name" : "Sonico",
		"url" : "http://www.sonico.com/tyc.php",
		"difficulty" : "hard",
		"notes" : "Send a request to legal@sonico.com and request deletion."
	},

	{
		"name" : "Kik",
		"url" : "https://kikinteractive.zendesk.com/entries/23593116-How-do-I-deactivate-my-account-",
		"difficulty" : "impossible",
		"notes" : "You can only deactivate your account. There appears to be no way to permanently delete your account or data."
	},

	{
		"name" : "Couchsurfing",
		"url" : "https://www.couchsurfing.org/delete_profile.html?delete=1",
		"difficulty" : "easy",
		"notes" : "Fill out the form and select 'I understand. Please delete my profile.'"
	},

	{
		"name" : "DeviantArt",
		"url" : "https://www.deviantart.com/settings/deactivation",
		"difficulty" : "easy",
		"notes" : "All data is wiped immediately. Accounts can be reactivated within 30 days, after that they can no longer be recovered."
	},

	{
		"name" : "Desktoppr",
		"url" : "https://www.desktoppr.co/settings",
		"difficulty" : "easy"
	},

	{
		"name" : "Trello",
		"url" : "https://trello.com/your/account",
		"difficulty" : "easy",
		"notes" : "Select 'Delete your account?' option to delete your account"
	},
	
 	{
 		"name" : "Xobni",
 		"url" : "https://www.xobni.com/account/settings",
 		"difficulty" : "easy",
 		"notes" : "“Delete account” link at the bottom of the page."
 	},

 	{
		"name" : "Code Red",
		"url" : "https://cne.coderedweb.com",
		"difficulty" : "impossible",
		"notes" : "You can't delete yourself. You can only change your phone nr. to a bogus number."
	},
	
	{
		"name" : "Bitbucket",
		"url" : "https://bitbucket.org/account/",
		"difficulty" : "easy",
		"notes" : "On the side menu, click on 'Delete Account' and on the confirmation page click 'Delete Account', all repositories and the account is immediately wiped."
	},

	{
		"name" : "VK/ВКонтакте",
		"url" : "http://vk.com/settings?act=deactivate",
		"difficulty" : "easy"
	},

	{
		"name" : "Abload",
		"url" : "http://abload.de/settings.php",
		"difficulty" : "easy"
	},

	{
		"name" : "C&M News by Rеss.at",
		"url" : "http://www.ress.at/profil/profil_entfernen.php",
		"difficulty" : "easy",
		"notes" : "Just click 'Abschicken'"
	},
	
	{
		"name" : "HOL Virtual Hogwarts",
		"url" : "http://hol.org.uk/profile.php?view=quithol",
		"difficulty" : "impossible",
		"notes" : "You can remove information and manually quit HOL, but your account stays forever."
	},

	{
		"name" : "BodyBuilding",
		"url" : "http://www.bodybuilding.com/store/help/delete-bodyspace-account.htm",
		"difficulty" : "impossible",
		"notes" : "You can only deactivate your account by contacting support as they state on the help page. There is no way to permanently delete your account or data, and an inactive public profile will always be visible to public."
	},
	
	{
		"name" : "Gitorious",
		"url" : "https://gitorious.org",
		"difficulty" : "easy"
	},

	{
		"name" : "Transifex",
		"url" : "http://support.transifex.com/customer/portal/articles/1052765-how-can-i-delete-my-account-",
		"difficulty" : "impossible",
		"notes" : "You can't delete your account, but you can contact them via email to deactivate it."
	},

	{
		"name" : "Imgur",
		"url" : "http://imgur.com/account/settings",
		"difficulty" : "easy"
	},

	{
		"name" : "Adobe",
		"url" : "https://learn.adobe.com/wiki/display/wel/Delete+your+account",
		"difficulty" : "hard",
		"notes" : "You have to call them in order to delete your account. Alternatively, you can send them an email."
	},

	{
		"name" : "Odnoklassniki",
		"url" : "http://www.odnoklassniki.ru/regulations",
		"difficulty" : "easy",
		"notes" : "Login to your account, scroll License Agreement down, click Delete profile, check any boxes you want, enter password and press Remove button."
	},
	
	{
		"name" : "Udemy",
		"url" : "https://www.udemy.com/user/edit-danger-zone/",
		"difficulty" : "medium",
		"notes" : "In order to delete your account, you need to first unsubscribe from all of your courses."
	},
	
	{
		"name" : "Microsoft Office 365",
		"url" : "http://office.com/myaccount",
		"difficulty" : "easy"
	},

	{
		"name"	: "Remember The Milk",
		"url" : "https://www.rememberthemilk.com/login/delete.rtm",
		"difficulty" : "easy"
	},

	{
		"name" : "BBC iD",
		"url" : "https://ssl.bbc.co.uk/id/settings/delete",
		"difficulty" : "easy"
	},
	
	{
		"name" : "4shared",
		"url" : "http://www.4shared.com/web/account/settings#overview",
		"difficulty" : "easy"
	},
	
	{
		"name" : "CloudMagic",
		"url" : "https://cloudmagic.com/a/v2/preferences",
		"difficulty" : "easy"
	},

	{
		"name" : "Splitwise",
		"url" : "https://secure.splitwise.com/account/settings",
		"difficulty" : "easy"
	},

	{
		"name" : "MixCloud",
		"url" : "http://www.mixcloud.com/myaccount/account/",
		"difficulty" : "easy"
	},

	{
		"name" : "Scriptogr.am",
		"url" : "http://scriptogr.am/dashboard/#settings",
		"difficulty" : "easy",
		"notes" : "Click the link 'Delete your account' at the bottom. Note: On your dropbox, the content of this site will not be removed. If needed, you can delete the folder 'Apps/scriptogram' manually."
	},
	
	{
		"name" : "Viadeo",
		"url" : "http://www.viadeo.com/settings/account/?language=fr&ga_from=Fu:%2Fsettings%2Faccount%2F;Fb%3Amenu_box_right%3BFe%3AL1-account-settings%3B",
		"difficulty" : "easy",
		"notes" : "There's a button on the right, just under the menu."
	},

	{
		"name" : "9GAG",
		"url" : "https://9gag.com/member/delete",
		"difficulty" : "easy",
		"notes" : "Login to your account, go to parameters, click Delete my account. Confirm by clicking I want to delete my account. And again by clicking Delete my 9GAG account."
	},

	{
		"name" : "Iceber.gs",
		"url" : "https://iceber.gs/home",
		"difficulty" : "easy",
		"notes" : "On top bar: 'Your name', 'My Account' and just click on 'Delete Account' link at bottom."
	},

	{
		"name" : "Bambuser",
		"url" : "https://bambuser.com/settings",
		"difficulty" : "easy",
		"notes" : "Go to your Settings page and scroll down to find 'Deactivate' account. Click on 'Close Account' button, and confirm the account deletion."
	},

	{
		"name" : "Ustream",
		"url" : "http://www.ustream.tv/account/preferences",
		"difficulty" : "easy",
		"notes" : "Scroll down to the bottom of the 'Account Settings' page and click 'Delete Account'"
	},

	{
		"name" : "Assembla",
		"url" : "https://www.assembla.com/user/edit/edit_account_settings",
		"difficulty" : "easy"
	},

	{
		"name" : "InnoGames",
		"url" : "http://goodbye.innogames.com/",
		"difficulty" : "easy"
	},

	{
		"name" : "Krrb",
		"url" : "http://krrb.com/settings/disable-account",
		"difficulty" : "easy"
	},

	{
		"name" : "StumbleUpon",
		"url" : "https://www.stumbleupon.com/settings/delete-account",
		"difficulty" : "easy",
		"notes" : "You can reactivate within 14 days. After that the account is deleted."
	},

	{
		"name" : "Glassdoor",
		"url" : "http://www.glassdoor.com/about/contact_input.htm?opt=cc",
		"difficulty" : "hard",
		"notes" : "Contact customer services and request deletion."
	},

	{
		"name" : "Forka",
		"url" : "http://www.fotka.pl/ustawienia/konto_usun",
		"difficulty" : "medium",
		"notes" : "To delete your account, you must not post anything for at least three days."
	},

	{
		"name" : "Trakt",
		"url" : "http://trakt.tv/settings/data",
		"difficulty" : "easy"
	},

	{
		"name" : "Letterboxed",
		"url" : "http://letterboxd.com/user/disableaccount/",
		"difficulty" : "easy"
	},

	{
		"name" : "WhatsApp",
		"url" : "https://whatsapp.zendesk.com/entries/21119703-How-do-I-delete-my-account-",
		"difficulty" : "medium",
		"notes" : "From the app: Settings &rarr; Account &rarr; Delete your account."
	},

	{
		"name" : "Eventbrite",
		"url" : "https://www.eventbrite.com/account-close",
		"difficulty" : "easy"
	},

	{
		"name" : "Ask.fm",
		"url" : "http://ask.fm/feedbacks/new",
		"difficulty" : "hard",
		"notes" : "Request deletion from customer services."
	},
<<<<<<< HEAD
	
	{
		"name" : "Good Noows",
		"url" : "http://goodnoows.com",
		"difficulty" : "easy",
		"notes" : "On the top bar, click on 'Your name', then click on the 'Delete Account' button at the bottom of the dialog."
	},

	{
		"name" : "Animal Crossing Community",
		"url" : "http://www.animalcrossingcommunity.com/help_main.asp?HelpSectionID=5#Topic201",
		"difficulty" : "impossible",
		"notes" : "We do not 'delete' or 'terminate' accounts on ACC. If you no longer wish to use the site, you may delete all personal information from your profile and then stop logging in."
	},

	{
		"name" : "MailChimp",
		"url" : "http://kb.mailchimp.com/article/how-do-i-close-my-account",
		"difficulty" : "medium",
		"notes" : "Account Settings &rarr; Account Settings Drop-down &rarr; Close my account &rarr; Type DELETE and press Delete Account button."
=======

	{
		"name" : "Topface",
		"url" : "http://topface.com/delete-profile/",
		"difficulty" : "easy"
>>>>>>> f1a9085b
	}
]<|MERGE_RESOLUTION|>--- conflicted
+++ resolved
@@ -1146,7 +1146,6 @@
 		"difficulty" : "hard",
 		"notes" : "Request deletion from customer services."
 	},
-<<<<<<< HEAD
 	
 	{
 		"name" : "Good Noows",
@@ -1167,12 +1166,11 @@
 		"url" : "http://kb.mailchimp.com/article/how-do-i-close-my-account",
 		"difficulty" : "medium",
 		"notes" : "Account Settings &rarr; Account Settings Drop-down &rarr; Close my account &rarr; Type DELETE and press Delete Account button."
-=======
+	},
 
 	{
 		"name" : "Topface",
 		"url" : "http://topface.com/delete-profile/",
 		"difficulty" : "easy"
->>>>>>> f1a9085b
 	}
 ]