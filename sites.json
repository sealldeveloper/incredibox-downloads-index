[

	{
		"name" : "Soundcloud",
		"url" : "http://soundcloud.com/settings/account#delete-user",
		"difficulty" : "easy"
	},
	
	{
		"name" : "Twitter",
		"url" : "https://twitter.com/settings/accounts/confirm_deactivation",
		"difficulty" : "easy"
	},

	{
		"name" : "Wikipedia",
		"url" : "https://en.wikipedia.org/wiki/Wikipedia:FAQ#How_do_I_change_my_username.2Fdelete_my_account.3F",
		"difficulty" : "impossible",
		"notes": "'A username cannot be deleted.' However, they do have some suggestions."
	},
	
	{
		"name" : "App.net",
		"url" : "https://account.app.net/settings/delete/",
		"difficulty" : "easy"
	},

	{
		"name" : "Skype",
		"url" : "https://support.skype.com/en/faq/FA142/can-i-delete-my-skype-account",
		"difficulty" : "hard",
		"notes" : "Contact customer services. You’ll need to know 5 contacts from your contacts list, the month you created your account, and your signup email address."
	},

	{
		"name" : "GitHub",
		"url" : "https://github.com/settings/admin",
		"difficulty" : "easy"
	},

	{
		"name" : "Facebook",
		"url" : "https://www.facebook.com/help/delete_account?rdrhc",
		"difficulty" : "easy"
	},

	{
		"name" : "iTunes / Apple ID",
		"url" : "http://www.apple.com/support/itunes/contact/",
		"difficulty" : "hard",
		"notes" : "Contact customer services. You will lose access to any media you haven’t downloaded to your computer."
	},

	{
		"name" : "Medium",
		"url" : "https://medium.com/me/settings",
		"difficulty" : "easy"
	},

	{
		"name" : "LinkedIn",
		"url" : "http://help.linkedin.com/app/answers/detail/a_id/63/kw/delete%20account",
		"difficulty" : "easy"
	},

	{
		"name" : "Hotmail",
		"url" : "https://mail.live.com/mail/CloseAccountConfirmation.aspx",
		"difficulty" : "easy"
	},

	{
		"name" : "Netflix",
		"url" : "https://support.netflix.com/en/node/407",
		"difficulty" : "impossible",
		"notes" : "Contact customer services. Even then they may not delete your account under the premise that you might want to rejoin and keep your history and recommendations."
	},

	{
		"name" : "Google",
		"url" : "https://www.google.com/accounts/Login",
		"difficulty" : "easy"
	},

	{
		"name" : "Yahoo!",
		"url" : "https://edit.yahoo.com/config/delete_user",
		"difficulty" : "easy"
	},

	{
		"name" : "Dropbox",
		"url" : "https://www.dropbox.com/account/delete",
		"difficulty" : "easy"
	},

	{
		"name" : "Foursquare",
		"url" : "https://foursquare.com/delete_me",
		"difficulty" : "easy"
	},

	{
		"name" : "PayPal",
		"url" : "https://www.paypal.com/us/cgi-bin/webscr?cmd=_close-account",
		"difficulty" : "easy"
	},

	{
		"name" : "Tumblr",
		"url" : "http://www.tumblr.com/account/delete",
		"difficulty" : "easy"
	},

	{
		"name" : "Reddit",
		"url" : "https://ssl.reddit.com/prefs/delete/",
		"difficulty" : "easy",
		"notes" : "Increase your productivity by over 5 times with this one trick they don’t want you to know about!"
	},

	{
		"name" : "Lovefilm",
		"url" : "https://www.lovefilm.com/account/cancel",
		"difficulty" : "medium",
		"notes" : "Requires any physical discs to be returned—account will be “cancellation pending” until received."
	},

	{
		"name" : "MySpace",
		"url" : "https://new.myspace.com/settings/profile",
		"difficulty" : "easy"
 	},

 	{
 		"name" : "Klout",
 		"url" : "http://klout.com/#/edit-settings/optout",
 		"difficulty" : "medium",
 		"notes" : "It can take up to 180 days for all your data to be removed from the system."
 	},
 	
 	{
 		"name" : "Amazon",
 		"url" : "https://www.amazon.com/gp/help/customer/contact-us/ref=cu_cf_email?ie=UTF8&mode=email#a",
 		"difficulty" : "hard",
 		"notes" : "To close your account, contact Amazon by email (via this contact form) and request that your account be closed."
 	},

 	{
 		"name" : "Droplr",
 		"url" : "https://droplr.com/settings",
 		"difficulty" : "easy"
 	},
 	
 	{
 		"name" : "Spotify",
 		"url" : "https://www.spotify.com/se/about-us/contact/contact-spotify-support/?contact",
 		"difficulty" : "hard",
 		"notes" : "Contact Spotify’s customer services through their contact form and request for your account to be closed."
 	},
 	
 	{
 		"name" : "eBay",
 		"url" : "http://cgi1.ebay.com/ws/eBayISAPI.dll?CloseAccount",
 		"difficulty" : "easy",
 		"notes" : "A few survey questions will be asked prior to account deletion."
 	},
 	
 	{
 		"name" : "Digg",
 		"url" : "http://digg.com/contact",
 		"difficulty" : "hard",
 		"notes" : "Contact Digg’s customer support and request for your account to be closed."
 	},

 	{
 		"name" : "WordPress.com",
 		"url" : "http://en.support.wordpress.com/deleting-accounts/",
 		"difficulty" : "impossible",
 		"notes" : "“WordPress.com accounts cannot be deleted.” The best you can do is remove any identifying data from your account."
 	},

 	{
 		"name" : "Flickr",
 		"url" : "http://www.flickr.com/profile_delete.gne",
 		"difficulty" : "easy"
 	},

 	{
 		"name" : "Quora",
 		"url" : "https://www.quora.com/settings/privacy",
 		"difficulty" : "easy"
 	},

 	{
 		"name" : "Heroku",
 		"url" : "https://dashboard.heroku.com/account",
 		"difficulty" : "easy",
 		"notes": "“Close your account...” link at the bottom of the page."
 	},

 	{
 		"name" : "New York Times",
 		"url" : "https://myaccount.nytimes.com/membercenter/help.html",
 		"difficulty" : "hard",
 		"notes" : "Use the form to write to customer services and ask them to close your account."
 	},

 	{
 		"name" : "StackOverflow",
 		"url" : "http://meta.stackoverflow.com/help/deleting-account",
 		"difficulty" : "hard",
 		"notes" : "If you haven't posted on the site, it's just one click. Otherwise, edit your 'About Me' bio to say 'please delete me' then contact support."
 	},

 	{

 		"name" : "Mozilla Persona",
 		"url" : "https://login.persona.org/",
 		"difficulty" : "easy",
 		"notes" : "“Cancel your account” link at the bottom of the page."
 	},

 	{
 		"name" : "Etsy",
 		"url" : "http://www.etsy.com/help/article/53",
 		"difficulty" : "hard",
 		"notes" : "You can't have any unpaid Etsy bills or an open non-delivery reports. Your email address will remain on file."
 	},
 	
 	{
  		"name" : "Steam",
		"url" : "https://support.steampowered.com/newticket.php",
		"difficulty" : "impossible",
  		"notes" : "If you contact Steam support, they will most likely tell you just to not use the account. If your account has no games on it, it will be disabled after a while."
  	},

 	{
 		"name" : "Outlook",
 		"url" : "https://account.live.com/summarypage.aspx",
 		"difficulty" : "easy"
 	},

	{
		"name" : "Glassboard",
		"url" : "http://glassboard.com/support/",
		"difficulty" : "hard",
		"notes" : "Use the support email address to ask them to close your account."
	},

	{
		"name" : "TripIt",
		"url" : "https://www.tripit.com/account/delete",
		"difficulty" : "easy"
	},

	{
		"name" : "Goodreads",
		"url" : "http://www.goodreads.com/user/destroy",
		"difficulty" : "easy"
	},

	{
		"name" : "Starbucks",
		"url" : "http://customerservice.starbucks.com/app/contact/ask_starbucks_website/",
		"difficulty" : "impossible",
		"notes" : "They will not delete your account but upon request they can “scramble all of your information so that you don’t receive emails and none of your information is available to [them] for potential fraud”."
	},

 	{
 		"name" : "Gumroad",
 		"url" : "https://gumroad.com/",
 		"difficulty" : "hard",
 		"notes" : "No page explaining how to delete your account. You have to contact support directly (link at the bottom of the page) and they'll do it for you."
 	},
 	
 	{
 		"name" : "IFTTT",
 		"url" : "https://ifttt.com/settings/deactivate",
 		"difficulty" : "easy"
 	},

 	{
 		"name" : "Pinterest",
 		"url" : "https://pinterest.com/settings/",
 		"difficulty" : "impossible",
 		"notes" : "Accounts can be deactivated, which means that your pins and profile are hidden but not deleted."
 	},

 	{
 		"name" : "Disqus",
 		"url" : "http://disqus.com/pages/dashboard/#account",
 		"difficulty" : "easy"
 	},

 	{
 		"name" : "Pandora",
 		"url" : "http://help.pandora.com/customer/portal/articles/24624-cancel-account",
 		"difficulty" : "hard",
 		"notes" : "You have to email support from the email associated with your account.  If you do not have access to that, you need to provide the email address, birth year, and zip code on the account."
 	},

 	{
 		"name" : "Meetup",
 		"url" : "http://www.meetup.com/account/remove/",
 		"difficulty" : "easy"
 	},

 	{
 		"name" : "Craigslist",
 		"url" : "http://www.craigslist.org/about/help/user_accounts",
 		"difficulty" : "impossible",
 		"notes" : "There is no way to delete your account, not even by contacting support."
 	},

 	{
		"name" : "GoDaddy",
		"url" : "http://support.godaddy.com/groups/go-daddy-customers/forum/topic/how-do-i-delete-my-account-with-godaddy/",
		"difficulty" : "impossible",
		"notes" : "GoDaddy Accounts are apparently retained “to comply with [their] legal obligations” though you are able to clear out most of your information by editing your profile."
	},
	
	{
		"name" : "SourceForge",
		"url" : "https://sourceforge.net/account/remove",
		"difficulty" : "medium",
		"notes" : "Data created by the user such as posts and tickets will remain and be attributed to the account, even if deleted. The username will not become available."
	},
	
	{
		"name" : "Scribd",
		"url" : "http://www.scribd.com/account_settings/preferences",
		"difficulty" : "easy"
	},
	
	{
 		"name" : "Evernote",
 		"url" : "https://www.evernote.com/Deactivate.action",
 		"difficulty" : "impossible",
 		"notes" : "You cannot delete your Evernote account, just deactivate it temporarily. Deactivation does not remove your data so you will have to manually delete all notes and personal info, perform a sync and then deactivate the account." 
 	},
	
	{
		"name" : "Hacker News",
		"url" : "http://jacquesmattheij.com/The+Unofficial+HN+FAQ#deleteaccount",
		"difficulty" : "impossible",
		"notes": "Your contributions are there to stay, but you can at least clear out your profile -- even your email address."
	},

	{
 		"name" : "Instagram",
 		"url" : "https://instagram.com/accounts/remove/request",
 		"difficulty" : "easy"
 	},

 	{
 		"name" : "IMDb",
 		"url" : "https://secure.imdb.com/register-imdb/delete",
 		"difficulty" : "easy"
 	},

 	{
 		"name" : "Path",
 		"url" : "https://path.com",
 		"difficulty" : "medium",
 		"notes" : "You cannot delete your account from the website. Open the iOS/Android app, go to settings &rarr; about &rarr; disable account &rarr; delete account."
 	},

 	{
 		"name" : "Rdio",
 		"url" : "http://www.rdio.com/settings/advanced/",
 		"difficulty" : "easy"
 	},

 	{
 		"name" : "Battle.net",
 		"url" : "https://eu.battle.net/support/en/ticket/submit",
 		"difficulty" : "hard",
 		"notes" : "Customer Support will require you to send a signed written letter confirming your wishes, your account details and a copy of legal identification (passport, drivers license) to your account region's office headquarters."
 	},

 	{
 		"name" : "About.me",
 		"url" : "https://about.me/account",
 		"difficulty" : "easy"
 	},

 	{
 		"name" : "Airbnb",
 		"url" : "https://www.airbnb.com/users/settings",
 		"difficulty" : "easy"
 	},

 	{
 		"name" : "Box",
 		"url" : "https://app.box.com/settings",
 		"difficulty" : "easy"
 	},

 	{
 		"name" : "Forrst",
 		"url" : "http://forrst.com/settings",
 		"difficulty" : "easy"
 	},

 	{
 		"name" : "Instapaper",
 		"url" : "https://www.instapaper.com/user/delete",
 		"difficulty" : "easy"
 	},

 	{
 		"name" : "LiveJournal",
 		"url" : "http://www.livejournal.com/accountstatus.bml",
 		"difficulty" : "medium",
 		"notes" : "Once you delete your journal you have 30 days to undelete it, in case you change your mind. After 30 days, the journal will be permanently deleted and there will be no way to recover it."
 	},

 	{
 		"name" : "Mint",
 		"url" : "https://mint.com",
 		"difficulty" : "easy"
 	},

 	{
 		"name" : "Pocket",
 		"url" : "http://getpocket.com/account_deletion/",
 		"difficulty" : "easy"
 	},

 	{
 		"name" : "Vimeo",
 		"url" : "https://vimeo.com/settings/goodbye/forever",
 		"difficulty" : "easy"
 	},

 	{
 		"name" : "Artsy",
 		"url" : "http://artsy.net/user/delete",
 		"difficulty" : "easy"
 	},

 	{
        "name" : "Grooveshark",
        "url" : "http://grooveshark.com/#!/settings/account",
        "difficulty" : "easy"
	},

	{
    	"name" : "Pushover",
    	"url" : "https://pushover.net/settings/delete_account",
    	"difficulty" : "easy"
    },

    {
    	"name" : "NewsBlur",
    	"url" : "https://www.newsblur.com/profile/delete_account",
    	"difficulty" : "easy"
    },

    {
    	"name" : "Vine",
    	"url" : "https://support.twitter.com/forms/vine",
    	"difficulty" : "hard",
    	"notes" : "The only way to delete your Vine account without deleting your Twitter account is to contact Twitter through their contact form."
    },

    {
    	"name" : "Strava",
    	"url" : "https://www.strava.com/settings/privacy",
    	"difficulty" : "medium",
    	"notes" : "Upon deactivation, all of your activities will be deleted and you will be removed from all leaderboards. Strava will keep an archive of your raw GPS data as uploaded to Strava, but the archive cannot be used to restore your account."
    },

    {
    	"name" : "Rainforest QA",
    	"url" : "https://app.rainforestqa.com/settings",
    	"difficulty" : "easy",
    	"notes" : "Login, go to the settings page and click 'I want to delete my account'."
    },

    {
		"name" : "Twitch",
		"url" : "http://www.twitch.tv/user/close_account",
		"difficulty" : "easy"
    },

    {
		"name" : "Gumtree",
		"url" : "https://my.gumtree.com/manage/details/deactivate",
		"difficulty" : "easy"
	},
	
	{
		"name" : "500px",
		"url" : "https://500px.com/settings",
		"difficulty" : "easy"
	},

	{
	  	"name" : "Khan Academy",
	  	"url" : "https://www.khanacademy.org/settings",
	  	"difficulty" : "easy"
	},

	{
	  	"name" : "Duolingo",
	  	"url" : "http://www.duolingo.com/settings/deactivate",
	  	"difficulty" : "easy"
	},

	{
		"name": "Fitocracy",
		"url": "https://www.fitocracy.com/home/",
		"difficulty":"hard",
		"notes":"Send support a request to requests@fitocracy.com and they'll mark your account for deletion"
	},

	{
		"name": "Daily Mile",
		"url": "http://www.dailymile.com/account/settings/edit",
		"difficulty":"easy",
		"notes":"Edit your account and select \"remove my account\"."
	},

	{
		"name" : "Coursera",
		"url" : "https://www.coursera.org/about/contact",
		"difficulty" : "hard",
		"notes" : "Contact support and request they delete your account."
	},

	{
		"name" : "Delicious",
		"url" : "https://delicious.com/settings/deactivate",
		"difficulty" : "easy"
	},
	
	{
		"name" : "Xing",
		"url" : "https://www.xing.com/app/user?op=cancel;sid=0.bc7191",
		"difficulty" : "easy"
	},
	
	{
		"name" : "MyOpenID",
		"url" : "https://www.myopenid.com/delete",
		"difficulty" : "impossible",
		"notes" : "Although it seems the account is deleted, you can reactivate so likely the data has not been deleted at all."
	},
	
	{
		"name" : "Zoho",
		"url" : "https://accounts.zoho.com/u/h#setting/closeaccount",
		"difficulty" : "easy"
	},
	
	{
		"name" : "Geni",
		"url" : "http://www.geni.com/account_settings",
		"difficulty" : "medium",
		"notes" : "Delete any of the information you would like removed from the site. Then select 'Account Settings' and 'Close Account'"
	},
	
	{
		"name" : "Netlog",
		"url" : "http://en.netlog.com/go/login",
		"difficulty" : "easy",
		"notes" : "Select 'settings', then 'account', then 'delete'."
	},
	
	{
		"name" : "Hi5",
		"url" : "http://www.hi5.com/account_cancel.html",
		"difficulty" : "easy"
	},
	
	{
		"name" : "Last.fm",
		"url" : "http://www.lastfm.de/settings/account",
		"difficulty" : "easy",
		"notes" : "May take up to 7 days to delete your data."
	},
	
	{
		"name" : "Feedly",
		"url" : "https://getsatisfaction.com/feedly/topics/how_do_i_delete_my_feedly_account",
		"difficulty" : "hard",
		"notes" : "Email customer support to request deletion."
	},
	
	{
		"name" : "Shutterfly",
		"url" : "http://www.shutterfly.com/about/contact_details.jsp",
		"difficulty" : "hard",
		"notes" : "Contact customers services by email or live chat and request deletion."
	},
	
	{
		"name" : "EA Origin",
		"url" : "https://help.ea.com/en/contact-us/ask",
		"difficulty" : "hard",
		"notes" : "Contact customer services to request deletion. If you're outside the US this must be by phone."
	},
	
	{
		"name" : "Yelp",
		"url" : "http://www.yelp.co.uk/contact?topic=support&subtopic=close",
		"difficulty" : "easy"
	},
	
	{
		"name" : "Plenty of Fish",
		"url" : "http://www.pof.com/deleteaccount.aspx",
		"difficulty" : "easy",
		"notes" : "Fill out the deletion form"
	},
	
	{
		"name" : "Code School",
		"url" : "http://help.codeschool.com/kb/codeschool-faqs/account-questions",
		"difficulty" : "medium",
		"notes" : "Start a private discussion with them and they will 'take care of it'."
	},
	
	{
		"name" : "Yatado",
		"url" : "http://about.yatedo.com/manage-your-digital-id/",
		"difficulty" : "medium",
		"notes" : "You must request deletion of your Yatado data <em>before</em> deleting the related social account."
	},
	
	{
		"name" : "Pixoona",
		"url" : "http://www.pixoona.com/dashboard#user/delete",
		"difficulty" : "easy"
	},
	
	{
		"name" : "Freenode",
		"url" : "https://ezcrypt.it/ML4n#ej6rorotmsxq7jF8ViyGjTVh",
		"difficulty" : "easy",
		"notes" : "/msg NickServ DROP nick password"
	},

	{
		"name" : "Codecademy",
		"url" : "http://help.codecademy.com/customer/portal/articles/416872",
		"difficulty" : "hard",
		"notes": "For security reasons, we will need to verify that these requests have come from the email address that's on your Codecademy account."
	},

	{
		"name" : "Grindr",
		"url" : "http://help.grindr.com/entries/21377499-All-Devices-Clear-Your-Grindr-Profile",
		"difficulty" : "medium",
		"notes" : "You can remove your profile and chat history from within the app or you can email support with your UDID."
	},
	
	{
    	"name" : "LibraryThing",
    	"url" : "http://www.librarything.de/editprofile/change",
		"difficulty" : "easy"
	},

	{
		"name" : "ImageShack",
		"url" : "http://imageshack.us/prefs/",
		"difficulty" : "easy"
	},
	
	{
		"name" : "Dribbble",
		"url" : "http://dribbble.com/account",
		"difficulty" : "easy"
	},

	{
		"name" : "Rotten Tomatoes",
		"url" : "http://flixster.desk.com/customer/portal/articles/169347-how-do-i-cancel-my-account-",
		"difficulty" : "hard",
		"notes" : "You need to contact flixster to cancel a native RT profile, while Facebook linked or Flixster.com accounts are easier to cancel."
	},

	{
		"name" : "EdX",
		"url" : "https://www.edx.org/student-faq",
		"difficulty" : "impossible",
		"notes" : "There's no need to delete your account. An old, unused edX account with no course completions associated with it will disappear."
	},

	{
		"name" : "Udacity",
		"url" : "http://forums.udacity.com/answer_link/100044663/",
		"difficulty" : "impossible",
		"notes" : "A Udacity employee recommends that you stop using the account, which means there's currently no way of deleting the account."
	},

	{
		"name" : "Geocaching",
		"url" : "http://support.groundspeak.com/index.php?pg=kb.page&id=102",
		"difficulty" : "medium",
		"notes" : "You must email support from the registered email to remove this account. Any outstanding Premium Memberships will not be refunded"
	},

	{
		"name" : "Orkut",
		"url" : "https://accounts.google.com/DeleteService?service=orkut",
		"difficulty" : "easy"
	},

	{
		"name" : "Hulu",
		"url" : "https://secure.hulu.com/users/delete",
		"difficulty" : "easy"
	},

	{
		"name" : "CloudApp",
		"url" : "http://my.cl.ly/account/delete",
		"difficulty" : "easy"
	},

	{
		"name" : "Hypejar",
		"url" : "http://www.hypejar.com/settings/account",
		"difficulty" : "easy"
	},

	{
		"name" : "MediaFire",
		"url" : "https://www.mediafire.com/myaccount/accountbilling.php",
		"difficulty" : "easy"
	},

	{
		"name" : "Flipboard",
		"url" : "https://flipboard.com/support/",
		"difficulty" : "easy",
		"notes" : "Go to account management within the app"
	},

	{
		"name" : "Instacanvas",
		"url" : "http://feedback.instacanv.as/knowledgebase/articles/117760-how-do-i-cancel-my-gallery-",
		"difficulty" : "hard",
		"notes" : "Email your username and email to customer services and they will delete your account."
	},

	{
		"name" : "MyLife.com",
		"url" : "http://www.mylife.com/showDeleteAccount.do",
		"difficulty" : "easy"
	},

	{
		"name" : "Sonico",
		"url" : "http://www.sonico.com/tyc.php",
		"difficulty" : "hard",
		"notes" : "Send a request to legal@sonico.com and request deletion."
	},

	{
		"name" : "Kik",
		"url" : "https://kikinteractive.zendesk.com/entries/23593116-How-do-I-deactivate-my-account-",
		"difficulty" : "impossible",
		"notes" : "You can only deactivate your account. There appears to be no way to permanently delete your account or data."
	},

	{
		"name" : "Couchsurfing",
		"url" : "https://www.couchsurfing.org/delete_profile.html?delete=1",
		"difficulty" : "easy",
		"notes" : "Fill out the form and select 'I understand. Please delete my profile.'"
	},

	{
		"name" : "DeviantArt",
		"url" : "https://www.deviantart.com/settings/deactivation",
		"difficulty" : "easy",
		"notes" : "All data is wiped immediately. Accounts can be reactivated within 30 days, after that they can no longer be recovered."
	},

	{
		"name": "Desktoppr",
		"url": "https://www.desktoppr.co/settings",
		"difficulty": "easy"
	},

	{
		"name" : "Trello",
		"url" : "https://trello.com/your/account",
		"difficulty" : "easy",
		"notes" : "Select 'Delete your account?' option to delete your account"
	},
	
 	{
 		"name" : "Xobni",
 		"url" : "https://www.xobni.com/account/settings",
 		"difficulty" : "easy",
 		"notes": "“Delete account” link at the bottom of the page."
 	},

 	{
		"name" : "Code Red",
		"url" : "https://cne.coderedweb.com",
		"difficulty" : "impossible",
		"notes" : "You can't delete yourself. You can only change your phone nr. to a bogus number."
	},
	
	{
		"name" : "Bitbucket",
		"url" : "https://bitbucket.org/account/",
		"difficulty" : "easy",
		"notes" : "On the side menu, click on 'Delete Account' and on the confirmation page click 'Delete Account', all repositories and the account is immediately wiped."
	},
	
	{
		"name" : "VK/ВКонтакте",
		"url" : "http://vk.com/settings?act=deactivate",
		"difficulty" : "easy"
	},

	{
		"name" : "Abload",
		"url" : "http://abload.de/settings.php",
		"difficulty" : "easy"
	},

	{
		"name" : "C&M News by Rеss.at",
		"url" : "http://www.ress.at/profil/profil_entfernen.php",
		"difficulty" : "easy",
<<<<<<< HEAD
		"notes" : "Just click 'Abschicken'"
	},
	
	{
		"name" : "HOL Virtual Hogwarts",
		"url" : "http://hol.org.uk/profile.php?view=quithol",
		"difficulty" : "impossible",
		"notes" : "You can remove information and manually quit HOL, but you account stays forever."
=======
		"notes" : ""
	},
	{
		"name" : "BodyBuilding",
		"url" : "http://www.bodybuilding.com/store/help/delete-bodyspace-account.htm",
		"difficulty" : "impossible",
		"notes" : "You can only deactivate your account by contacting support as they state on the help page. There is no way to permanently delete your account or data, and an inactive public profile will always be visible to public."
>>>>>>> 7022a697
	}
]<|MERGE_RESOLUTION|>--- conflicted
+++ resolved
@@ -831,7 +831,6 @@
 		"name" : "C&M News by Rеss.at",
 		"url" : "http://www.ress.at/profil/profil_entfernen.php",
 		"difficulty" : "easy",
-<<<<<<< HEAD
 		"notes" : "Just click 'Abschicken'"
 	},
 	
@@ -840,14 +839,12 @@
 		"url" : "http://hol.org.uk/profile.php?view=quithol",
 		"difficulty" : "impossible",
 		"notes" : "You can remove information and manually quit HOL, but you account stays forever."
-=======
-		"notes" : ""
-	},
+	},
+
 	{
 		"name" : "BodyBuilding",
 		"url" : "http://www.bodybuilding.com/store/help/delete-bodyspace-account.htm",
 		"difficulty" : "impossible",
 		"notes" : "You can only deactivate your account by contacting support as they state on the help page. There is no way to permanently delete your account or data, and an inactive public profile will always be visible to public."
->>>>>>> 7022a697
 	}
 ]