--- conflicted
+++ resolved
@@ -774,19 +774,18 @@
 		"difficulty" : "easy",
 		"notes" : "All data is wiped immediately. Accounts can be reactivated within 30 days, after that they can no longer be recovered."
 	},
-<<<<<<< HEAD
+
 	{
 		"name": "Desktoppr",
 		"url": "https://www.desktoppr.co/settings",
 		"difficulty": "easy"
-=======
+	},
 
 	{
 		"name" : "Trello",
 		"url" : "https://trello.com/your/account",
 		"difficulty" : "easy",
 		"notes" : "Select 'Delete your account?' option to delete your account"
->>>>>>> f231b745
 	}
 	
 ]