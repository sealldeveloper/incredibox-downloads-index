--- conflicted
+++ resolved
@@ -774,7 +774,6 @@
 		"difficulty" : "easy",
 		"notes" : "All data is wiped immediately. Accounts can be reactivated within 30 days, after that they can no longer be recovered."
 	},
-<<<<<<< HEAD
 
 	{
 		"name": "Desktoppr",
@@ -788,7 +787,6 @@
 		"difficulty" : "easy",
 		"notes" : "Select 'Delete your account?' option to delete your account"
 	},
-=======
 	
  	{
  		"name" : "Xobni",
@@ -796,7 +794,6 @@
  		"difficulty" : "easy",
  		"notes": "“Delete account” link at the bottom of the page."
  	},
->>>>>>> fd2dec89
 	
 	{
 		"name" : "Bitbucket",
