[
    {
        "name": "4shared",
        "url": "http://www.4shared.com/web/account/settings#overview",
        "difficulty": "easy"
    },

    {
        "name": "500px",
        "url": "https://500px.com/settings",
        "difficulty": "easy"
    },
    {
        "name": "Multiplay.co.uk",
        "url": "https://multiplay.com/contactus/",
        "difficulty": "hard",
        "notes": "You have to contact Multiplay by their contact us page.",
        "notes_es": "Tienes que contactar a Multiplay a través de su página contactanos."
    },
    

    {
        "name": "9GAG",
        "url": "https://9gag.com/member/delete",
        "difficulty": "easy",
        "notes": "Login to your account, go to parameters, click Delete my account. Confirm by clicking I want to delete my account. And again by clicking Delete my 9GAG account.",
        "notes_fr": "Connectez vous, allez dans les parametres, cilquez sur supprimer mon compte. Confirmez en cliquant sur je supprimer mon compte. Et confirmez encore avec supprimer mon compte.",
        "notes_it": "Logga il tuo account, vai su parameters, clicca Delete my account. Conferma cliccando I want to delete my account. E ancora cliccando Delete my 9GAG account.",
        "notes_pt_br": "Faça login em sua conta, vá em parâmetros, clique em Delete my account. Confirme clicando em I want to delete my account. E novamente em Delete my 9GAG account.",
        "notes_cat": "Entra al teu compte, ves a paràmetres, fés clic a 'Delete my account'. Confirma clicant a 'I want to delete my account'. I novament a 'Delete my 9GAG account'.",
        "notes_es": "Entra en tu cuenta, ve a parámetros, haz clic en 'Delete my account'. Confirma haciendo clic en 'I want to delete my account'. I de nuevo en 'Delete my 9GAG account'."
    },

    {
        "name": "Abload",
        "url": "http://abload.de/settings.php",
        "difficulty": "easy"
    },

    {
        "name": "About.me",
        "url": "https://about.me/account",
        "difficulty": "easy"
    },

    {
        "name": "Adobe",
        "url": "https://learn.adobe.com/wiki/display/wel/Delete+your+account",
        "difficulty": "hard",
        "notes": "You have to call them in order to delete your account. Alternatively, you can send them an email.",
        "notes_fr": "Vous devez les appeler pour supprimer votre compte. Vous pouvez aussi envoyer un email.",
        "notes_it": "Per eliminare il tuo account dovrai contattarli via telefono. Alternativamente puoi spedire una mail",
        "notes_pt_br": "Você deve ligar para eles para deletar sua conta. De maneira alternativa, você pode enviá-los um e-mail.",
        "notes_cat": "S'ha de posar en cotacte amb ells. Mitjançant telèfon o e-mail.",
        "notes_es": "Se tiene que poner en contacto con ellos. Mediante teléfono o e-mail."
    },

    {
        "name": "Airbnb",
        "url": "https://www.airbnb.com/users/settings",
        "difficulty": "easy"
    },

    {
        "name": "Amazon",
        "url": "https://www.amazon.com/gp/help/customer/contact-us/ref=cu_cf_email?ie=UTF8&mode=email#a",
        "difficulty": "hard",
        "notes": "To close your account, contact Amazon by email (via this contact form) and request that your account be closed.",
        "notes_fr": "Pour fermer votre compte, contactez Amazon par mail (par le formulaire de contact) et demandez la fermeture de votre compte.",
        "notes_it": "Per chiudere il tuo account, contatta amazon via mail (utilizzando il form contattaci) richiedendo di chiudere il tuo account",
        "notes_de": "Um deinen Account zu löschen, kontaktiere den Support über den Link und beantrage die Löschung dort.",
        "notes_pt_br": "Para fechar sua conta, contate Amazon por e-mail (usando este modelo de contato) e requira que sua conta seja fechada.",
        "notes_cat": "Per tancar el seu compte, contacti amb Amazon via e-mail (omplint aquest formulari de contacte) i demanant que es tanqui el seu compte.",
        "notes_es": "Para cerrar su cuenta, contacte con Amazon via e-mail (rellenando este formulario de contacto) y pidiendo que se cierre su cuenta."
    },

    {
        "name": "Animal Crossing Community",
        "url": "http://www.animalcrossingcommunity.com/help_main.asp?HelpSectionID=5#Topic201",
        "difficulty": "impossible",
        "notes": "We do not 'delete' or 'terminate' accounts on ACC. If you no longer wish to use the site, you may delete all personal information from your profile and then stop logging in.",
        "notes_fr": "ACC ne supprime pas les comptes. Cependant vous pouvez supprimer les informations qui sont dessus et arreter de vous connecter.",
        "notes_it": "Non è possibile chiudere o terminare un account su ACC. Se non desideri più utilizzare il sito, puoi comunque eliminare tutti i dati personali dal tuo profilo e non loggarci più",
        "notes_pt_br": "Nós não 'deletamos' ou 'terminamos' contas na ACC. Caso você não queira mais utilizar o site, você pode deletar todas as suas informações pessoas em seu perfil e então parar de logar-se.",
        "notes_cat": "Nosaltres no 'esborrem' o 'finalitzem' comptes d'ACC. En el cas que no vulgui utilitzar més el lloc, pot esborrar totes les teves dades personals del seu perfil i evitar entrar més.",
        "notes_es": "Nosotros no 'borramos' o 'finalizamos' cuentas de ACC. En el supuesto que no quiera utilizar más el sitio, puede borrar toda su información personal de su perfil y evitar entrar más a su cuenta."
    },

    {
        "name": "AOL / Instant Messenger",
        "url": "http://cancel.aol.com",
        "difficulty": "easy"
    },

    {
        "name": "App.net",
        "url": "https://account.app.net/settings/delete/",
        "difficulty": "easy"
    },

    {
        "name": "Artsy",
        "url": "http://artsy.net/user/delete",
        "difficulty": "easy"
    },

    {
        "name": "Ask.fm",
        "url": "http://ask.fm/feedbacks/new",
        "difficulty": "hard",
        "notes": "Request deletion from customer services.",
        "notes_fr": "Demandez la suppresion du compte par le support du site.",
        "notes_it": "Richiedi la cancellazione al servizio clienti",
        "notes_de": "Beantrage die Löschung beim Support.",
        "notes_pt_br": "Peça para que seja deletada pela assistência ao cliente.",
        "notes_cat": "Demani l'eliminació del compte al servei d'atenció al client.",
        "notes_es": "Pida la eliminación de su cuenta al servicio de atención al cliente."
    },

    {
        "name": "Assembla",
        "url": "https://www.assembla.com/user/edit/edit_account_settings",
        "difficulty": "easy"
    },

    {
        "name": "Bambuser",
        "url": "https://bambuser.com/settings",
        "difficulty": "easy",
        "notes": "Go to your Settings page and scroll down to find 'Deactivate' account. Click on 'Close Account' button, and confirm the account deletion.",
        "notes_fr": "Allez dans vos Parametres et allez jusqu'à Désactiver mon compte. Cliquez Fermer mon compte, et confirmez.",
        "notes_it": "Vai sulla pagina delle impostazioni e scorri giù fino a trovare 'Deactivate account'. Clicca su il pulsante 'Close Account', e conferma la cancellazione dell'account",
        "notes_pt_br": "Vá para a página Settings e desça até o final da página e ache 'Deactivate account'. Clique no botão 'Close Account', e confirme.",
        "notes_cat": "Vagi a la pàgina 'Settings', baixa fins a trobar 'Deactivate account'. Cliqui al botó 'Close Account', i confirmi-ho.",
        "notes_es": "Vaya a la página 'Settings', baje hasta encontrar 'Deactivate account'. Clique en el botón 'Close Account', y confirme."
    },
    
    {
        "name": "Bandcamp",
        "url": "https://bandcamp.com/settings?pane=fan",
        "difficulty": "easy",
        "notes": "To terminate an artist account, you must click on the 'Artists' pane, click on the desired artist's profile, and click the termination link there."
    },

    {
        "name": "Battle.net",
        "url": "https://eu.battle.net/support/en/ticket/submit",
        "difficulty": "hard",
        "notes": "Customer Support will require you to send a signed written letter confirming your wishes, your account details and a copy of legal identification (passport, drivers license) to your account region's office headquarters.",
        "notes_fr": "Le support vous demandera une lettre écrite demandant la suppresion du compte, dans cette lettre donnez vos details de compte ainsi qu'un justificatif d'identité.",
        "notes_it": "Il servizio clienti richiede di spedire una lettera firmata al quartier generale della tua nazione confermando le tue intenzioni, allegando i dettagli del tuo account e una copia di un documento (passaporto, patente)",
        "notes_pt_br": "A Assistência ao Cliente irá pedir que você envie uma carta assinada confirmando os seus desejos, os detalhes de sua conta e uma cópia autenticada de identificação (passaporte, carteira de motorista) para o escritório da região de sua conta.",
        "notes_cat": "L'Assistencia al Client li demanarà que envii una carta firmada confirmant els seus desitjos, els detalls de la seva conta i una copia d'identificació legal (Passaport, DNI...).",
        "notes_es": "La asistencia al cliente le pedirá que envie una carta firmada confirmando sus deseos, los detalles de la cuenta y una copia de una identificación legal (Pasaporte, DNI...)."
    },

    {
        "name": "BBC iD",
        "url": "https://ssl.bbc.co.uk/id/settings/delete",
        "difficulty": "easy"
    },

    {
        "name": "Behance",
        "url": "http://www.behance.net/account/privacy",
        "difficulty": "easy",
        "notes": "To delete your account, please go into your 'Me' tab, visit account settings and hit the privacy tab. There, you'll have the option to delete.",
        "notes_nl": "Verwijder je account door in te loggen en op de 'Me' tab te klikken. Selecteer vervolgens de 'privacy tab' die je bij 'account settings' kunt vinden. Hier vind je de delete mogelijkheid" 
    },
    
    {
        "name": "Bitbucket",
        "url": "https://bitbucket.org/account/",
        "difficulty": "easy",
        "notes": "On the side menu, click on 'Delete Account' and on the confirmation page click 'Delete Account', all repositories and the account is immediately wiped.",
        "notes_fr": "Dans les parametres du compte cliquez sur supprimer le compte puis sur supprimer le compte. Tous les dépot ainsi que le compte seront immediatement supprimés.",
        "notes_it": "Nel menu al lato, clicca su 'Delete Account' e fai lo stesso sulla pagina di conferma, l'account e i repositories saranno cancellati",
        "notes_pt_br": "No menu lateral, clique em 'Delete Account' e na página de confirmação clique em 'Delete Account', todos os repositórios e contas serão imediatamente excluídos.",
        "notes_cat": "Al menú lateral, cliqui a 'Delete Account', a la pagina de confirmació cliqui 'Delete Account', tots els comptes i repositoris serán cancel·lats",
        "notes_es": "En el menú lateral, haga clic en 'Delete Account', y en la página de confirmación pulse 'Delete Account', todas sus cuentas y repositorios serán cancelados."
    },

    {
        "name": "bitly",
        "url": "http://support.bitly.com/knowledgebase/articles/105373-how-do-i-delete-my-account-",
        "difficulty": "impossible",
        "notes": "The best you can do is archive all of your links. Go to the link you want to archive and click the 'x' in the upper right of the shortlink to archive the link. You can also make all of your shortlinks private.",
        "notes_cat": "El millor que pots fer es arxivar tots els teus enllaços. Vés al enllaç que vols arxivar i fés clic a la 'x' a la cantonada superior dreta per arxivar l'enllaç. També els pots fer privats.",
        "notes_es": "Lo mejor que puedes hacer es archivar los enlaces. Ves al enlace y haz clic en la 'x' de la esquina superior derecha para archivar el enlace. También los puedes hacer privados.",
        "notes_it": "La cosa miglior che puoi fare è archiviare tutti i tuoi link. Seleziona il link che desideri archiviare e clicca la 'x' in alto a destra del collegamente per archiviarlo. Puoi anche rendere tutti i tuoi collegamenti privati"
    },

    {
        "name": "Blogger",
        "url": "https://support.google.com/blogger/answer/41932",
        "difficulty": "impossible",
        "notes": "You can't delete your Blogger Account without deleting your entire Google Account. But you can delete your blog.",
        "notes_fr": "Vous ne pouvez pas supprimer votre compte Blogger sans supprimer votre compte Google, mais vous pouvez supprimer votre blog.",
        "notes_cat": "Hauries d'esborrar tot el compte de Google sencer, però si que pots eliminar el teu blog.",
        "notes_es": "Tendrías que borrar toda cuenta de Google entera, pero si que puedes eliminar tu blog."
    },

    {
        "name": "Blue Apron",
        "url": "www.blueapron.com/cancel_subscription",
        "difficulty": "easy"
    },

    {
        "name": "BodyBuilding",
        "url": "http://www.bodybuilding.com/store/help/delete-bodyspace-account.htm",
        "difficulty": "impossible",
        "notes": "You can only deactivate your account by contacting support as they state on the help page. There is no way to permanently delete your account or data, and an inactive public profile will always be visible to public.",
        "notes_fr": "Vous pouvez seulement désactiver votre compte en contactant le support.",
        "notes_it": "Puoi solo disattivare l'account contattando il supporto. Non esiste modo di eliminare permanentemente il tuo account o i dati, e un account inattivo resterà comunque visibile al pubblico",
        "notes_pt_br": "Você pode apenas desativar sua conta contatando a assistência ao cliente como explicitado na página de ajuda. Não há como remover permanentemente sua conta ou seus dados, e um perfil publico inativo sempre estará visível ao público.",
        "notes_cat": "Només pots desactivar el compte contactant amb l'Assistència al client. No podràs eliminar mai el compte, només desactivar-lo, els comptes desactivats són visibles al públic.",
        "notes_es": "Solo puedes desactivar la cuenta contactando con Assistència al client. No podrás eliminar nunca la cuenta, solo desactivarla, les cuentas desactivadas son visibles al público."
    },

    {
        "name": "Booking",
        "url": "https://secure.booking.com/login.en-us.html?tmpl=profile/delete_account",
        "difficulty": "easy"
    },

    {
        "name": "Box",
        "url": "https://app.box.com/settings",
        "difficulty": "easy"
    },

    {
        "name": "Boxee",
        "url": "http://bbx.boxee.tv/user/delete",
        "difficulty": "easy"
    },

    {
        "name": "C&M News by Rеss.at",
        "url": "http://www.ress.at/profil/profil_entfernen.php",
        "difficulty": "easy",
        "notes": "Just click 'Abschicken'",
        "notes_fr": "Cliquez juste 'Abschicken'.",
        "notes_it": "Clicca semplicemente 'Abschicken'",
        "notes_de": "Einfach auf 'Abschicken' klicken",
        "notes_pt_br": "Apenas clique em 'Abschicken'",
        "notes_cat": "Només cal clicar a 'Abschicken'",
        "notes_es": "Solo tienes que clicar en 'Abschicken'"
    },
    
    {
        "name": "CareerBuilder.com",
        "url": "http://www.careerbuilder.com/User/UserConfirmation.aspx",
        "difficulty": "easy",
        "notes": "Must remove uploaded files first"
    },

    {
        "name": "Change.org",
        "url": "https://www.change.org/account_settings",
        "difficulty": "easy"
    },

    {
        "name": "Channel 4",
        "url": "https://4id.channel4.com/account/remove",
        "difficulty": "easy"
    },
    
    {
        "name": "CleverReach",
        "url": "www.cleverreach.com",
        "difficulty": "hard",
        "notes": "Email customer services to request deletion",
        "email": "info@cleverreach.de"
    },

    {
        "name": "Cinemagram",
        "url": "",
        "difficulty": "impossible",
        "notes": "According to the app you can email feedback@cinemagr.am for questions. Unfortunatly removal requests aren't replied to.",
        "notes_nl": "Volgens de app kun je emailen naar feedback@cinemagr.am voor vragen. Helaas wordt er niet gereageerd op dit account."
    },

    {
        "name": "CloudApp",
        "url": "http://my.cl.ly/account/delete",
        "difficulty": "easy"
    },

    {
        "name": "CloudMagic",
        "url": "https://cloudmagic.com/a/v2/preferences",
        "difficulty": "easy"
    },

    {
        "name": "Code Red",
        "url": "https://cne.coderedweb.com",
        "difficulty": "impossible",
        "notes": "You can't delete yourself. You can only change your phone nr. to a bogus number.",
        "notes_fr": "Vous ne pouvez pas supprimer votre compte. Vous pouvez seulement donner un faux numéro.",
        "notes_it": "Non puoi eliminarti. Puoi solamente cambiare il tuo numero di telefono con uno inventato",
        "notes_pt_br": "Você não pode deletar sua conta. Você pode mudar o número de telefone para um número qualquer.",
        "notes_cat": "No podrà eliminar el compte. Només pots canviar-te el número de telèfon.",
        "notes_es": "No podrá eliminar la cuenta. Solo puedes canviarte el número de teléfono."
    },

    {
        "name": "Code School",
        "url": "http://help.codeschool.com/kb/codeschool-faqs/account-questions",
        "difficulty": "medium",
        "notes": "Start a private discussion with them and they will 'take care of it'.",
        "notes_fr": "Posez leur la question pour qu'ils vous prennent en charge.",
        "notes_it": "Inizia una discussione privata con loro e se ne occuperanno loro",
        "notes_de": "Starte eine private Diskussion mit ihnen und sie 'Kümmern sich drum'.",
        "notes_pt_br": "Inicie uma discussão privada com eles e eles irão 'cuidar disso'.",
        "notes_cat": "Comenci una discusió privada amb ells i 'procuraran fer-ho'.",
        "notes_es": "Empiece una discusión privada con ellos y 'procurarán hacerlo."
    },

    {
        "name": "Codecademy",
        "url": "http://help.codecademy.com/customer/portal/articles/416872",
        "difficulty": "hard",
        "notes": "For security reasons, we will need to verify that these requests have come from the email address that's on your Codecademy account.",
        "notes_it": "Per ragioni di sicurezza, dobbiamo verificare che queste richieste ci arrivino dall'email che è registrata sul tuo account Codacademy",
        "notes_pt_br": "Por razões de segurança, nós precisaremos verificar se estes pedidos vêm do endereço de e-mail que está na sua conta no Codecademy.",
        "notes_cat": "Per raons de seguretat, necessitem verificar si aquestes peticions provenen des de l'e-mail lligat al seu compte de Codecademy.",
        "notes_es": "Por razones de seguridad, necesitamos verificar si estas peticiones provienen desde el e-mail ligado a su cuenta de Codeacademy."
    },

    {
        "name": "Codepen",
        "url": "http://blog.codepen.io/documentation/faq/how-do-i-delete-my-account/",
        "difficulty": "easy"
    },

    {
        "name": "Coderwall",
        "url": "https://twitter.com/coderwall/status/250670074741022720",
        "difficulty": "hard",
        "notes": "E-mail support@coderwall.com with username and ask for account deletion.",
        "notes_fr": " Envoyez un mail à support@coderwall.com en donnant votre identifiant et en demandant la suppresion du compte.",
        "notes_cat": "Envia un e-mail a support@coderwall.com amb el nom d'usuari i una petició per esborrar el compte.",
        "notes_es": "Envía un e-mail a support@coderwall.com con el nombre de usuario y una petición para borrar la cuenta.",
        "email": "support@coderwall.com"
    },

    {
        "name": "Couchsurfing",
        "url": "https://www.couchsurfing.org/delete_profile.html?delete=1",
        "difficulty": "impossible",
        "notes": "Cannot be deleted fully, reactivation is always available. Fill out the form and select 'I understand. Please delete my profile.'.",
        "notes_fr": "Ne sera pas completement supprimé, reactivation toujours possible. Remplissez le formulaire et selectionnez 'I understand. Please delete my profile.",
        "notes_it": "Non può essere eliminato completamente, una riattivazione è sempre effettuabile. Riempi il modulo e scegli 'I understand. Please delete my profile.'.",
        "notes_de": "Kann nicht vollständig gelöscht werden, reaktivierung ist immer möglich. Fülle das Formular aus und wähle 'I understand. Please delete my profile.'.",
        "notes_pt_br": "Não pode ser totalmente deletada, reativação é sempre possível. Preencha o formulário e selecione 'I understand. Please delete my profile.'.",
        "notes_cat": "No pot ser completament eliminat, la reactivació serà possible sempre. Ompli el formulari i seleccioni 'I understand. Please delete my profile.'.",
        "notes_es": "No se puede eliminar completamente, la reactivación será posible siempre. Rellene el formulario y seleccione 'I understand. Please delete my profile.'."
    },

    {
        "name": "Coursera",
        "url": "https://www.coursera.org/about/contact",
        "difficulty": "hard",
        "notes": "Contact support and request they delete your account.",
        "notes_fr": "Contactez le support et demandez la suppression de vore compte.",
        "notes_it": "Contatta il supporto e richiedi la cancellazione del tuo account.",
        "notes_de": "Kontaktiere den Support und sie löschen deinen Account.",
        "notes_pt_br": "Contate o suporte e peça que eles deletem sua conta.",
        "notes_cat": "Contacti amb l'assistència al client i demani que li esborrrin el compte.",
        "notes_es": "Contacte con asistencia al cliente y pide que te borren la cuenta."
    },

    {
        "name": "Craigslist",
        "url": "http://www.craigslist.org/about/help/user_accounts",
        "difficulty": "hard",
        "notes": "Send an email to abuse@craigslist.org and request deletion.",
        "notes_fr": "Envoyez un mail à abuse@craigslist.org et demandez la suppression du compte. ",
        "notes_it": "Spedisci un email a abuse@craigslist.org e richiedi la cancellazione",
        "notes_de": "Sende eine E-Mail an abuse@craigslist.org und beantrage die Löschung",
        "notes_pt_br": "Envie um e-mail para abuse@craigslist.org e peça a remoção.",
        "notes_cat": "Enviï un e-mail a abuse@craigslist.org i demani la supressió del compte.",
        "notes_es": "Envie un e-mail a abuse@craigslist.org y pide que eliminen su cuenta.",
        "email": "abuse@craigslist.org"
    },

    {
<<<<<<< HEAD
        "name": "CreditExpert",
        "url": "http://experian.metafaq.com/help/CreditExpertBRS/Cancel_and_duration/CancelBRS",
        "difficulty": "hard",
        "notes": "You can cancel by email but only if your membership includes insurance. Otherwise, an email cancellation will be ignored. You have to call 0800 561 0083 to cancel your account. This is the only way."
    },
    
=======
        "name": "CrashPlan",
        "url": "http://support.crashplan.com/",
        "difficulty": "medium",
        "notes": "Start a live chat session and a representative will delete your account.",
    },

>>>>>>> c33fa271
    {
        "name": "Daily Mile",
        "url": "http://www.dailymile.com/account/settings/edit",
        "difficulty": "easy",
        "notes": "Edit your account and select 'Remove my account'.",
        "notes_fr": "Modifiez vos infos et selectionnez Remove my account.",
        "notes_de": "Editiere deinen Account und wähle 'Remove my account'",
        "notes_it": "Edita il tuo account e clicca il pulsante 'Remove my account'",
        "notes_pt_br": "Edite sua conta e seleciona 'Remove my account'.",
        "notes_cat": "Editi el seu compte i seleccioni 'Remove my account'.",
        "notes_es": "Edite su cuenta y seleccione 'Remove my account'."
    },
    
    {
        "name": "Dashlane",
        "url": "https://www.dashlane.com/deleteaccount",
        "difficulty": "easy",
        "notes": "You have to enter your mailadress and have to choose a 'why are you leaving' answer'. To verify this step you'll become a mail with a security code to fill into the form. After that your account is deleted.",
        "notes_de": "Nach Angabe der E-Mail-Adresse und der Auswahl eines Grunds der Löschung, erhält man per Mail einen Sicherheitscode. Dieser wird im Löschformular eingetragen und abgeschickt. Danach wird der Account unwiederbringlich gelöscht."
    },

    {
        "name": "Deadspin (Gawker Media)",
        "url": "http://legal.kinja.com/kinja-terms-of-use-90161644",
        "difficulty": "impossible",
        "notes": "You may discontinue your use of the Service at any time without informing us. We may, however, retain and continue to use any Content that you have submitted or uploaded through the Service.",
        "notes_it": "Puoi in qualsiasi momento smettere di usare il servizio. Tuttavia noi possiamo comunque accedere a qualsiasi contenuto che hai inviato attraverso il servizio.",
        "notes_pt_br": "Você pode parar de usar o serviço a qualquer momento. Nós, no entando, iremos manter e usar qualquer conteúdo enviado por você através do serviço.",
        "notes_cat": "Vosté pot parar de fer servir el servei en qualsevol moment. Nosaltres, si més no mantindrem i continuarem utilitzant qualsevol contingut que hagi enviat al nostre servei.",
        "notes_es": "Usted puede parar de usar el servicio en cualquier momento. Nosotros, mantendremos y continuaremos utilizando cualquier contenido que haya enviado a nuestro servicio."
    },

    {
        "name": "Delicious",
        "url": "https://delicious.com/settings/deactivate",
        "difficulty": "easy"
    },

    {
        "name": "Desktoply",
        "url": "http://desktop.ly/settings",
        "difficulty": "easy"
    },

    {
        "name": "Desktoppr",
        "url": "https://www.desktoppr.co/settings",
        "difficulty": "easy"
    },

    {
        "name": "DeviantArt",
        "url": "https://www.deviantart.com/settings/deactivation",
        "difficulty": "easy",
        "notes": "All your data is ereased immediately. Accounts can be reactivated within 30 days. After that, Accounts can't be reactivated.",
        "notes_de": "Alle Daten sind sofort gelöscht. Accounts können innerhalb von 30 Tagen reaktiviert werden. Nach dieser Zeitspanne können sie nicht mehr wiederhergestellt werden.",
        "notes_it": "Tutti i dati saranno immediatamente cancellati. L'account potrà essere riattivato entro 30 giorni, dopodichè non sarà piu recuperabile.",
        "notes_pt_br": "Todos os dados são apagados imediatamente. Contas podem ser reativadas em até 30 dias, após este prazo não poderão mais ser recuperadas.",
        "notes_cat": "Totes les seves dades son esborrades inmediatament. Els comptes poden ser reactivats abans de 30 dies, després d'aquest termini no podrà ser reactivat.",
        "notes_es": "Todos sus datos son borrados inmediatamente. Todas las cuentas pueden ser reactivadas antes de 30 dias, después de ese plazo no podrá ser recuperada."
    },

    {
        "name": "DHL (Paket.de)",
        "url": "https://www.paket.de/pkp/appmanager/pkp/desktop?_nfpb=true&_nfxr=false&_pageLabel=pkp_portal_page_footer_cah_faqs",
        "difficulty": "impossible",
        "notes": "There's no information about account-deletion in their FAQ. The hotline also says that account-deletion isn't possible.",
        "notes_de": "Keine Informationen in den FAQ über Account-Löschung. Der Mitarbeiter an der Hotline bestätigte, dass die Löschung nicht möglich ist.",
        "notes_it": "Nessuna informazione nelle FAQ riguardo la cancellazione dell'account, l'operatore al telefono ha confermato che la cancellazione non è possibile.",
        "notes_pt_br": "Nenhuma informação no FAQ sobre remoção de contas, o operador no telefone disse que deletar não é possível.",
        "notes_cat": "No hi ha cap informació al FAQ sobre la cancel·lació de comptes, l'operador telefonic diu que no es poden esborrar els comptes.",
        "notes_es": "No hay información en el FAQ sobre la cancelación de cuentas, el operador telefónico dice que no se pueden borrar las cuentas."
    },

    {
        "name": "Diaspora",
        "url": "https://diasp.eu/user/edit#close_account_pane",
        "difficulty": "easy",
        "notes": "Click close my account and confirm with your password.",
        "notes_fr": "Cliquez sur fermez mon compte et confirmer avec votre mot de passe.",
        "notes_it": "Clicca chiudi il mio account e conferma inserendo la tua password.",
        "notes_de": "Klicke auf 'close my account' und bestätige dies mit deinem Passwort.",
        "notes_pt_br": "Clique em 'close my account' e confirme com sua senha.",
        "notes_cat": "Cliqui a 'close my account' i confirmi-ho amb la seva contrasenya.",
        "notes_es": "Haga clic en 'close my account' y confirmelo con su contraseña."
        
    },

    {
        "name": "Digg",
        "url": "http://digg.com/contact",
        "difficulty": "hard",
        "notes": "Contact Digg’s customer support and request for your account to be closed.",
        "notes_fr": "Contactez le support Digg et demandez la suppresion du compte.",
        "notes_it": "Contatta il servizio clienti e richiedi che il tuo account sia chiuso.",
        "notes_de": "Kontaktiere Digg's Kundensupport und beantrage die Löschung deines Accounts.",
        "notes_pt_br": "Contate a assistência ao cliente da Digg e peça que sua conta seja fechada.",
        "notes_cat": "Contacti amb l'assistència al client de Digg i demani que es clausuri el seu compte.",
        "notes_es": "Contacte con asistencia al cliente de Digg y pida que se clausure su cuenta."
    },

    {
        "name": "Disqus",
        "url": "http://disqus.com/pages/dashboard/#account",
        "difficulty": "easy"
    },

    {
        "name": "Draft",
        "url": "https://draftin.com/draft/users/edit",
        "difficulty": "easy"
    },

    {
        "name": "Dribbble",
        "url": "http://dribbble.com/account",
        "difficulty": "easy"
    },

    {
        "name": "Dropbox",
        "url": "https://www.dropbox.com/account/delete",
        "difficulty": "easy"
    },

    {
        "name": "Droplr",
        "url": "https://droplr.com/settings",
        "difficulty": "easy"
    },

    {
        "name": "Dropmark",
        "url": "http://support.dropmark.com/customer/portal/questions/564826-deleting-my-account",
        "difficulty": "hard"
    },

    {
        "name": "Duolingo",
        "url": "http://www.duolingo.com/settings/deactivate",
        "difficulty": "easy"
    },

    {
        "name": "Dwolla",
        "url": "http://help.dwolla.com/customer/portal/articles/269223-how-can-i-delete-my-dwolla-account-",
        "difficulty": "hard",
        "notes": "All accounts stay in their system for at least 3 years. Remove any banking information before you delete.",
        "notes_de": "Alle Accounts bleiben 3 Tage lang in ihrem System. Lösche alle Bank-Informationen bevor du deinen Account löschst.",
        "notes_it": "Tutti gli account rimangono nei loro sistemi per almeno 3 anni. Rimuovi qualsiasi credenziale bancaria prima di cancellarti.",
        "notes_pt_br": "Todas as contas permanecem no sistema por pelo menos 3 anos. Remova qualquer informação de bancos antes de deletar.",
        "notes_cat": "Tots els comptes romandran al sistema durant 3 anys. Esborri qualsevol informació bancaria abans de suprimir el compte.",
        "notes_es": "Todas las cuentas permanecerán en el sistema durante 3 años. Borre cualquier información bancaria antes de eliminar la cuenta."
    },

    {
        "name": "EA Origin",
        "url": "https://help.ea.com/en/contact-us/ask",
        "difficulty": "hard",
        "notes": "Contact customer services to request deletion. If you're outside the US this must be by phone.",
        "notes_fr": "Contactez le support pour demander la suppression du compte. Si vous n'êtes pas americain cela se fait par téléphone.",
        "notes_it": "Contatta il sistema clienti per cancellarti. Se sei fuori dagli Stati Uniti questa azione va effettuata via telefono.",
        "notes_de": "Kontaktiere den Support um die Löschung zu beantragen. Wenn du außerhalb der USA bist, muss dies per Telefon geschehen.",
        "notes_pt_br": "Contate a assistência ao cliente e peça que sua conta seja deletada. Se você estiver fora dos EUA você deve fazer isso pelo telefone.",
        "notes_cat": "Contacti amb assistència al client i demani que es clausuri el seu compte. Si vius fora dels EEUU ho hauràs de fer per telèfon.",
        "notes_es": "Contacte con asistencia al cliente y pida que se cierre su cuenta. Si vives fuera de EEUU deberás hacerlo por teléfono."
    },

    {
        "name": "eBay",
        "url": "http://cgi1.ebay.com/ws/eBayISAPI.dll?CloseAccount",
        "difficulty": "easy",
        "notes": "A few survey questions will be asked prior to account deletion.",
        "notes_de": "Ein paar Fragen werden dir vor dem Löschen gestellt.",
        "notes_it": "Ti sarà chiesto di compilare qualche questionario prima che l'account sia eliminato",
        "notes_pt_br": "Algumas perguntas serão feitas antes de deletar sua conta.",
        "notes_cat": "Se li farà un petit qüestionari abans desborrar el compte.",
        "notes_es": "Se le hará un pequeño cuestionario antes de borrar la cuenta."
    },

    {
        "name": "EdX",
        "url": "https://www.edx.org/student-faq",
        "difficulty": "impossible",
        "notes": "There's no need to delete your account. An old, unused edX account with no course completions associated with it will disappear.",
        "notes_de": "Es gibt keine Notwendigkeit deinen Account zu löschen. Ein alter, unbenutzter edX Account ohne fertiggestellte Kurse wird automatisch gelöscht.",
        "notes_it": "Non è necessario cancellare il tuo account. Un vecchio, inusato edX account scomparirà da solo",
        "notes_pt_br": "Não há porque deletar sua conta. Uma conta antiga, e não usada sem cursos completos irá desaparecer.",
        "notes_cat": "No té perqué esborrar el seu compte. Un compte antic sens ús ni cursos completats serà eliminat.",
        "notes_es": "No tiene porqué borrar la cuenta. Una cuenta antigua no usada y sin cursos completos será eliminado."
    },

    {
        "name": "eRepublik",
        "url": "http://www.erepublik.com/en/contact/none/none",
        "difficulty": "hard",
        "notes": "Create new Game Support ticket to request account removal."
    },

    {
        "name": "Etsy",
        "url": "http://www.etsy.com/help/article/53",
        "difficulty": "hard",
        "notes": "You can't have any unpaid Etsy bills or an open non-delivery reports. Your email address will remain on file.",
        "notes_it": "Non puoi avere nessuna bolletta Etsy non pagata o un aperta segnalazione. La tua email rimarrà nei file",
        "notes_pt_br": "Você não pode ter dívidas com a Etsy ou uma denúncia de entrega aberta. Seu endereço de e-mail permanecerá armazenado.",
        "notes_cat": "No pot tindre pagaments pendents amb Etsy o una entrega pendent. El seu e-mail continuarà als seus fitxers.",
        "notes_es": "No puede tener pagos pendientes con Etsy o una entrega pendiente. Su e-mail continuará en los ficheros."
    },

    {
        "name": "Eventbrite",
        "url": "https://www.eventbrite.com/account-close",
        "difficulty": "easy"
    },

    {
        "name": "Evernote",
        "url": "https://www.evernote.com/Deactivate.action",
        "difficulty": "impossible",
        "notes": "You cannot delete your Evernote account, just deactivate it temporarily. Deactivation does not remove your data so you will have to manually delete all notes and personal info, perform a sync and then deactivate the account.",
        "notes_it": "Non puoi eliminare il tuo account Evernote, solo disattivarlo temporaneamente. La disattivazione non cancella nessuno dei tuoi dati quindi dovrai cancellarli manualmente prima di effettuare la disattivazione.",
        "notes_de": "Du kannst deinen Evernote-Account nicht löschen, du kannst ihn nur temporär deaktivieren. Deaktivierung löscht nicht deine Daten, deshalb musst du manuell jede Notiz und persönliche Information löschen. Schließe dann eine Synchronisation ab und deaktiviere deinen Account dann.",
        "notes_pt_br": "Você não pode deletar sua conta Evernote, apenas desativá-la temporariamente. Desativação não remove seus dados então você terá que remover manualmente todas suas informações, realizar uma sincronização e então desativar sua conta.",
        "notes_cat": "No pot eliminar un compte d'Evernote, només pot desactivar-la temporalment. La desactivaciò no esborra les seves dades, ho haurà de fer manualment, després sincronitzar i desactivar.",
        "notes_es": "No se puede eliminar una cuenta de Evernote, solo se puede desactivar la temporalmente. La desactivación no borra sus datos, lo deberá hacer manualmente, después sincronitzar y desactivar."
    },

    {
        "name": "Facebook",
        "url": "https://www.facebook.com/help/delete_account?rdrhc",
        "difficulty": "medium",
        "notes": "While you can delete your account easily, some of the datas including chat- or group-messages are here to stay forever, just as stated in the website's Privacy.",
        "notes_it": "Mentre puoi eliminare il tuo account facilmente, qualche dato come le chat o i messaggi di gruppo rimarranno nei loro database, come scritto sul loro sito nella pagina Privacy",
        "notes_de": "Während du deinen Account leicht löschen kannst, bleiben einige deiner Daten dauerhaft. z.B. Chat- und Gruppennachrichten. Dies ist so in den Datenschutzbestimmungen bestimmt.",
        "notes_pt_br": "Você pode deletar sua conta facilmente, porém dados de conversas ficarão armazenados para sempre, como explicitado na Privacidade do site.",
        "notes_cat": "Pot esborrar el compte facilment, algunes dades com el chat o missatges en grup son guardades per sempre, com s'explica als termes de privacitat del lloc.",
        "notes_es": "Puede borrar la cuenta facilmente, algunos de los datos como el chat o mensajes en grupo son guardados para siempre, como se explica en los Terminos de privacidad del sitio."
    },

    {
        "name": "Feedly",
        "url": "https://getsatisfaction.com/feedly/topics/how_do_i_delete_my_feedly_account",
        "difficulty": "hard",
        "notes": "Email customer support to request deletion.",
        "notes_fr": "Contactez le support pour supprimer votre compte.",
        "notes_it": "Contatta il servizio clienti via email per richiedere la cancellazione.",
        "notes_de": "Schreibe eine mail an den Kundensupport um die Löschung zu beantragen",
        "notes_pt_br": "Envie um e-mail para a assistência ao cliente para pedir a remoção.",
        "notes_cat": "Enviï un e-mail a l'assistència al client per demanar l'eliminació del compte.",
        "notes_es": "Envie un e-mail a la asistencia al cliente para pedir la eliminación de la cuenta."
    },

    {
        "name": "Finanzblick",
        "url": "https://finanzblick.de/webapp",
        "difficulty": "medium",
        "notes": "Click on your username (top left) &rarr; click on 'Profileinstellungen' &rarr; 'Account löschen'. All data is fully erased.",
        "notes_it": "Clicca sul tuo username (in alto a sinistra) &rarr; clicca su 'Profileinstellungen' &rarr; 'Account löschen'. Tutti i dati saranno cancellati.",
        "notes_de": "Klicke auf deinen username (oben rechts) &rarr; klicke auf 'Profileinstellungen' &rarr; 'Account löschen'. Alle Daten sind augenblicklich gelöscht.",
        "notes_pt_br": "Clique em seu usuário (topo esquerdo) &rarr; clique em 'Profileinstellungen' &rarr; 'Account löschen'. Todos os seus dados serão completamente apagados.",
        "notes_cat": "Cliqui al seu usuari (adalt esquerra) &rarr; cliqui a 'Profileinstellungen' &rarr; 'Account löschen'. Totes les seves dades seràn eliminades.",
        "notes_es": "clique en su usuario (arriba a la izquierda) &rarr; clique en 'Profileinstellungen' &rarr; 'Account löschen'. Todos sus datos serán eliminados."
    },

    {
        "name": "Fitocracy",
        "url": "https://www.fitocracy.com/account/deletion/",
        "difficulty": "easy"
    },

    {
        "name": "Flickr",
        "url": "http://www.flickr.com/profile_delete.gne",
        "difficulty": "easy"
    },

    {
        "name": "Flipboard",
        "url": "https://flipboard.com/support/",
        "difficulty": "easy",
        "notes": "Go to account management within the app",
        "notes_fr": "Allez dans les parametres du compte.",
        "notes_de": "Gehe auf 'Account Management' innerhalb der App.",
        "notes_it": "Vai su gestione account da dentro l'app",
        "notes_pt_br": "Vá em account managemente no aplicativo",
        "notes_cat": "Vés a 'Account Management' dins l'aplicació",
        "notes_es": "Ve a 'Account Management' dentro de la aplicación"
    },

    {
        "name": "Forka",
        "url": "http://www.fotka.pl/ustawienia/konto_usun",
        "difficulty": "medium",
        "notes": "To delete your account, you must not post anything for at least three days.",
        "notes_fr": "Pour supprimer votre compte, ne postez rien pendant 3 jours.",
        "notes_it": "Per eliminare il tuo account, non devi pubblicare niente per almeno tre giorni.",
        "notes_de": "Um deinen Account zu löschen, schreibe nichts für mindestens drei Tage.",
        "notes_pt_br": "Para deletar sua conta, você deve postar nada por pelo menos três dias.",
        "notes_cat": "Per esborrar el seu compte no ha de pujar res en 3 dies.",
        "notes_es": "Para borrar su cuenta no debe subir nada en 3 días."
    },

    {
        "name": "Forrst",
        "url": "http://forrst.com/settings",
        "difficulty": "easy"
    },

    {
        "name": "Foursquare",
        "url": "https://foursquare.com/delete_me",
        "difficulty": "easy"
    },

    {
        "name": "Freelancer",
        "url": "http://www.freelancer.com/report/contact.php",
        "difficulty": "hard",
        "notes": "Make sure your account balance is positive, then issue a support ticket requesting to close your account.",
        "notes_de": "Stelle sicher, dass der Kontostand positiv ist, dann erstelle ein Support-Ticket um deinen Account zur Löschung zu beantragen.",
        "notes_it": "Assicurati che il saldo sia positivo, quindi apri un ticket di supporto per chiudere il tuo account.",
        "notes_pt_br": "Certifique-se de que seu balanço é positivo, então crie um ticket no suporte pedindo que sua conta seja fechada",
        "notes_cat": "Fixa't si el balanç del compte es positiu, si ho és envía un 'ticket' a l'assistencia demanant que tanquin el seu compte",
        "notes_es": "Fíjate si el balance de la cuenta es positivo, si lo es envíe un 'ticket' a la asistencia pidiendo que cierren su cuenta "
    },

    {
        "name": "Freenode",
        "url": "https://ezcrypt.it/ML4n#ej6rorotmsxq7jF8ViyGjTVh",
        "difficulty": "easy",
        "notes": "/msg NickServ DROP nick password",
        "notes_fr": "/msg NickServ DROP pseudo mot-de-passe",
        "notes_de": "/msg NickServ DROP Nutzername Passwort",
        "notes_pt_br": "/msg NickServ DROP apelido senha",
        "notes_cat": "/msg NickServ DROP nom_usuari contrasenya",
        "notes_es": "/msg NickServ DROP nombre_usuario contraseña"
    },

    {
        "name": "FriendFeed",
        "url": "https://friendfeed.com/account/delete",
        "difficulty": "easy"
    },

    {
        "name": "Gamespot",
        "url": "https://gamespot.custhelp.com/app/ask",
        "difficulty": "hard",
        "notes": "Account deletion requires contacting Customer Support.",
        "notes_fr": "Pour supprimer votre compte contactez le support.",
        "notes_it": "La cancellazione account richiede di contattare il servizio clienti.",
        "notes_de": "Account-Löschung erfordert es den Kundensupport zu kontaktieren",
        "notes_pt_br": "Para deletar a sua conta contate a assistência ao cliente",
        "notes_cat": "Per esborrar el seu compte contacti amb l'assistència al client",
        "notes_es": "Para borrar su cuenta contacte con  asistencia al cliente"
    },

    {
        "name": "Gauges",
        "url": "http://get.gaug.es/tos/",
        "difficulty": "impossible",
        "notes": "If you wish to terminate your Gauges account, you may simply discontinue using Gauges.",
        "notes_de": "Wenn du deinen Gauges-Account löschen willst, solltest du aufhören Gauges zu nutzen.",
        "notes_it": "Se desideri cancellare il tuo Gauges account, devi semplicemente non usarlo più.",
        "notes_pt_br": "Se você deseja fechar sua conta em Gauges, apenas pare de usar Gauges.",
        "notes_cat": "Si desitja tancar el seu compte a Gauges, tant sols ha de deixar de fer-la servir.",
        "notes_es": "Si desea cerrar su cuenta en Gauges, sólo tiene que dejar de usarla."
    },

    {
        "name": "Gawker (Gawker Media)",
        "url": "http://legal.kinja.com/kinja-terms-of-use-90161644",
        "difficulty": "impossible",
        "notes": "You may discontinue your use of the Service at any time without informing us. We may, however, retain and continue to use any Content that you have submitted or uploaded through the Service.",
        "notes_de": "Du solltest aufhören den Service zu nutzen, ohne uns zu informieren. Wir behalten uns vor, dein Inhalt und deine Daten, die du durch unseren Service hochgeladen hast weiterhin zu nutzen.",
        "notes_it": "Puoi in qualsiasi momento smettere di usare il servizio. Tuttavia noi possiamo comunque accedere a qualsiasi contenuto che hai inviato attraverso il servizio.",
        "notes_pt_br": "Você pode parar de usar o serviço a qualquer momento. Nós, no entando, iremos manter e usar qualquer conteúdo enviado por você através do serviço.",
        "notes_cat": "Pot deixar d'utilitzar el servei en qualsevol moment. Nosaltres, no obstant continuarém fent servir el Contingut que ha enviat.",
        "notes_es": "Puede dejar de utilizar el servicio en cualquier momento. Nosotros, sin embargo continuaremos usando el contenido que ha enviado."
    },

    {
        "name": "Geni",
        "url": "http://www.geni.com/account_settings",
        "difficulty": "medium",
        "notes": "Delete any of the information you would like removed from the site. Then select 'Account Settings' and 'Close Account'",
        "notes_de": "Lösche die Informationen, die du entfernt haben möchtest, von der Seite. Dann wähle 'Account Settings' und 'Close Account'",
        "notes_it": "Elimina qualsiasi informazione che desideri sia rimossa. Quindi seleziona 'Account Settings' e 'Close Account'",
        "notes_pt_br": "Delete qualquer informação que você deseja ser removida do site. Então selecione 'Account Settings' e 'Close Account'",
        "notes_cat": "Elimini qualsevol informació que vulgui que no apareixi al lloc web. Després seleccioni 'Account Settings' i 'Close Account'",
        "notes_es": "Elimine cualquier información que no quiera que aparezca en el sitio web. Luego seleccione 'Account Settings' y 'Close Account'"
    },

    {
        "name": "Geocaching",
        "url": "http://support.groundspeak.com/index.php?pg=kb.page&id=102",
        "difficulty": "medium",
        "notes": "You must email support from the registered email to remove this account. Any outstanding Premium Memberships will not be refunded",
        "notes_it": "Devi spedire una email al servizio clienti dall'email con cui ti sei registrato. Non prevedono nessun rimborso per i membri Premium",
        "notes_de": "Du musst den Support von der E-Mail-Adresse aus kontaktieren, die registriert ist. Dann beantreage die Löschung. Eine bestehende Premium-Mitgliedschaft wird nicht erstattet.",
        "notes_pt_br": "Você deve enviar um e-mail ao suporte do seu e-mail registrado para remover a conta. Qualquer tipo de Premium Membership não será ressarcida",
        "notes_cat": "Ha d'enviar un e-mail a l'assistencia al client. Si es disposava de compte Premium no es tornaran els diners.",
        "notes_es": "Debe enviar un e-mail a la asistencia al cliente. Si se disponía de cuenta Premium no se devolverá el dinero."
    },

    {
        "name": "GitHub",
        "url": "https://github.com/settings/admin",
        "difficulty": "easy"
    },

    {
        "name": "Gitorious",
        "url": "https://gitorious.org",
        "difficulty": "easy"
    },

    {
        "name": "Gizmodo (Gawker Media)",
        "url": "http://legal.kinja.com/kinja-terms-of-use-90161644",
        "difficulty": "impossible",
        "notes": "You may discontinue your use of the Service at any time without informing us. We may, however, retain and continue to use any Content that you have submitted or uploaded through the Service.",
        "notes_de": "Du solltest aufhören den Service zu nutzen, ohne uns zu informieren. Wir behalten uns vor, dein Inhalt und deine Daten, die du durch unseren Service hochgeladen hast weiterhin zu nutzen.",
        "notes_it": "Puoi in qualsiasi momento smettere di usare il servizio. Tuttavia noi possiamo comunque accedere a qualsiasi contenuto che hai inviato attraverso il servizio.",
        "notes_pt_br": "Você pode parar de usar o serviço a qualquer momento. Nós, no entando, iremos manter e usar qualquer conteúdo enviado por você através do serviço.",
        "notes_cat": "Pot parar d'utilitzar el servei en qualsevol moment. Nosaltres seguirem fent servir el Contingut que ha enviat al lloc.",
        "notes_es": "Puede dejar de utilizar el servicio en cualquier momento. Nosotros, sin embargo continuaremos usando el contenido que ha enviado."
    },

    {
        "name": "Glassboard",
        "url": "http://glassboard.com/support/",
        "difficulty": "hard",
        "notes": "Use the support email address to ask them to close your account.",
        "notes_de": "Nutze die Support-Mail-Adresse und beantrage die Löschung dort.",
        "notes_it": "Usa l'email del supporto per richiedere la cancellazione del tuo account.",
        "notes_pt_br": "Use o e-mail de suporte para pedir que encerrem sua conta.",
        "notes_cat": "Fagi servir l'e-mail d'assistència al client per demanar que tanquem el seu compte",
        "notes_es": "Use el e-mail de asistencia al cliente para pedir que cierren su cuenta",
        "email": "support@sepialabs.com"
    },

    {
        "name": "Glassdoor",
        "url": "http://www.glassdoor.com/about/contact_input.htm?opt=cc",
        "difficulty": "hard",
        "notes": "Contact customer services and request deletion.",
        "notes_fr": "Contactez le support pour supprimer votre compte.",
        "notes_de": "Kontaktiere den Kundensupport und beantrage die Löschung",
        "notes_it": "Contatta il servizio clienti e richiedi la cancellazione.",
        "notes_pt_br": "Contate a assistência ao cliente e peça a remoção.",
        "notes_cat": "Contacti amb assistència al client i demani que esborrin el compte.",
        "notes_es": "Contacte con asistencia al cliente y pida que borren su cuenta."
    },

    {
        "name": "GMX",
        "url": "http://www.gmx.net/",
        "difficulty": "impossible",
        "notes": "You can't delete your account, but you can deactivate it. (Start →  Mein Account →  Account stilllegen)",
        "notes_de": "Du kannst deinen Account nicht löschen, aber du kannst ihn deaktivieren (Start →  Mein Account →  Account stilllegen)",
        "notes_it": "Non puoi cancellare il tuo account, ma puoi disattivarlo. (Start →  Mein Account →  Account stilllegen)",
        "notes_pt_br": "Você não pode deletar sua conta, mas você pode desativá-la. (Start →  Mein Account →  Account stilllegen)",
        "notes_cat": "Vosté no pot esborrar el seu compte, però pot desactivar-lo. (Start →  Mein Account →  Account stilllegen)",
        "notes_es": "Usted no puede borrar su cuenta, pero puede desactivarla. (Start →  Mein Account →  Account stilllegen)"
    },

    {
        "name": "GoDaddy",
        "url": "http://support.godaddy.com/groups/go-daddy-customers/forum/topic/how-do-i-delete-my-account-with-godaddy/",
        "difficulty": "impossible",
        "notes": "GoDaddy Accounts are apparently retained “to comply with [their] legal obligations” though you are able to clear out most of your information by editing your profile.",
        "notes_it": "Gli account GoDaddy sono apparentemente mantenuti per “per rispettare i [loro] obblighi di legge.” ma puoi comunque eliminare la maggior parte delle tue informazioni editando il tuo profilo.",
        "notes_pt_br": "Contas do GoDaddy são aparentemente retidas “para comparecer com as obrigações legais [deles]” porém você pode remover grande parte de suas informações editando seu perfil.",
        "notes_cat": "Els comptes de GoDaddy son aparentment retinguts “per complir amb les [seves] obligacions legals ” pots esborrar molta informació editant el teu perfil.",
        "notes_es": "Las cuentas de GoDaddy son aparentemente retenidos “para cumplir con las [sus] obligaciones legales “ puede borrar mucha información editando tu perfil."
    },

    {
        "name": "Good Noows",
        "url": "http://goodnoows.com",
        "difficulty": "easy",
        "notes": "On the top bar, click on 'Your name', then click on the 'Delete Account' button at the bottom of the dialog.",
        "notes_it": "Sul menu in alto, clicca sul tuo nome, quindi clicca sul pulsante 'Delete Account' che è posizionato in fondo.",
        "notes_pt_br": "Na barra superior, clique em 'seu nome', então clique no botão 'Delete Account' no final do diálogo.",
        "notes_cat": "A la barra superior, cliqui al 'seu nom', després cliqui a 'Delete Account' al final del quadre de diàleg.",
        "notes_es": "En la barra superior, haga clic en 'su nombre', después haga clic en 'Delete Account' al final del cuadro de diálogo."
    },

    {
        "name": "Goodreads",
        "url": "http://www.goodreads.com/user/destroy",
        "difficulty": "easy"
    },

    {
        "name": "Google",
        "url": "https://www.google.com/accounts/Login",
        "difficulty": "easy"
    },

    {
        "name": "GoPetition",
        "url": "http://www.gopetition.com/",
        "difficulty": "easy",
        "notes": "Select a reason for closing and it'll take 2 clicks.",
        "notes_fr": "Choisissez la raison de la suppression et cela se fait en 2 cliques.",
        "notes_de": "Wähle einen Grund für die Löschung und es wird nur 2 Klicks benötigen.",
        "notes_it": "Seleziona un motivo perchè stai chiudendo il tuo account e fatto",
        "notes_pt_br": "Selecione um motivo para fechar a conta e irá levar dois cliques.",
        "notes_cat": "Seleccioni un motiu per tancar el compte, només seran 2 clics",
        "notes_es": "Seleccione un motivo para cerrar la cuenta, solo serán 2 clics"
    },

    {
        "name": "GoSquared",
        "url": "https://www.gosquared.com/home/account/close",
        "difficulty": "easy",
        "notes": "Select a reason for closing and it'll take 2 clicks.",
        "notes_de": "Wähle einen Grund für die Löschung. Es braucht nur 2 clicks.",
        "notes_fr": "Choisissez la raison de la suppression et cela se fait en 2 cliques.",
        "notes_it": "Logga il tuo account, quindi clicca su 'My Profile'. Vedrai un link 'Close my account'. Cliccaci e segui le istruzioni.",
        "notes_pt_br": "Selecione um motivo para fechar a conta e irá levar dois cliques.",
        "notes_cat": "Seleccioni un motiu per tancar el compte, només seran 2 clics",
        "notes_es": "Seleccione un motivo para cerrar la cuenta, solo serán 2 clics"
    },

    {
        "name": "Grammarly",
        "url": "https://ed.grammarly.com/accounts/me",
        "difficulty": "easy"
    },

    {
        "name": "Gravatar",
        "url": "http://gravatar.com",
        "difficulty": "impossible",
        "notes": "You can't delete your Gravatar Account without deleting your entire WordPress Account.",
        "notes_fr": "Gravatar appartient à Wordpress, ce qui veut dire que vous ne pouvez pas supprimer votre compte.",
        "notes_cat": "No es pot esborrar el seu compte de Gravatar sense borrar tot el compte de WordPress.",
        "notes_es": "No se puede borrar su cuenta de Gravatar sin borrar todas las cuentas de WordPress."
    },

    {
        "name": "Grindr",
        "url": "http://help.grindr.com/entries/21377499-All-Devices-Clear-Your-Grindr-Profile",
        "difficulty": "medium",
        "notes": "You can remove your profile and chat history from within the app or you can email support with your UDID.",
        "notes_de": "Du kannst dein Profil und dein Chat-Verlauf innerhalb der App löschen oder du kanns den Support per mail mit deiner UDID kontaktieren.",
        "notes_it": "Puoi cancellare il tuo profilo e la cronologia chat dall'app o puoi inviare un email al supporto col tuo UDID.",
        "notes_pt_br": "Você pode remover seu perfil e o histórico de conversa através do aplicativo ou você pode enviar um e-mail ao suporte com seu UDID.",
        "notes_cat": "Pot esborrar el seu perfil i historial de xat desde la mateixa aplicació o pot enviar un e-mail amb el seu UDID.",
        "notes_es": "Puede borrar su perfil e historial de chat desde la misma aplicación o puede enviar un e-mail con su UDID."
    },

    {
        "name": "Grooveshark",
        "url": "http://grooveshark.com/#!/settings/account",
        "difficulty": "easy"
    },

    {
        "name": "Gumroad",
        "url": "https://gumroad.com/",
        "difficulty": "hard",
        "notes": "No page explaining how to delete your account. You have to contact support directly (link at the bottom of the page) and they'll do it for you.",
        "notes_fr": "Aucune page n'explique comment supprimer votre compte. Vous devez contacter le support et ils le feront pour vous.",
        "notes_it": "Nessuna pagina spiega come eliminare l'account. Devi contattare il supporto direttamente (il link si trova in fondo alla pagina) e lo faranno al posto tuo.",
        "notes_pt_br": "Não há uma página explicando como deletar sua conta. Você terá de contatar o suporte diretamente (link no final da página) e eles irão deletá-la para você.",
        "notes_cat": "No s'explica com eliminar el compte. Haurà de contactar directament amb el servei d'assistència (link al final de la pàgina) i ells li borraran el compte.",
        "notes_es": "No se explica cómo eliminar la cuenta. Deberá contactar directamente con el servicio de asistencia (link al final de la página) y ellos le borran la cuenta."
    },

    {
        "name": "Gumtree",
        "url": "https://my.gumtree.com/manage/details/deactivate",
        "difficulty": "easy"
    },

    {
        "name": "Hacker News",
        "url": "http://jacquesmattheij.com/The+Unofficial+HN+FAQ#deleteaccount",
        "difficulty": "impossible",
        "notes": "Your contributions are there to stay, but you can at least clear out your profile -- even your email address.",
        "notes_fr": "Vos contributions resteront sur le site, mais vous pouvez 'vider' votre profil, même votre email.",
        "notes_it": "Le tue donazioni resteranno, ma puoi almeno pulire il tuo profilo -- anche il tuo indirizzo email",
        "notes_pt_br": "Suas contribuições serão mantidas, mas você pode limpar o seu perfil -- inclusive seu endereço de e-mail.",
        "notes_cat": "Les seves contribucions es mantindran, però pot netejar el seu perfil -- incloent el seu e-mail.",
        "notes_es": "Sus contribuciones se mantendrán, pero puede limpiar su perfil - incluyendo su e-mail."
    },

    {
        "name": "Heroku",
        "url": "https://dashboard.heroku.com/account",
        "difficulty": "easy",
        "notes": "“Close your account...” link at the bottom of the page.",
        "notes_fr": "Lien 'Fermez mon compte...' en bas de la page.",
        "notes_it": "“Close your account...” link in fondo alla pagina",
        "notes_pt_br": "Link “Close your account...” no final da página.",
        "notes_cat": "Clica a l'enllaç “Close your account...” al final de la pàgina.",
        "notes_es": "Clica en el enlace “Close your account...” al final de la página."
    },

    {
        "name": "Hi5",
        "url": "http://www.hi5.com/account_cancel.html",
        "difficulty": "easy"
    },

    {
        "name": "HOL Virtual Hogwarts",
        "url": "http://hol.org.uk/profile.php?view=quithol",
        "difficulty": "impossible",
        "notes": "You can remove information and manually quit HOL, but your account stays forever.",
        "notes_fr": "Vous pouvez enlever vos infos perso. mais votre compte restera à vie.",
        "notes_it": "Puoi rimuovere le tue informazioni e effettuare il logout, ma il tuo account resterà li.",
        "notes_pt_br": "Você pode remover as informações e manualmente sair do HOL, mas sua conta é permanente.",
        "notes_cat": "Pot esborrar la seva informaciò i manualment sortir d'HOL, però el seu compte es permanent.",
        "notes_es": "Puede borrar su informacion y manualmente salir de HOL, pero su cuenta es permanente."
    },

    {
        "name": "Hotmail",
        "url": "https://account.live.com/CloseAccount.aspx",
        "difficulty": "easy"
    },

    {
        "name": "Hulu",
        "url": "https://secure.hulu.com/users/delete",
        "difficulty": "easy"
    },

    {
        "name": "Hypejar",
        "url": "http://www.hypejar.com/settings/account",
        "difficulty": "easy"
    },

    {
        "name": "Iceber.gs",
        "url": "https://iceber.gs/home",
        "difficulty": "easy",
        "notes": "On top bar: 'Your name', 'My Account' and just click on 'Delete Account' link at bottom.",
        "notes_fr": "Sur la barre du haut 'Votre nom', 'Mon compte' et cliquez 'Supprimer mon compte.' ",
        "notes_it": "Nel menu in alto: 'Tuo nome', 'My Account', e clicca sul link 'Delete Account' in fondo.",
        "notes_pt_br": "Na barra superior: 'Seu nome', 'My Account' e clique no link 'Delete Account' no final.",
        "notes_cat": "A la barra superior: 'El seu nom', 'My Account' i faci click a 'Delete Account' al final.",
        "notes_es":"En la barra superior: 'Su nombre', 'My Account' y haga clic en 'Delete Account' al final."
    },

    {
        "name": "ICQ",
        "url": "http://www.icq.com/download/icq/knownissues/account/en",
        "difficulty": "impossible",
        "notes": "ICQ is now working on providing a delete feature which will be available in upcoming ICQ versions. Currently, there’s no such functionality.",
        "notes_fr": "ICQ travaille sur la possibilité de pouvoir supprimer votre compte. Mais pour le moment cette fonctionnalité n'est pas disponible.",
        "notes_it": "ICQ sta implementando la possibilità di eliminare il tuo account e sarà disponibile nelle prossime versioni di ICQ. Al momento non esiste modo di eliminare il tuo account.",
        "notes_de": "ICQ arbeitet an einer Löschfunktion. Diese wird in künftigen Versionen von ICQ verfügbar sein. Momentan gibt es diese Funktion nicht.",
        "notes_pt_br": "ICQ está trabalhando para providenciar uma funcionalidade para deletar contas que estará disponível nas próximas versões do ICQ. Atualmente, não há tal funcionalidade.",
        "notes_cat": "ICQ està treballant per oferir una funcionalitat per borrar comptes, estarà disponible a les pròximes versions. Actualment no existeix aquesta funcionalitat.",
        "notes_es": "ICQ está trabajando para ofrecer una funcionalidad para borrar cuentas, estará disponible en las próximas versiones. Actualmente no existe esta funcionalidad."
    },

    {
        "name": "IFTTT",
        "url": "https://ifttt.com/settings/deactivate",
        "difficulty": "easy"
    },

    {
        "name": "ImageShack",
        "url": "http://imageshack.us/prefs/",
        "difficulty": "easy"
    },

    {
        "name": "IMDb",
        "url": "https://secure.imdb.com/register-imdb/delete",
        "difficulty": "easy"
    },

    {
        "name": "Imgur",
        "url": "http://imgur.com/account/settings",
        "difficulty": "easy"
    },

    {
        "name": "InfiBot",
        "url": "https://infibot.com/",
        "difficulty": "hard",
        "notes": "Email customer support. Requests are handled within 48 hours.",
        "email": "customersupport@infibot.com"
    },

    {
        "name": "InnoGames",
        "url": "http://goodbye.innogames.com/",
        "difficulty": "easy"
    },

    {
        "name": "Instacanvas",
        "url": "http://feedback.instacanv.as/knowledgebase/articles/117760-how-do-i-cancel-my-gallery-",
        "difficulty": "hard",
        "notes": "Email your username and email to customer services and they will delete your account.",
        "notes_fr": "Envoyez votre email et votre pseudo au support, et ils supprimeront votre compte.",
        "notes_it": "Spedisci un email al servizio clienti contenente l'username e elimineranno il tuo account.",
        "notes_pt_br": "Envie um e-mail com seu usuário e e-mail para a assistência ao cliente e eles deletarão sua conta.",
        "notes_cat": "Enviï un e-mail amb el seu nom d'usuari i e-mail a l'assistència al client i ells esborraran el seu compte.",
        "notes_es": "Envíe un e-mail con su nombre de usuario y e-mail a la asistencia al cliente y ellos borrarán su cuenta."
    },
    {
        "name": "Instructables",
        "url": "http://www.instructables.com/",
        "difficulty": "hard",
        "notes":"You have to email them (service@instructables.com) to get your account deleted",
        "email":"service@instructables.com"
    },

    {
        "name": "Instagram",
        "url": "https://instagram.com/accounts/remove/request",
        "difficulty": "easy"
    },

    {
        "name": "Instapaper",
        "url": "https://www.instapaper.com/user/delete",
        "difficulty": "easy"
    },

    {
        "name": "IO9 (Gawker Media)",
        "url": "http://legal.kinja.com/kinja-terms-of-use-90161644",
        "difficulty": "impossible",
        "notes": "You may discontinue your use of the Service at any time without informing us. We may, however, retain and continue to use any Content that you have submitted or uploaded through the Service.",
        "notes_it": "Puoi in qualsiasi momento smettere di usare il servizio. Tuttavia noi possiamo comunque accedere a qualsiasi contenuto che hai inviato attraverso il servizio.",
        "notes_pt_br": "Você pode parar de usar o serviço a qualquer momento. Nós, no entando, iremos manter e usar qualquer conteúdo enviado por você através do serviço.",
        "notes_cat": "Pot parar de fer servir el servei en qualsevol moment. Nosaltres, si més no mantindrém i continuarem utilitzant el contingut que ha enviat amb el servei.",
        "notes_es": "Puede dejar de utilizar el servicio en cualquier momento. Nosotros, sin embargo continuaremos usando el contenido que ha enviado."
    },

    {
        "name": "iTunes / Apple ID",
        "url": "http://www.apple.com/support/itunes/contact/",
        "difficulty": "hard",
        "notes": "Contact customer services. You will lose access to any media you haven’t downloaded to your computer.",
        "notes_fr": "Contatcez le support. Vous perdrez l'accès à tout le contenu non téléchargé.",
        "notes_it": "Contatta il servizio clienti. Perderai l'accesso a qualsiasi file di cui non hai una copia sul computer.",
        "notes_de": "Kontaktiere den Kundenservice. Du wirst deinen Zugang zu allen Medien verlieren, die du nicht auf deinen Computer heruntergeladen hast.",
        "notes_cat": "Contacta amb el servei d'assistència. Perdrà l'accés a qualsevol contingut que no hagi descarregat al seu ordinador.",
        "notes_es": "Contacte con el servicio de asistencia. Perderá el acceso a cualquier contenido que no haya descargado en su ordenador."
    },

    {
        "name": "Jalopnik (Gawker Media)",
        "url": "http://legal.kinja.com/kinja-terms-of-use-90161644",
        "difficulty": "impossible",
        "notes": "You may discontinue your use of the Service at any time without informing us. We may, however, retain and continue to use any Content that you have submitted or uploaded through the Service.",
        "notes_it": "Puoi in qualsiasi momento smettere di usare il servizio. Tuttavia noi possiamo comunque accedere a qualsiasi contenuto che hai inviato attraverso il servizio.",
        "notes_pt_br": "Você pode parar de usar o serviço a qualquer momento. Nós, no entando, iremos manter e usar qualquer conteúdo enviado por você através do serviço.",
        "notes_cat": "Pot parar de fer servir el servei en qualsevol moment. Nosaltres, si més no mantindrém i continuarem utilitzant el contingut que ha enviat amb el servei.",
        "notes_es": "Puede dejar de utilizar el servicio en cualquier momento. Nosotros, sin embargo continuaremos usando el contenido que ha enviado."
    },

    {
        "name": "Jezebel (Gawker Media)",
        "url": "http://legal.kinja.com/kinja-terms-of-use-90161644",
        "difficulty": "impossible",
        "notes": "You may discontinue your use of the Service at any time without informing us. We may, however, retain and continue to use any Content that you have submitted or uploaded through the Service.",
        "notes_it": "Puoi in qualsiasi momento smettere di usare il servizio. Tuttavia noi possiamo comunque accedere a qualsiasi contenuto che hai inviato attraverso il servizio.",
        "notes_pt_br": "Você pode parar de usar o serviço a qualquer momento. Nós, no entando, iremos manter e usar qualquer conteúdo enviado por você através do serviço.",
        "notes_cat": "Pot parar de fer servir el servei en qualsevol moment. Nosaltres, si més no mantindrém i continuarem utilitzant el contingut que ha enviat amb el servei.",
        "notes_es": "Puede dejar de utilizar el servicio en cualquier momento. Nosotros, sin embargo continuaremos usando el contenido que ha enviado."
    },

    {
        "name": "JoliCloud / JoliDrive",
        "url": "https://drive.jolicloud.com/#/settings/account",
        "difficulty": "easy",
        "notes": "Click 'Delete Account' at the botom of the account preference page",
        "notes_fr": "Cliquez 'Supprimer mon compte' en bas de la page.",
        "notes_it": "Clicca 'Delete Account' in fondo alla pagina delle preferenze.",
        "notes_pt_br": "Clique em 'Delete Accout' no final da página de preferências da conta",
        "notes_cat": "Cliqui a 'Delete Accout' al final de la pàgina de preferències del compte",
        "notes_ces": "Clique en'Delete Accout' al final de la página de preferencias de la cuenta"
    },

    {
        "name": "Jottacloud",
        "url": "https://www.jottacloud.com/account/delete",
        "difficulty": "easy",
        "notes": "Log in. Type in password. Press 'delete'.",
        "notes_fr": "Loggez vous, tapez votre mot de passe, cliquez sur Delete.",
        "notes_it": "Log in. Digita la password. Premi 'delete'.",
        "notes_de": "Logge dich ein, tippe dein Passwort ein. Klicke auf 'delete'.",
        "notes_pt_br": "Logue-se. Digite sua senha. Pressione 'delete'.",
        "notes_cat": "Entri al compte. Posi la seva contrassenya. Presioni 'delete'.",
        "notes_es": "Entre en la cuenta. Ponga su contraseña. Pulse 'delete'."
    },

    {
        "name": "jsFiddle",
        "url": "http://doc.jsfiddle.net/meta/channels.html?highlight=contact",
        "difficulty": "hard",
        "notes": "Please send a request to support@jsfiddle.net if you'd like your account to be deleted. <a href='https://github.com/jsfiddle/jsfiddle-issues/issues/237'>More here</a>",
        "notes_it": "Spedisci una email a support@jsfiddle.net se desideri che il tuo account sia cancellato <a href='https://github.com/jsfiddle/jsfiddle-issues/issues/237'>More here</a>",
        "notes_pt_br": "Envie um pedido para support@jsfiddle.net se você deseja que sua conta seja deletada. <a href='https://github.com/jsfiddle/jsfiddle-issues/issues/237'>Mais aqui</a>",
        "notes_cat": "Enviï un mail a support@jsfiddle.net per demanar que eliminin el seu compte. <a href='https://github.com/jsfiddle/jsfiddle-issues/issues/237'>Més aquí</a>",
        "notes_es": "Envíe un mail a support@jsfiddle.net para pedir que eliminen su cuenta. <a href='https://github.com/jsfiddle/jsfiddle-issues/issues/237'>Más aquí</a>",
        "email": "support@jsfiddle.net"
    },

    {
        "name": "Justin.tv",
        "url": "http://www.justin.tv/user/close_account",
        "difficulty": "easy"
    },

    {
        "name": "Khan Academy",
        "url": "https://www.khanacademy.org/settings",
        "difficulty": "easy"
    },

    {
        "name": "Kik",
        "url": "https://kikinteractive.zendesk.com/entries/23593116-How-do-I-deactivate-my-account-",
        "difficulty": "impossible",
        "notes": "You can only deactivate your account. There appears to be no way to permanently delete your account or data.",
        "notes_it": "Puoi solo disattivare il tuo account. Non c'è modo di eliminare il tuo account o le informazioni.",
        "notes_pt_br": "Você apenas pode desativar sua conta. Aparentemente não há como deletar sua conta ou dados.",
        "notes_cat": "Només podrà inhabilitar el compte, no hi ha manera de fer-ho permanentment.",
        "notes_es": "Sólo podrá desactivar la cuenta, no hay manera de hacerlo permanentemente."
    },

    {
        "name": "Kinja (Gawker Media)",
        "url": "http://legal.kinja.com/kinja-terms-of-use-90161644",
        "difficulty": "impossible",
        "notes": "You may discontinue your use of the Service at any time without informing us. We may, however, retain and continue to use any Content that you have submitted or uploaded through the Service.",
        "notes_it": "Puoi in qualsiasi momento smettere di usare il servizio. Tuttavia noi possiamo comunque accedere a qualsiasi contenuto che hai inviato attraverso il servizio.",
        "notes_pt_br": "Você pode parar de usar o serviço a qualquer momento. Nós, no entando, iremos manter e usar qualquer conteúdo enviado por você através do serviço.",
        "notes_cat": "Pot parar de fer servir el servei en qualsevol moment. Nosaltres, si més no mantindrém i continuarem utilitzant el contingut que ha enviat amb el servei.",
        "notes_es": "Puede dejar de utilizar el servicio en cualquier momento. Nosotros, sin embargo continuaremos usando el contenido que ha enviado."
    },

    {
        "name": "Klout",
        "url": "http://klout.com/#/edit-settings/optout",
        "difficulty": "medium",
        "notes": "It can take up to 180 days for all your data to be removed from the system.",
        "notes_it": "La cancellazione dei dati dal sistema può richiedere fino a 180 giorni.",
        "notes_de": "Es kann bis zu 180 Tage dauern, bis all deine Daten aus dem System entfernt sind",
        "notes_pt_br": "Pode levar até 180 dias para que todos os seus dados sejam removidos do sistema.",
        "notes_cat": "Trigaran aproximadament 180 dies per eliminar les teves dades del sistema .",
        "notes_es": "Tardarán aproximadamente 180 días para eliminar tus datos del sistema."
    },

    {
        "name": "Kotaku (Gawker Media)",
        "url": "http://legal.kinja.com/kinja-terms-of-use-90161644",
        "difficulty": "impossible",
        "notes": "You may discontinue your use of the Service at any time without informing us. We may, however, retain and continue to use any Content that you have submitted or uploaded through the Service.",
        "notes_it": "Puoi in qualsiasi momento smettere di usare il servizio. Tuttavia noi possiamo comunque accedere a qualsiasi contenuto che hai inviato attraverso il servizio.",
        "notes_pt_br": "Você pode parar de usar o serviço a qualquer momento. Nós, no entando, iremos manter e usar qualquer conteúdo enviado por você através do serviço.",
        "notes_cat": "Pot parar de fer servir el servei en qualsevol moment. Nosaltres, si més no mantindrém i continuarem utilitzant el contingut que ha enviat amb el servei.",
        "notes_es": "Puede dejar de utilizar el servicio en cualquier momento. Nosotros, sin embargo continuaremos usando el contenido que ha enviado."
    },

    {
        "name": "Krrb",
        "url": "http://krrb.com/settings/disable-account",
        "difficulty": "easy"
    },

    {
        "name": "Last.fm",
        "url": "http://www.last.fm/settings/account",
        "difficulty": "easy",
        "notes": "May take up to 7 days to delete your data.",
        "notes_it": "La cancellazione dei dati dal sistema può richiedere fino a 7 giorni.",
        "notes_de": "Es kann bis zu 7 Tage dauern um deine Daten zu löschen.",
        "notes_pt_br": "Pode levar até 7 dias para deletar seus dados.",
        "notes_cat": "La desactivació pot trigar 7 dies a eliminar les teves dades",
        "notes_es": "La desactivación puede tardar 7 días en eliminar sus datos"
    },

    {
        "name": "LastPass",
        "url": "https://lastpass.com/delete_account.php",
        "difficulty": "easy"
    },
    
    {
        "name": "League of Legends",
        "url": "https://support.leagueoflegends.com/entries/461131-Disabling-Your-Account",
        "difficulty": "impossible",
        "notes": "Accounts may be disabled, but some data will be retained. E-mail support@riotgames.com with the subject  \"Account Deactivation\" and include your username, summoner name, server and email used when registering the account in your ticket",
        "email": "support@riotgames.com"
    },

    {
        "name": "Letterboxd",
        "url": "http://letterboxd.com/user/disableaccount/",
        "difficulty": "easy"
    },

    {
        "name": "LibraryThing",
        "url": "http://www.librarything.de/editprofile/change",
        "difficulty": "easy"
    },

    {
        "name": "Libre.fm",
        "url": "http://libre.fm/user-edit.php#",
        "difficulty": "easy",
        "notes": "Click 'Profile', then 'Edit', then 'Show advanced settings', and finally check the 'Delete my account' checkbox.",
        "notes_it": "Clicca 'Profile', quindi 'Edit', quindi 'Show advanced settings', e per ultimo fai un tick su 'Delete my account'",
        "notes_pt_br": "Clique em 'Profile', então 'Edit', então 'Show advanced settings', e finalmente marque a caixa 'Delete my account'.",
        "notes_cat": "Cliqui a 'Profile', després 'Edit', 'Show advanced settings', i finalment marqui 'Delete my account'.",
        "notes_es": "Haga clic en 'Profile', después 'Edit', 'Show advanced settings', y finalmente marque 'Delete my account'."
    },

    {
        "name": "Lifehacker (Gawker Media)",
        "url": "http://legal.kinja.com/kinja-terms-of-use-90161644",
        "difficulty": "impossible",
        "notes": "You may discontinue your use of the Service at any time without informing us. We may, however, retain and continue to use any Content that you have submitted or uploaded through the Service.",
        "notes_it": "Puoi in qualsiasi momento smettere di usare il servizio. Tuttavia noi possiamo comunque accedere a qualsiasi contenuto che hai inviato attraverso il servizio.",
        "notes_pt_br": "Você pode parar de usar o serviço a qualquer momento. Nós, no entando, iremos manter e usar qualquer conteúdo enviado por você através do serviço.",
        "notes_cat": "Pot parar de fer servir el servei en qualsevol moment. Nosaltres, si més no mantindrém i continuarem utilitzant el contingut que ha enviat amb el servei.",
        "notes_es": "Puede dejar de utilizar el servicio en cualquier momento. Nosotros, sin embargo continuaremos usando el contenido que ha enviado."
    },

    {
        "name": "LinkedIn",
        "url": "http://help.linkedin.com/app/answers/detail/a_id/63/kw/delete%20account",
        "difficulty": "medium",
        "notes": "There are reports that LinkedIn continues to email people with a closed account. You may need to contact customer services to delete account instead of just closing it.",
        "notes_cat": "Hi han informes que diuen que LinkedIn segueix enviant correu electrònic a les persones amb comptes tancats. Podria ser necessari posar-se en contacte amb el servei al client per eliminar el compte en lloc de tancar-lo.",
        "notes_es": "Hay informes que dicen que LinkedIn sigue enviando correo electrónico a las personas con cuentas cerradas. Podría ser necesario ponerse en contacto con el servicio al cliente para eliminar la cuenta en lugar de cerrarla."
    },

    {
        "name": "LiveJournal",
        "url": "http://www.livejournal.com/accountstatus.bml",
        "difficulty": "medium",
        "notes": "Once you delete your journal you have 30 days to undelete it, in case you change your mind. After 30 days, the journal will be permanently deleted and there will be no way to recover it.",
        "notes_it": "Una volta eliminato il tuo Journal hai 30 giorni per recuperarlo, nel caso cambiassi idea. Dopo 30 giorni, il tuo Journal sarà permanentemente cancellato e non ci sarà modo di recuperarlo.",
        "notes_pt_br": "Uma vez que você tenha deletado seu jornal você tem 30 dias para desfazer a remoção, caso você mude de ideia. Após 30 dias, o seu jornal permanecerá deletado e não haverá como recuperá-lo.",
        "notes_cat": "Una vegada que hagi eliminat el seu Journal, tindrà 30 dies per tirar enderrera la decisiò. Després de 30 dies el seu contingut serà borrat permanentment i no es podrà recuperar.",
        "notes_es": "Una vez que haya eliminado su Journal, tendrá 30 días para cancelar la decisión. Después de 30 días su contenido será borrado permanentemente y no se podrá recuperar."
    },

    {
        "name": "Lovefilm",
        "url": "https://www.lovefilm.com/account/cancel",
        "difficulty": "medium",
        "notes": "Requires any physical discs to be returned—account will be “cancellation pending” until received.",
        "notes_it": "Richiede che ogni disco fisico sia restituito-L'account verrà classificato come “In attesa di cancellazione” fino all'arrivo dei dischi.",
        "notes_pt_br": "Você precisa devolver todos os discos físico, sua conta estará em “cancelamento pendente” até que eles recebam os discos.",
        "notes_cat": "Ha de tornar tots els discs físics, el seu compte estarà en “cancelament pendent” fins que es rebin els discs.",
        "notes_es": "Debe devolver todos los discos físicos, su cuenta estará en “cancelament pendiente” hasta que se reciban los discos."
    },

    {
        "name": "Lumi",
        "url": "https://lumi.do/account/privacy/delete/user",
        "difficulty": "easy"
    },

    {
        "name": "MailChimp",
        "url": "http://kb.mailchimp.com/article/how-do-i-close-my-account",
        "difficulty": "medium",
        "notes": "Account Settings → Account Settings Drop-down → Close my account → Type DELETE and press Delete Account button.",
        "notes_it": "Account Settings → Account Settings Drop-down → Close my account → Digita DELETE e premi il pulsante Delete Account.",
        "notes_pt_br": "Account Settings → Account Settings Drop-down → Close my account → Digite DELETE e pressione o botão Delete Account.",
        "notes_cat": "Account Settings → Account Settings Drop-down → Close my account → Marca DELETE i presioni el botó 'Delete Account'.",
        "notes_es": "Account Settings → Account Settings Drop-down → Close my account → Marca DELETE y presiona el botón 'Delete Account'."
    },
    
    {
        "name": "Match",
        "url": "http://uk.match.com/myaccount/myunsubscription.php",
        "difficulty": "medium",
        "notes": "Login -> Suspend Account -> Enter email & password -> Save -> Delete Account"
    },

    {
        "name": "MediaFire",
        "url": "https://www.mediafire.com/myaccount/accountbilling.php",
        "difficulty": "easy"
    },

    {
        "name": "Medium",
        "url": "https://medium.com/me/settings",
        "difficulty": "easy"
    },

    {
        "name": "Meetup",
        "url": "http://www.meetup.com/account/remove/",
        "difficulty": "easy"
    },

    {
        "name": "Microsoft Office 365",
        "url": "http://office.com/myaccount",
        "difficulty": "easy"
    },

    {
        "name": "Mint",
        "url": "https://mint.com",
        "difficulty": "easy",
        "notes": "Click 'Accounts' in the upper right, then select the 'Settings' tab.  Scroll to the bottom and click 'Delete Your Mint Account' and finally 'YES, delete my Mint account'.",
        "notes_it": "Clicca 'Accounts' nell'angolo in alto a destra, quindi seleziona 'Settings'.  Scorri in basso e clicca 'Delete Your Mint Account' e infine 'YES, delete my Mint account'.",
        "notes_pt_br": "Clique em 'Accounts' no topo à direita, então selecione a aba 'Settings'. Va até o final da página e clique em 'Delete Your Mint Account' e finalmente 'YES, delete my Mint account'.",
        "notes_cat": "Cliqui a 'Accounts' adalt a la dreta, després seleccioni 'Settings'. Vés al final de la pàgina i cliqui a 'Delete Your Mint Account' i finalment 'YES, delete my Mint account'.",
        "notes_es": "Haga clic en 'Accounts' arriba a la derecha, después seleccione 'Settings'. Ve al final de la página y pulse 'Delete Your Mint Account' y finalmente 'YES, delete my Mint account'."
    },

    {
        "name": "MixCloud",
        "url": "http://www.mixcloud.com/myaccount/account/",
        "difficulty": "easy"
    },

    {
        "name": "Mojang",
        "url": "https://account.mojang.com/me/settings",
        "difficulty": "easy",
        "notes": "If you have registered a Mojang account and would like to delete your account, please visit your account settings page. Please be aware that if your account is deleted, you will no longer be able to log into Mojang services, and will not be able to purchase future Mojang games.",
        "notes_it": "Se desideri cancellare il tuo account, visita la pagina impostazioni. Se elimini il tuo account, non potrai piu loggare nei servizi Mojang, e non potrai piu acquistare dei giochi Mojang in futuro.",
        "notes_pt_br": "Se você registrou uma conta Mojango e gostaria de deletá-la, visite a página de configurações da conta. Lembre-se de que se sua conta for deletada, você não poderá mais fazer login nos serviços Mojang, e não poderá adquirir futuros jogos da Mojang.",
        "notes_cat": "Si vostè es va registrar a Mojang i ara vol esborrar el seu compte, visiti la página de configuració del compte. Tingui en compte que si l'elimina no podrà entrar més amb els serveis de Mojang i no podrà adquirir futurs jocs de Mojang.",
        "notes_es": "Si usted se registró en Mojang y ahora quiere borrar su cuenta, visite la página de configuración de la cuenta. Tenga en cuenta que si lo elimina no podrá entrar más con los servicios de Mojang y no podrá adquirir futuros juegos de Mojang."
    },

    {
        "name": "Monster",
        "url": "http://my.monster.com/Account/CancelMembership",
        "difficulty": "easy"
    },

    {
        "name": "Morningstar",
        "url": "http://socialize.morningstar.com/feedback/feedbackform.asp",
        "difficulty": "hard",
        "notes": "Fill out the feedback form, asking them to delete your account. Be sure to specify that you’re not just unsubscribing from e-mail but that you want your account deleted entirely."
    },

    {
        "name": "Mozilla Persona",
        "url": "https://login.persona.org/",
        "difficulty": "easy",
        "notes": "“Cancel your account” link at the bottom of the page.",
        "notes_it": "“Cancel your account” in fondo alla pagina.",
        "notes_pt_br": "Link “Cancel your account” no final da página.",
        "notes_cat": "“Cancel your account” al final de la pàgina.",
        "notes_es": "“Cancel your account” al final de la página."
    },

    {
        "name": "MyLife.com",
        "url": "http://www.mylife.com/showDeleteAccount.do",
        "difficulty": "easy"
    },

    {
        "name": "MyOpenID",
        "url": "https://www.myopenid.com/delete",
        "difficulty": "impossible",
        "notes": "Although it seems the account is deleted, you can reactivate so likely the data has not been deleted at all.",
        "notes_it": "Anche se pare che l'account sia cancellato, puoi riattivarlo quindi i dati non sono stati cancellati.",
        "notes_pt_br": "Apesar de parecer que sua conta foi deletada, você pode reativá-la então provavelmente os dados não foram removidos.",
        "notes_cat": "Malgrat que sembla que el seu compte hagi estat eliminat, podrà reactivar-lo, així que les seves dades no s'han esborrat del tot",
        "notes_es": "A pesar de que parece que su cuenta haya sido eliminada, podrá reactivarla, así que sus datos no se han borrado del todo"
    },

    {
        "name": "MySpace",
        "url": "https://new.myspace.com/settings/profile",
        "difficulty": "easy"
    },
    
    {
        "name": "Neopets",
        "url": "http://www.neopets.com/help_search.phtml?help_id=4",
        "difficulty": "hard",
        "notes": "Send an email to the unsubscribe@neopets.com stating you wish to delete your account.",
        "email": "unsubscribe@neopets.com"
    },

    {
        "name": "Netflix",
        "url": "https://support.netflix.com/en/node/407",
        "difficulty": "impossible",
        "notes": "Contact customer services. Even then they may not delete your account under the premise that you might want to rejoin and keep your history and recommendations.",
        "notes_it": "Contatta il servizio clienti.",
        "notes_pt_br": "Contate a assistência ao cliente. Mesmo assim eles não deletarão sua conta sobre a premissa que talvez você queira retornar em manter seu histórico e recomendações.",
        "notes_cat": "Contacti amb el servei d'assistència al client. No s'eliminarà completament, sota la premisa de que potser voldràs reobrir el compte i mantindre l'historial i les notificacions.",
        "notes_es":  "Contacte con el servicio de asistencia al cliente. No se eliminará completamente, bajo la premisa de que quizás querrás reabrir la cuenta y mantener el historial y las notificaciones."
    },

    {
        "name": "Netlog",
        "url": "http://en.netlog.com/go/login",
        "difficulty": "easy",
        "notes": "Select 'settings', then 'account', then 'delete'.",
        "notes_it": "Seleziona 'settings', quindi 'account' e infine 'delete'.",
        "notes_pt_br": "Selecione 'settings', então 'account', e 'delete'.",
        "notes_cat": "Seleccioni 'settings', a continuació 'account' i 'delete'.",
        "notes_es": "Seleccione 'settings', a continuación 'account' y 'delete'."
    },

    {
        "name": "New Relic",
        "url": "",
        "difficulty": "hard",
        "notes": "You can cancel your account by logging in and selecting the option 'cancel your account'. Account deletion is only possible by emailing support. Please note that they may not remove all of your data: http://newrelic.com/privacy",
        "email": "support@newrelic.com"
    },

    {
        "name": "New York Times",
        "url": "https://myaccount.nytimes.com/membercenter/help.html",
        "difficulty": "hard",
        "notes": "Use the form to write to customer services and ask them to close your account.",
        "notes_it": "Usa il modulo per scrivere all'assistenza clienti e chiedere la chiusura del tuo account.",
        "notes_pt_br": "Use o formulário para escrever à assistência ao cliente e peça-os para fechar sua conta.",
        "notes_cat": "Utilitzi el formulari per escriure a l'assistència al client i demar-lis la clausura del compte.",
        "notes_es": "Usa el formulario para escribir a asistencia al cliente y pideles el cierre de la cuenta."
    },

    {
        "name": "NewsBlur",
        "url": "https://www.newsblur.com/profile/delete_account",
        "difficulty": "easy"
    },

    {
        "name": "Nike+",
        "url": "https://secure-nikeplus.nike.com/plus/settings/",
        "difficulty": "easy",
        "notes": "At the bottom of the account form, there is a 'Deactivate Account' button. Upon clicking, there will be a set of information that explains the process of account deactivation. All account information will be deleted."
    },

    {
        "name": "Odnoklassniki",
        "url": "http://www.odnoklassniki.ru/regulations",
        "difficulty": "easy",
        "notes": "Login to your account, scroll License Agreement down, click Delete profile, check any boxes you want, enter password and press Remove button.",
        "notes_it": "Fai il login, scorri il contratto, premi Delete profile, fai il tick sulle caselle che vuoi, inserisci la password e premi il pulsante Remove.",
        "notes_pt_br": "Faça login em sua conta, vá até o License Agreement, clique em Delete profile, marque as caixas que você quiser, digite sua senha e pressione o botão Remove.",
        "notes_cat": "Entri al seu compte, baixi fins a 'License Agreement', cliqui a 'Delete profile', marqui les caselles que desitgi, entri la seva clau i faci clic a 'Remove'.",
        "notes_es": "Entre en su cuenta, baje hasta 'License Agreement', pulse 'Delete profile', marque las casillas que desee, entre su contraseña  y haga clic en 'Remove'."
    },

    {
        "name": "OkCupid",
        "url": "https://www.okcupid.com/settings",
        "difficulty": "easy",
        "notes": "Visit your settings page, and select 'Delete Account'",
        "notes_it": "Visita la pagina impostazioni, quindi seleziona 'Delete Account'",
        "notes_pt_br": "Visite a sua página de configurações, e selecione 'Delete Account'",
        "notes_cat": "Visiti la pàgina de paràmetres, i seleccioni 'Delete Account'",
        "notes_es": "Visite la página de parámetros, y seleccione 'Delete Account'"
    },

    {
        "name": "OnlineTVRecorder.com",
        "url": "http://www.onlinetvrecorder.com/v2/index.php?go=account&do=cancel",
        "difficulty": "impossible",
        "notes": "You can deactivate your account with the link. But the data isn't deleted. Even if you contact the support they don't delete your data.",
        "notes_it": "Puoi disattivare il tuo account. Ma i dati non saranno cancellati neanche se contatti il supporto.",
        "notes_de": "Du kannst deinen Account mit dem Link deaktivieren, aber deine Daten werden nicht gelöscht. Auch wenn du den Support kontaktierst, können sie deine Daten nicht löschen.",
        "notes_pt_br": "Você pode desativar sua conta neste link. Mas os dados não são deletados. Mesmo se você contatar o suporte eles não irão apagar seus dados.",
        "notes_cat": "Pot desactivar el seu compte amb l'enllaç. Però les dades no poden ser esborrades. Encara que contacti amb Atenció al client no esborraran les seves dades.",
        "notes_es": "Puede desactivar su cuenta con el enlace. Pero los datos no pueden ser borrados. Aunque contacte con atención al cliente no borrarán sus datos."
    },

    {
        "name": "OpenDNS",
        "url": "http://forums.opendns.com/comments.php?DiscussionID=8326",
        "difficulty": "hard",
        "notes": "You must open a ticket to completely get your account deleted at http://www.opendns.com/support/contact/",
        "notes_it": "Devi aprire un ticket alla pagina http://www.opendns.com/support/contact/ per eliminare completamente il tuo account",
        "notes_pt_br": "Você deve abrir um ticket para ter sua conta completamente apagada em http://www.opendns.com/support/contact/",
        "notes_cat": "Hauría d'enviar un 'ticket' para que s'elimini completament el compte http://www.opendns.com/support/contact/",
        "notes_es": "Debería enviar un 'ticket' para que se elimine completamente la cuenta http://www.opendns.com/support/contact/"
    },

    {
        "name": "Orkut",
        "url": "https://accounts.google.com/DeleteService?service=orkut",
        "difficulty": "easy"
    },

    {
        "name": "Outlook",
        "url": "https://account.live.com/CloseAccount.aspx",
        "difficulty": "easy"
    },

    {
        "name": "Pandora",
        "url": "http://help.pandora.com/customer/portal/articles/24624-cancel-account",
        "difficulty": "hard",
        "notes": "You have to email support from the email associated with your account. If you do not have access to that, you need to provide the email address, birth year, and zip code on the account.",
        "notes_it": "Devi spedire un email al supporto usando l'email associata al tuo account. Se non hai accesso all'email, puoi fornire l'email, l'anno di nascita e il codice postale dell'account.",
        "notes_pt_br": "Você terá de enviar um e-mail para o suporte com o e-mail associado a sua conta. Se você não tiver acesso a isto, você precisa especificar seu e-mail, ano de nascimento e código postal da conta.",
        "notes_cat": "Has d'enviar un e-mail a l'assistència al client amb el compte d'email associat al compte de Pandora. Si no té accès al e-mail, haurà d'informar de l'email amb el que s'ha registrat, l'any de neixement i Codi Postal associat al compte.",
        "notes_es": "Tienes que enviar un e-mail a asistencia al cliente con la cuenta de email asociada a la cuenta de Pandora. Si no tiene acceso al e-mail, deberá informar del email con el que se ha registrado, el año de nacimiento y código postal asociado a la cuenta."
    },

    {
        "name": "Pastebin",
        "url": "http://pastebin.com/profile",
        "difficulty": "impossible",
        "notes": "You can remove your pastes, but there's no link to delete your account.",
        "notes_fr": "Vous pouvez supprimer vos pastes, mais il n'y aucun lien permettant de supprimer votre compte.",
        "notes_it": "Puoi cancellare completamente i tuoi paste, ma non esiste il modo di cancellare l'account.",
        "notes_pt_br": "Você pode remover seus pastes, mas não há um link para remover sua conta.",
        "notes_cat": "Pot esborrar els seus 'pastes', però no hi ha cap enllaç per esborrar el compte.",
        "notes_es": "Puede borrar sus 'pastes', pero no hay ningún enlace para borrar la cuenta."
    },

    {
        "name": "Path",
        "url": "https://path.com",
        "difficulty": "medium",
        "notes": "You cannot delete your account from the website. Open the iOS/Android app, go to settings → about → disable account → delete account.",
        "notes_it": "Non puoi cancellare il tuou account. Apri l'app iOS/Android, vai su go to settings → about → disable account → delete account.",
        "notes_pt_br": "Você não pode deletar sua conta do site. Abra o aplicativo iOS/Android, vá em settings → about → disable account → delete account.",
        "notes_cat": "No podrà esborrar el seu compte de la web. Obri l'aplicació d'iOS/Android, vagi a settings → about → disable account → delete account.",
        "notes_es": "No podrá borrar su cuenta de la web. Abra la aplicación de iOS/Android, vaya a settings → about → disable account → delete account."
    },

    {
        "name": "Patrick-Krempf-Reminder",
        "url": "http://reminder.patrickkempf.de/manage.php?do=delaccount",
        "difficulty": "easy"
    },

    {
        "name": "Paukd",
        "url": "https://paukd.com",
        "difficulty": "easy",
        "notes": "Login to your account, go to settings (small gear next to your username), click Delete my account. You'll receive a confirmation link via e-mail.",
        "notes_it": "Entra nel tuo account, vai in impostazioni (piccolo ingranaggio affianco al tuo username9, clicca Elimina il mio account. Riceverai un link di conferma via e-mail.",
        "notes_pt_br": "Faça login em sua conta, vá em configurações (pequena engrenagem próximo ao seu usuário), clique Delete my acccount. Você receberá um link de confirmação por e-mail.",
        "notes_cat": "S'ha d'entrar al compte, anar als paràmetres (el petit engranatge al costat del teu nom d'usuari), cliqui a 'Delete my account'. Rebrà un e-mail confirmant l'acció.",
        "notes_es": "Debe entrar a la cuenta, ir a parámetros (el pequeño engranaje al lado de tu nombre de usuario), haga clic en 'Delete my account'. Recibirá un e-mail confirmando la acción."
    },

    {
        "name": "PayPal",
        "url": "https://www.paypal.com/us/cgi-bin/webscr?cmd=_close-account",
        "difficulty": "easy"
    },

    {
        "name": "Picasa",
        "url": "http://picasaweb.google.com/",
        "difficulty": "impossible",
        "notes": "You can't delete your Google Account for Picasa Web Albums without deleting your entire Google Account.",
        "notes_it": "Non puoi eliminare il tuo account Picasa Web Albums senza eliminare l'intero Account Google.",
        "notes_pt_br": "Você não pode deletar sua conta Picasa sem deletar toda sua Conta Google.",
        "notes_cat": "No pot esborrar el seu compte a Picasa sense esborrar el seu compte de Google.",
        "notes_es": "No puede borrar su cuenta en Picasa sin borrar su cuenta de Google."
    },

    {
        "name": "Pingdom",
        "url": "https://my.pingdom.com/account/cancel/confirm",
        "difficulty": "easy"
    },

    {
        "name": "Pinterest",
        "url": "https://pinterest.com/settings/",
        "difficulty": "impossible",
        "notes": "Accounts can be deactivated, which means that your pins and profile are hidden but not deleted.",
        "notes_it": "Gli account possono essere disattivati, il che significa che i tuoi pin ed il tuoi profilo saranno nascosti ma non eliminati.",
        "notes_pt_br": "Contas podem ser desativadas, o que significa que seus pins e perfil são ocultados mas não deletados.",
        "notes_cat": "Els comptes poden ser desactivats, però els seus pins i perfil seràn ocultats, no esborrats.",
        "notes_es": "Las cuentas pueden ser desactivadas, pero sus pins y perfil serán ocultados, no borrados."
    },

    {
        "name": "Pixoona",
        "url": "http://www.pixoona.com/dashboard#user/delete",
        "difficulty": "easy"
    },

    {
        "name": "Plenty of Fish",
        "url": "http://www.pof.com/deleteaccount.aspx",
        "difficulty": "easy",
        "notes": "Fill out the deletion form",
        "notes_it": "Completa il form per l'eliminazione.",
        "notes_pt_br": "Preencha o formulário de remoção",
        "notes_cat": "Completi el formulari d'eliminació del compte",
        "notes_es": "Complete el formulario de eliminación de la cuenta"
    },

    {
        "name": "Pocket",
        "url": "http://getpocket.com/account_deletion/",
        "difficulty": "easy"
    },

    {
        "name": "Postcrossing",
        "url": "http://www.postcrossing.com/removal",
        "difficulty": "easy",
        "notes": "Log into your account -> Click the link (data fully deleted, not possible to revert this).",
        "notes_it": "Entra nel tuo account -> Clicca il link (informazioni completamente eliminate, operazione non reversibile).",
        "notes_pt_br": "Faça login em sua conta -> Clique no link (dados totalmente apagados, não é possível reverter).",
        "notes_cat": "Entri al seu compte -> Cliqui a l'enllaç (les dades s'eliminen permanentment, no es pot revertir).",
        "notes_es": "Entre en su cuenta -> Clique en el enlace (los datos se eliminan permanentmente, noses puede revertir)."
    },
    
    {
        "name": "Prezi",
        "url": "https://prezi.com/profile/delete_user_account/",
        "difficulty": "easy",
        "notes": "Log into your account -> Click the link -> Enter your password and click on Delete Account."
    },

    {
        "name": "Pushover",
        "url": "https://pushover.net/settings/delete_account",
        "difficulty": "easy"
    },

    {
        "name": "Quora",
        "url": "https://www.quora.com/settings/privacy",
        "difficulty": "easy"
    },

    {
        "name": "Rainforest QA",
        "url": "https://app.rainforestqa.com/settings",
        "difficulty": "easy",
        "notes": "Login, go to the settings page and click 'I want to delete my account'.",
        "notes_it": "Entra, recati nella pagina impostazioni e clicca 'Voglio eliminare il mio account'.",
        "notes_pt_br": "Faça login, vá na página de configurações e clique 'I want to delete my account'.",
        "notes_cat": "Entri al seu compte, vagi a la pàgina de configuració i cliqui a 'I want to delete my account'.",
        "notes_es": "Entre en su cuenta, vaya a la página de configuración y pulse 'I want to delete my account'."
    },

    {
        "name": "Raptr",
        "url": "http://raptr.com/account/deactivation",
        "difficulty": "easy"
    },
    
    {
        "name": "RateYourMusic",
        "url": "http://rateyourmusic.com/account/delete",
        "difficulty": "impossible",
        "notes": "After deleteing the account, it will be deactivated for 30 days before being deleted permanently. Messages, forum posts, and contributions stay on the site even after your account is deleted."
    },

    {
        "name": "Rdio",
        "url": "http://www.rdio.com/settings/advanced/",
        "difficulty": "easy"
    },

    {
        "name": "Readability",
        "url": "https://www.readability.com/account/delete",
        "difficulty": "impossible",
        "notes": "You can't delete your account, but you can deactivate it.",
        "notes_it": "Non puoi eliminare il tuo account ma puoi disattivarlo.",
        "notes_pt_br": "Você não pode deletar sua conta, mas você pode desativá-la.",
        "notes_cat": "No podrà esborrar el seu compte, pero es podrà desactivar.",
        "notes_es": "No podrá borrar su cuenta, pero se podrá desactivar."
    },

    {
        "name": "Reddit",
        "url": "https://ssl.reddit.com/prefs/delete/",
        "difficulty": "easy",
        "notes": "Increase your productivity by over 5 times with this one trick they don't want you to know about!",
        "notes_it": "Incrementa la tua produttività di oltre 5 volte con questi consigli che loro non vogliono farti sapere!",
        "notes_pt_br": "Aumente sua produtividade em 5 vezes com este truque que eles não querem que você saiba!",
        "notes_cat": "Augmenti la seva productivitat fins a 5 vegades amb aquest truc que ningú en vol sentir a parlar!",
        "notes_es": "Aumente su productividad hasta 5 veces con este truco del que nadie quiere oír hablar!"
    },

    {
        "name": "Redditgifts",
        "url": "http://redditgifts.com/privacy/",
        "difficulty": "hard",
        "notes": "If you decide you would like to delete your account you must email us at support@redditgifts.com. You must email us from the email address associated with your account and provide your reddit username.",
        "notes_it": "Per eliminare il tuo account invia un'e-mail a support@redditgifts.com. Invia l'e-mail dall'indirizzo associato al tuo account ed inserisci il tuo username reddit.",
        "notes_pt_br": "Caso você decida apagar sua conta você deve enviar um e-mail para support@redditgifts.com. O e-mail deve ser enviado pelo e-mail associado a sua conta e você deve especificar seu usuário reddit.",
        "notes_cat": "Si decideix desactivar el seu compte haurà de posarse en contacte amb support@redditgifts.com. Haurà d'enviar l'e-mail i nom de l'usuari de Reddit associat al compte de la web.",
        "notes_es": "Si decide desactivar su cuenta tendrá que ponerse en contacto con support@redditgifts.com. Deberá enviar el e-mail y nombre de usuario de Reddit asociado a la cuenta de la web.",
        "email": "support@redditgifts.com"
    },

    {
        "name": "Remember The Milk",
        "url": "https://www.rememberthemilk.com/login/delete.rtm",
        "difficulty": "easy"
    },

    {
        "name": "Rotten Tomatoes",
        "url": "http://flixster.desk.com/customer/portal/articles/169347-how-do-i-cancel-my-account-",
        "difficulty": "hard",
        "notes": "You need to contact flixster to cancel a native RT profile, while Facebook linked or Flixster.com accounts are easier to cancel.",
        "notes_it": "Devi contattare flixster per eliminare il tuo profilo RT nativo, mentre il collegamento a Facebook o Flixter.com sono più facili da eliminare.",
        "notes_pt_br": "Você precisará contatar flixster para cancelar o perfile nativo RT, enquanto contas ligadas ao Facebook ou Flixter.com são mais facilmente canceladas.",
        "notes_cat": "Haurà de contactar amb flixter per cancel·lar el perfil natiu d'RT, mentres que els comptes associats amb Facebook o Flixster.com són més fàcils d'esborrar.",
        "notes_es": "Deberá contactar con Flixter para cancelar el perfil nativo de RT, mientras que las cuentas asociadas con Facebook o Flixster.com son más fáciles de borrar."
    },

    {
        "name": "Rovio",
        "url": "https://account.rovio.com/",
        "difficulty": "easy",
        "notes": "Bottom link 'Delete Account'",
        "notes_it": "Link sul fondo 'Delete Account'.",
        "notes_pt_br": "Link no final 'Delete Account'",
        "notes_cat": "Enllaç al final: 'Delete Account'",
        "notes_es": "Enlace al final: 'Delete Account'"
    },

    {
        "name": "RunKeeper",
        "url": "http://runkeeper.com/I-Love-RunKeeper",
        "difficulty": "medium",
        "notes": "After clicking the button, you will have to enter your password, complete a capcha, click another button, AND a confirmation modal dialog.",
        "notes_it": "Dopo aver cliccato il bottone dovrai: inserire la tua password, completare un capcha, clicare un altro bottone E un dialogo di conferma.",
        "notes_pt_br": "Após clicar no botão, você terá que digitar sua senha, completar o captcha, clicar em outro botão, E a confirmar.",
        "notes_cat": "Després de clicar al botó, haurà d'entrar la contrasenya i completar el 'captcha', clicar un altre botó i confirmar a la finestra de diàleg.",
        "notes_es": "Después de pulsar el botón, deberá entrar la contraseña y completar el 'captcha', pulsar otro botón y confirmar en la ventana de diálogo."
    },
    
    {
        "name": "Runescape",
        "url": "http://services.runescape.com/m=rswiki/en/Account_Help",
        "difficulty": "hard",
        "notes": "Under 5. Account Settings > A. Account Management > V. Account Deletion. You must mail or fax an affidavit to the Runescape office along with a copy of your legal identification"
    },

    {
        "name": "ScanMyServer",
        "url": "https://scanmyserver.com/?suspend=1",
        "difficulty": "easy",
        "notes": "Login to your account and follow 'Account Suspension' instructions.",
        "notes_fr": "Connectez vous et suivez les instructions de suspension du compte.",
        "notes_it": "Entra nel tuo account e segui le istruzioni 'Account Suspension'.",
        "notes_pt_br": "Faça login e siga as instruções de 'Account Suspension'.",
        "notes_cat": "Entri al seu compte i segueixi les instruccions a 'Account Suspension'.",
        "notes_es": "Entre en su cuenta y siga las instrucciones en 'Account Suspension'."
    },

    {
        "name": "Scribd",
        "url": "http://www.scribd.com/account_settings/preferences",
        "difficulty": "easy"
    },

    {
        "name": "Scriptogr.am",
        "url": "http://scriptogr.am/dashboard/#settings",
        "difficulty": "easy",
        "notes": "Click the link 'Delete your account' at the bottom. Note: On your dropbox, the content of this site will not be removed. If needed, you can delete the folder 'Apps/scriptogram' manually.",
        "notes_it": "Clicca il link 'Delete your account' sul fondo. Nota: Su dropbox il contenuto di questo sito non verrà eliminato. Se necessario, devi eliminare la cartella 'Apps/scriptogram' manualmente",
        "notes_pt_br": "Clique no link 'Delete your account' no final da página. Nota: No seu dropbox, o conteúdo deste site não será removido. Caso necessário, você pode remover a pastas 'Apps/scriptogram' manualmente.",
        "notes_cat": "Cliqui a l'enllaç 'Delete your account' al final de la pàgina. Nota: Al teu Dropbox, el contingut d'aquest servei a Dropbox no serà esborrat. Si ho necessita, pot esborrar la carpeta 'Apps/scriptogram' de forma manual.",
        "notes_es": "Clique en el enlace 'Delete your account' al final de la página. Nota: En tu Dropbox, el contenido de este servicio en Dropbox no será borrado. Si lo necessita, puede borrar la carpeta 'Apps/scriptogram' de forma manual."
    },

    {
        "name": "Shopify",
        "url": "http://shopify.com/admin/settings/account",
        "difficulty": "easy",
        "notes": "Select 'Please cancel my account'. Choose a reason then select 'close my shopify store'.",
        "notes_fr": "Selectionnez supprimer mon compte. Choisissez la raison et cliquez 'close my spotify store'",
        "notes_it": "Seleziona 'Please cancel my account'. Seleziona un motivo e seleziona 'close my shopify store'.",
        "notes_pt_br": "Selecione 'Please cancel my account'. Escolha um motivo e selecione 'close my shopify store'.",
        "notes_cat": "Seleccioni 'Please cancel my account'. Esculli un motiu i seleccioni 'close my shopify store'.",
        "notes_es": "Seleccione 'Please cancel my account'. Escoja un motivo y seleccione 'close my shopify store'."
    },

    {
        "name": "Shutterfly",
        "url": "http://www.shutterfly.com/about/contact_details.jsp",
        "difficulty": "hard",
        "notes": "Contact customers services by email or live chat and request deletion.",
        "notes_it": "Contatta il servizio clienti via email o via chat e richiedi la cancellazione.",
        "notes_pt_br": "Contate a assistência ao cliente por e-mail ou chat ao vivo e peça a remoção.",
        "notes_cat": "Contacti amb l'assistència al client per e-mail o chat i demani la supressió del compte.",
        "notes_es": "Contacte con la asistencia al cliente por e-mail o chat y pida la supresión de la cuenta."
    },

    {
        "name": "Simple Machines",
        "url": "http://www.simplemachines.org/community/index.php?action=profile;area=deleteaccount",
        "difficulty": "hard",
        "notes": "Enter your password to have your account marked for deletion by an administrator or moderator. You can do this for any other Simple Machines forums if the forum administrator allows.",
    },

    {
        "name": "Skype",
        "url": "https://support.skype.com/en/faq/FA142/can-i-delete-my-skype-account",
        "difficulty": "hard",
        "notes": "Contact customer services. You’ll need to know 5 contacts from your contacts list, the month you created your account, and your signup email address.",
        "notes_it": "Contatta il servizio clienti. Devi conoscere 5 contatti dalla tua lista contatti, il mese di creazione dell'account e la email con cui ti sei registrato.",
        "notes_pt_br": "Contate a assistência ao cliente. Você precisará saber 5 contatos da sua lista de contatos, o mês em que sua conta foi criada, e seu e-mail de cadastro.",
        "notes_cat": "Contacti amb l'assistència al client. Haurà de coneixer 5 contactes de la seva llista, el mes que va ser creat el compte i el e-mail associat.",
        "notes_es": "Contacte con la asistencia al cliente. Deberá conocer 5 contactos de su lista, el mes que fue creada la cuenta y el e-mail asociado."
    },

    {
        "name": "Slashdot",
        "url": "http://slashdot.org/faq/accounts.shtml",
        "difficulty": "impossible"
    },

    {
        "name": "Slideshare",
        "url": "http://help.slideshare.com/entries/57912-How-do-I-delete-my-SlideShare-account-",
        "difficulty": "easy",
        "notes": "A direct link is not available as it is based on your username.",
        "notes_fr": "Un lien direct n'est pas disponible comme le système est basé sur votre pseudo.",
        "notes_pt_br": "Um link direto não está disponível e é baseado no seu usuário.",
        "notes_cat": "No hi ha un enllaç directe ja que aquest està basat en el seu nom d'usuari.",
        "notes_es": "No hay un enlace directo ya que éste está basado en su nombre de usuario."
    },

    {
        "name": "Snapchat",
        "url": "http://www.snapchat.com/a/delete_account",
        "difficulty": "easy",
        "notes": "Enter username and password and click 'Delete'.",
        "notes_fr": "Entrez votre pseudo et votre mot de passe et cliquez sur supprimer.",
        "notes_it": "Inserisci username e password e clicca 'Delete'.",
        "notes_pt_br": "Digite seu usuário e senha e clique em 'Delete'.",
        "notes_cat": "Entri el seu nom d'usuari i contrasenya i faci clic a 'Delete'.",
        "notes_es": "Entre su nombre de usuario y contraseña y haga clic en 'Delete'."
    },

    {
        "name": "Sonico",
        "url": "http://www.sonico.com/tyc.php",
        "difficulty": "hard",
        "notes": "Send a request to legal@sonico.com and request deletion.",
        "notes_fr": "Envoyez une demande de suppression à legal@sonico.com .",
        "notes_it": "Invia la richiesta a legal@sonico.com",
        "notes_pt_br": "Envie um pedido para legal@sonico.com e peça a remoção.",
        "notes_cat": "Enviï una petició per esborrar el seu compte a legal@sonico.com.",
        "notes_es": "Envíe una petición para borrar su cuenta a legal@sonico.com.",
        "email": "legal@sonico.com"
    },

    {
        "name": "Soundcloud",
        "url": "http://soundcloud.com/settings/account#delete-user",
        "difficulty": "easy"
    },

    {
        "name": "SourceForge",
        "url": "https://sourceforge.net/account/remove",
        "difficulty": "medium",
        "notes": "Data created by the user such as posts and tickets will remain and be attributed to the account, even if deleted. The username will not become available.",
        "notes_it": "I dati creati dall'utente come post e ticket rimarranno attribuiti all'account, anche se cancellato. L'username non sarà più disponibile.",
        "notes_pt_br": "Dados criads pelo usuário como posts e tickets se manterão atribuídos à conta, mesmo que deletada. O usuário não se tornará disponível.",
        "notes_cat": "Les dades creades per l'usuari, com els posts i tickets es mantindran atribuits al compte, inclús si es eliminada. El nom d'usuari no estarà disponible.",
        "notes_es": "Los datos creados por el usuario, como los posts y tickets se mantendrán atribuidos a la cuenta, incluso si es eliminada. El nombre de usuario no estará disponible."
    },

    {
        "name": "Speaker Deck",
        "url": "https://speakerdeck.com/tos",
        "difficulty": "impossible",
        "notes": "If you wish to terminate your Speaker Deck account, you may simply discontinue using Speaker Deck.",
        "notes_it": "Se desideri terminare il tuo Speaker Deck account, devi semplicemente non usarlo più.",
        "notes_pt_br": "Se você deseja terminar sua conta Speaker Deck, você pode apenas parar de usar Speaker Deck.",
        "notes_cat": "Si vol acabar amb el seu compte d'Speaker Deck, simplement deixi de fer servir Speaker Deck.",
        "notes_es": "Si quiere acabar con su cuenta de Speaker Deck, simplemente deje de usar Speaker Deck."
    },

    {
        "name": "Splitwise",
        "url": "https://secure.splitwise.com/account/settings",
        "difficulty": "easy"
    },

    {
        "name": "Spotify",
        "url": "https://www.spotify.com/se/about-us/contact/contact-spotify-support/?contact",
        "difficulty": "hard",
        "notes": "Contact Spotify’s customer services through their contact form and request for your account to be closed.",
        "notes_it": "Contatta l'assistenza clienta di Spotify attraverso il loro modulo e richiedi la cancellazione dell'account.",
        "notes_pt_br": "Contate a assistência ao cliente da Spotify através do formulário de contato e peça o fechamento da sua conta.",
        "notes_cat": "Contacti amb l'assistència al client d'Spotify a través del formulari de contacte i demana el clausurament del compte.",
        "notes_es": "Contacte con asistencia al cliente de Spotify a través del formulario de contacto y pide el cierre de la cuenta."
    },

    {
        "name": "StackOverflow",
        "url": "http://meta.stackoverflow.com/help/deleting-account",
        "difficulty": "hard",
        "notes": "If you haven't posted on the site, it's just one click. Otherwise, edit your 'About Me' bio to say 'please delete me' then contact support.",
        "notes_it": "Se non hai effettuato alcuna azione sul sito, basta un click. Altrimenti, edita il tuo 'About me' biografia in 'please delete me' quindi contatta il servizio clienti.",
        "notes_pt_br": "Se você não postou no site, apenas um clique é necessário. Caso contrário, edite a sua 'About Me' biografia e escreva 'please delete me' e então contate o suporte.",
        "notes_cat": "Si mai ha publicat al lloc només és un clic. En cas contrari, editi la seva biografia a 'About Me' i escrigui 'please delete me' a continuació contacti amb atenció al client.",
        "notes_es": "Si nunca ha publicado en el sitio sólo es un clic. De lo contrario, edite su biografía en 'About Me' y escriba 'please delete me' a continuación contacte con atención al cliente."
    },

    {
        "name": "Starbucks",
        "url": "http://customerservice.starbucks.com/app/contact/ask_starbucks_website/",
        "difficulty": "impossible",
        "notes": "They will not delete your account but upon request they can “scramble all of your information so that you don’t receive emails and none of your information is available to [them] for potential fraud”.",
        "notes_it": "Non elimineranno il tuo account ma su richiesta potranno cancellare tutte le tue informazioni.",
        "notes_pt_br": "Eles não irão deletar sua conta mas mediante pedido eles podem “bagunçar todas suas informações para que você não receba e-mails e nenhuma informação sua esteja disponível a [eles] potenciais fraudes”.",
        "notes_cat": "No poden esborrar el compte, pero si ho demanes poden “esborrar tota la seva informació per tal de no rebre e-mails i cap de les teves informacions estigui disponibl a [ells] per potencials accions fraudulentes.”.",
        "notes_es": "No pueden borrar la cuenta, pero si lo pides pueden ”borrar toda su información para no recibir e-mails y ninguna de tus informaciones estén disponibles para [ellos] potenciales acciones fraudulentas”."
    },

    {
        "name": "StayFriends.de",
        "url": "http://www.stayfriends.de/j/ViewController?action=accountSettings&delEnabled=true",
        "difficulty": "easy",
        "notes": "The deletion of your entry can not be undone. All your profile data, contacts, messages and pictures will be permanently removed. Your classmates and contacts can no longer StayFriends contact you.",
        "notes_it": "La cancellazione non può essere annullata. Tutti i tuoi dati, contatti messaggi e foto verrano eliminati permanentemente.",
        "notes_de": "Die Löschung Ihres Eintrages kann nicht rückgängig gemacht werden. Alle Ihre Profildaten, Kontakte Nachrichten und Bilder werden unwiderruflich entfernt. Ihre Mitschüler und Kontakte können nicht mehr über StayFriends Kontakt zu Ihnen aufnehmen.",
        "notes_cat": "L'eliminació no pot ser anulada. Totes les dades del teu perfil, contactes, missatges i imatges seran eliminades permanentment. Ningú es podrà posar en contacte amb tu.",
        "notes_es": "La eliminación no puede ser anulada. Todos los datos de tu perfil, contactos, mensajes e imágenes serán eliminadas permanentemente. Nadie podrá ponerse en contacto contigo."
    },

    {
        "name": "Steam",
        "url": "https://support.steampowered.com/newticket.php",
        "difficulty": "impossible",
        "notes": "If you contact Steam support, they will most likely tell you just to not use the account. If your account has no games on it, it will be disabled after a while.",
        "notes_it": "Se contatti il supporto Steam, risponderanno semplicemente di non usare l'account. Se l'account non ha nessun gioco abbinato, sarà disabilitato automaticamente dopo un certo periodo di tempo",
        "notes_pt_br": "Se você contatar o suporte Steam, eles irão te dizer para apenas não usar a conta. Se você não tiver jogos na sua conta, ela será desabilitada após um tempo.",
        "notes_cat": "Si contacta amb l'assistència al client d'Steam, li respondran que deixi d'utilitzar el seu compte. Si no ha comprat jocs el compte serà deshabilitat al cap d'un temps.",
        "notes_es": "Si contacta con la asistencia al cliente de Steam, le responderán que deje de utilizar su cuenta. Si no ha comprado juegos la cuenta será deshabilitado al cabo de un tiempo."
    },

    {
        "name": "StepMap",
        "url": "http://www.stepmap.de/profil.php",
        "difficulty": "hard",
        "notes": "To delete your StepMap account, let us know by sending an e-mail with info@stepmap.de and enter your username. The sender address must be your e-mail address that you have subscribed to at StepMap.",
        "notes_de": "Um Deinen StepMap-Account zu löschen, teile uns dies bitte per E-Mail an info@stepmap.de mit und nenne uns Deinen Benutzernamen. Die Absenderadresse muss Deine E-Mail-Adresse sein, mit der Du Dich bei StepMap angemeldet hast.",
        "email": "info@stepmap.de"
    },
    
    {
        "name": "Storify",
        "url": "http://storify.com/settings#account",
        "difficulty": "easy",
        "notes": "Just click the 'Delete account' button in red"
    },

    {
        "name": "Strava",
        "url": "https://www.strava.com/settings/privacy",
        "difficulty": "medium",
        "notes": "Upon deactivation, all of your activities will be deleted and you will be removed from all leaderboards. Strava will keep an archive of your raw GPS data as uploaded to Strava, but the archive cannot be used to restore your account.",
        "notes_it": "Disattivando l'account, tutte le attività verrano cancellate e verrai rimosso da tutte le leaderboars. Strava manterrà un'archivio dei tuoi dati GPS, ma non può essere usato per recuperare il tuo account.",
        "notes_pt_br": "Mediante desativação, todas suas atividades serão deletadas e você será removido de todas as leaderboards. Strava manterá um arquivo de seus dados GPS como enviados a Strava, mas o arquivo não poderá ser usado para restaurar sua conta.",
        "notes_cat": "Mitjançant la desactivació, totes les activitats s'eliminaran i serà eliminat de totes les leaderboards. Strava mantindrà un arxiu amb les dades GPS que s'envien a Strava, però l'arxiu no es podrà utilitzar per restaurar el compte.",
        "notes_es": "Mediante la desactivación, todas las actividades se eliminarán y será eliminado de todas las leaderboards. Strava mantendrá un archivo con los datos GPS que se envían a Strava, pero el archivo no se podrá utilizar para restaurar la cuenta."
    },

    {
        "name": "StumbleUpon",
        "url": "https://www.stumbleupon.com/settings/delete-account",
        "difficulty": "easy",
        "notes": "You can reactivate within 14 days. After that the account is deleted.",
        "notes_it": "Puoi riattivare il tuo account entro 14 giorni. Dopodichè sarà cancellato.",
        "notes_pt_br": "Você pode reativar em até 14 dias. Após este prazo sua conta é deletada.",
        "notes_cat": "Pot reactivar-la en un termini de 14 dies. Desprès d'aquest temps el compte serà esborrat.",
        "notes_es": "Puede reactivarla en un plazo de 14 días. Después de este tiempo la cuenta será borrada."
    },

    {
        "name": "TeamViewer",
        "url": "https://login.teamviewer.com/",
        "difficulty": "easy",
        "notes": "Edit profile (menu item at the top right corner of the page) →  Delete account",
        "notes_it": "Modifica profilo (menu nell'angolo superiore destro della pagina) →  Delete account",
        "notes_pt_br": "Edit profile (menu no canto do topo à direita da página) →  Delete account",
        "notes_cat": "Edit profile (menú situat a la cantonada superior esquerra) →  Delete account",
        "notes_es": "Edit profile (menú situado en la esquina superior izquierda) →  Delete account"
    },

    {
        "name": "Ticketmaster",
        "url": "http://www.ticketmaster.com/h/help.html?tm_link=tm_i_help",
        "difficulty": "hard",
        "notes": "You must submit a request to close your account via the form.",
        "notes_it": "Devi inviare una richiesta attraverso il form per chiudere il tuo account.",
        "notes_pt_br": "Você deve enviar um pedido para fechar sua conta pelo formulário.",
        "notes_cat": "Haurà de sol·licitar que esborrin el seu compte via formulari.",
        "notes_es": "Deberá solicitar que borren su cuenta vía formulario."
    },

    {
        "name": "Topface",
        "url": "http://topface.com/delete-profile/",
        "difficulty": "easy"
    },

    {
        "name": "Trakt",
        "url": "http://trakt.tv/settings/data",
        "difficulty": "easy"
    },

    {
        "name": "Transifex",
        "url": "http://support.transifex.com/customer/portal/articles/1052765-how-can-i-delete-my-account-",
        "difficulty": "impossible",
        "notes": "You can't delete your account, but you can contact them via email to deactivate it.",
        "notes_it": "Non puoi eliminare il tuo account, ma puoi contattarli tramite email per disattivarlo.",
        "notes_pt_br": "Você não pode deletar sua conta, mas você pode contatá-los via e-mail para desativá-la.",
        "notes_cat": "Vostè no podrà esborrar el compte, però podrà contactar via e-mail per desactivar-la.",
        "notes_es": "Usted no podrá borrar la cuenta, pero podrá contactar vía e-mail para desactivarla."
    },

    {
        "name": "Trello",
        "url": "https://trello.com/your/account",
        "difficulty": "easy",
        "notes": "Select 'Delete your account?' option to delete your account",
        "notes_fr": "Selectionnez 'Supprimer mon compte?' pour le supprimer.",
        "notes_it": "Seleziona 'Eliminare il tuo account?' per eliminare il tuo account.",
        "notes_pt_br": "Selecione a opção 'Delete your account?' para deletar sua conta",
        "notes_cat": "Seleccioni l'opció 'Delete your account?' per esborrar el seu compte",
        "notes_es": "Seleccione la opción 'Delete your account?' para borrar su cuenta "
    },

    {
        "name": "TripIt",
        "url": "https://www.tripit.com/account/delete",
        "difficulty": "easy"
    },

    {
        "name": "Tumblr",
        "url": "http://www.tumblr.com/account/delete",
        "difficulty": "easy"
    },

    {
        "name": "Tweetdeck",
        "url": "https://www.tweetdeck.com/api/account-delete/",
        "difficulty": "easy"
    },

    {
        "name": "Twitch",
        "url": "http://www.twitch.tv/user/close_account",
        "difficulty": "easy"
    },

    {
        "name": "Twitter",
        "url": "https://twitter.com/settings/accounts/confirm_deactivation",
        "difficulty": "easy"
    },

    {
        "name": "Ubuntu One",
        "url": "https://one.ubuntu.com/help/faq/how-can-i-delete-my-account/",
        "difficulty": "hard",
        "notes": "Yes and no, it depends on which type(s) of accounts, and you will need to delete the accounts in the correct order. All accounts are tied to Ubuntu One's Single Sign-On (login.ubuntu.com), so that is the account you should close last. Everything else, such as Launchpad.net, cloud file storage, AskUbuntu, and other accounts should be closed first if possible. This is especially important if you have any paid services attached, to make sure you won't be billed for anything after closing the accounts. The last step is to delete your Single Sign-On (SSO) account. SSO accounts must be deleted manually by the Ubuntu One staff.",
        "notes_it": "Si e no, dipende dal tipo/i di account, e dovrai eliminare gli account nel giusto order. Tutti gli account sono collegati a Ubuntu One's Single Sign-On (login.ubuntu.com), quindi questo sarà l'ultimo account da chiudere. Tutto il resto, come Launchpad.net, cloud file storage, AskUbuntu e gli altri account devono essere chiusi prima, se possibile. Questo è importante soprattutto se hai qualche servizio a pagamento collegato, per essere sicuro di non ricevere richieste di pagamento dopo la chiusura degli account. L'ultimo passo è eliminare il tuo Single Sign-On (SSO) account. Questo deve essere eliminato manualmente dallo staff di Ubuntu One.",
        "notes_pt_br": "Sim e não, depende do(s) tipo(s) de conta(s), e você precisará deletar a(s) conta(s) na ordem correta. Todas as contas estão ligadas ao Single Sign-on (login.ubuntu.com) do Ubuntu One, então esta é a conta que você deve fechar por último. De resto, como Launchpad.net, armazenamento de arquivos na nuvem, AskUbuntu, e outras contas devem ser fechadas primeiro se possível. Isto é muito importante se você tem algum serviço pago ligado, para ter certeza que você não será cobrado por qualquer coisa após fechar suas contas. O último passo é fechar sua conta Single Sign-On (SSO). Contas SSO devem ser deletadas manualmente pela equipe do Ubuntu One.",
        "notes_cat": "Si i no, depén del tipo(s) de compte(s), i l'haurà d'eliminar en l'ordre correcte.  Tots els comptes estan relacionats amb l'inici de sessió únic (login.ubuntu.com) Ubuntu One, aleshores aquesta és l'ultim compte que has de tancar . A més,   l'enmagatzematge d'arxius en el núvo Launchpad.net, AskUbuntu i altres comptes s'han de tancar abans si és possible. Això és molt important si té algun servei de pagament, per assegurar-se que no se li cobrarà res després de tancar els seus comptes. L'últim pas és tancar el compte de Single Sign-On (SSO). Comptes d'SSO han de ser eliminats manualment pel personal d'Ubuntu One.",
        "notes_es": "Si y no, depende del tipo (s) de cuenta (s), y la deberá eliminar en el orden correcto. Todas las cuentas están relacionados con el inicio de sesión único (login.ubuntu.com) Ubuntu One, entonces esta es la última cuenta que tienes que cerrar. Además, el almacenamiento de archivos en la nube Launchpad.net, AskUbuntu y otras cuentas se deberán cerrarán antes si es posible. Esto es muy importante si tiene algún servicio de pago, para asegurarse de que no se le cobrará nada después de cerrar sus cuentas. el último paso es cerrar la cuenta de Single Sign-On (SSO). Las cuentas de SSO deben ser eliminadas manualmente por el personal de Ubuntu One "
    },

    {
        "name": "Udacity",
        "url": "http://forums.udacity.com/answer_link/100044663/",
        "difficulty": "impossible",
        "notes": "A Udacity employee recommends that you stop using the account, which means there's currently no way of deleting the account.",
        "notes_it": "Un impiegato di Udacity consiglia di smettere di usare l'account, il che significa che non ci sono modi differenti per eliminare l'account.",
        "notes_pt_br": "Um empregado Udacity recomenda que você pare de usar a conta, o que significa que não há como deletar sua conta atualmente.",
        "notes_cat": "Un treballador d'Udacity recomana que pari d'utilitzar el compte, això vol dir que no hi ha cap manera d'esborrar el compte de moment.",
        "notes_es": "Un trabajador de Udacity recomienda que pare de utilizar la cuenta, eso quiere decir que no hay ninguna manera de borrar la cuenta de momento."
    },

    {
        "name": "Udemy",
        "url": "https://www.udemy.com/user/edit-danger-zone/",
        "difficulty": "medium",
        "notes": "In order to delete your account, you need to first unsubscribe from all of your courses.",
        "notes_it": "Per eliminare il tuo account devi prima dis-iscriverti da tutti i tuoi corsi.",
        "notes_pt_br": "Para deletar sua conta, você precisa se desinscrever de todos os seus cursos.",
        "notes_cat": "Per esborrar el seu compte, haurà de deixar d'estar subscrit a tots els cursos.",
        "notes_es": "Para borrar su cuenta, deberá dejar de estar suscrito a todos los cursos."
    },

    {
        "name": "UPS",
        "url": "https://www.ups.com/myups/deletereg",
        "difficulty": "easy"
    },

    {
        "name": "Ustream",
        "url": "http://www.ustream.tv/account/preferences",
        "difficulty": "easy",
        "notes": "Scroll down to the bottom of the 'Account Settings' page and click 'Delete Account'",
        "notes_fr": "Tout en bas de la page il y a 'Parametre du compte' cliquez 'Supprimer mon compte'.",
        "notes_it": "Scrolla fino al fondo della pagina 'Impostazioni Accountì e clicca 'Elimina Account'",
        "notes_pt_br": "Vá até o final da página 'Account Settings' e clique em 'Delete Account'",
        "notes_cat": "Baixi fins al peu de la pàgina a 'Account Settings' i cliqui a 'Delete Account'",
        "notes_es": "Baje hasta el pie de la página en 'Account Settings' y pulse 'Delete Account"
    },

    {
        "name": "Valleywag (Gawker Media)",
        "url": "http://legal.kinja.com/kinja-terms-of-use-90161644",
        "difficulty": "impossible",
        "notes": "You may discontinue your use of the Service at any time without informing us. We may, however, retain and continue to use any Content that you have submitted or uploaded through the Service.",
        "notes_it": "Puoi in qualsiasi momento smettere di usare il servizio. Tuttavia noi possiamo comunque accedere a qualsiasi contenuto che hai inviato attraverso il servizio.",
        "notes_pt_br": "Você pode parar de usar o serviço a qualquer momento. Nós, no entando, iremos manter e usar qualquer conteúdo enviado por você através do serviço.",
        "notes_cat": "Pot parar de fer servir el servei en qualsevol moment. Nosaltres, si més no mantindrém i continuarem utilitzant el contingut que ha enviat amb el servei.",
        "notes_es": "Puede dejar de utilizar el servicio en cualquier momento. Nosotros, sin embargo continuaremos usando el contenido que ha enviado."
    },

    {
        "name": "Viadeo",
        "url": "http://www.viadeo.com/settings/account/?language=fr&ga_from=Fu:%2Fsettings%2Faccount%2F;Fb%3Amenu_box_right%3BFe%3AL1-account-settings%3B",
        "difficulty": "easy",
        "notes": "There's a button on the right, just under the menu.",
        "notes_fr": "La bouton de suppression se trouve sur la droite sous le menu.",
        "notes_it": "C'è un bottone sulla destra, proprio sotto il menu.",
        "notes_pt_br": "Existe um botão à direita, logo abaixo do menu.",
        "notes_cat": "Hi ha un botò a la dreta, just a sota del menu.",
        "notes_es": "Hay un botón a la derecha, justo debajo del menú."
    },

    {
        "name": "Vimeo",
        "url": "https://vimeo.com/settings/goodbye/forever",
        "difficulty": "easy"
    },

    {
        "name": "Vine",
        "url": "https://support.twitter.com/forms/vine",
        "difficulty": "hard",
        "notes": "The only way to delete your Vine account without deleting your Twitter account is to contact Twitter through their contact form.",
        "notes_it": "L'unico modo per eliminare il tuo account Vine senza eliminare il tuo account Twitter è contattare Twitter attraverso il loro form contatti.",
        "notes_pt_br": "A única maneira de deletar sua conta Vine sem deletar sua conta no Twitter é contatar o Twitter por meio do formulário de contato.",
        "notes_cat": "L'unica manera d'esborrar el seu compte de Vine sense esborrar el compte de Twitter es contactar amb Twitter via el seu formulari de contacte.",
        "notes_es": "La única manera de borrar su cuenta de Vine sin borrar la cuenta de Twitter es contactar con Twitter vía su formulario de contacto."
    },

    {
        "name": "VK/ВКонтакте",
        "url": "http://vk.com/settings?act=deactivate",
        "difficulty": "easy"
    },

    {
        "name": "Waze",
        "url": "http://www.waze.com/support/",
        "difficulty": "hard",
        "notes": "Send in a support ticket via the Quick Help form at Waze Support. Enter 'Delete Waze account' as the subject/question, then click the Email link. Complete filling out the form with your Waze username and registered email address.",
        "notes_it": "Invia un ticket di supporto a Waze attraverso Quick Help form. Inserisci 'Delete Waze account' come oggetto/domanda, successivamente clicca il link Email. Completa il resto del form con i tuoi dati Waze.",
        "notes_pt_br": "Envie um ticket de suporte via o Quick Help no Waze Support. Coloque 'Delete Waze account' como assunto/pergunta, então clique no link do e-mail. Complete preenchendo com seu usuário Waze e e-mail da conta.",
        "notes_cat": "Enviï un 'ticket de suport' mitjançant el formulari 'Quick Help' que es troba a 'Waze Support'. Posi 'Delete Waze account' com assumpte/pergunta, a continuació cliqui a l'enllaç d' e-mail. Completi el procediment omplint el formulari amb el seu usuari de Waze i l'e-mail del compte.",
        "notes_es": "Envíe un 'ticket de soporte' mediante el formulario 'Quick Help' que se encuentra en 'Waze Support'. Ponga 'Delete Waze account' como asunto/pregunta, después pulse el enlace de e-mail. Complete el procedimiento rellenando el formulario con su usuario de Waze y el e-mail de la cuenta. "
    },

    {
        "name": "We the People",
        "url": "https://petitions.whitehouse.gov/",
        "difficulty": "impossible",
        "notes": "Site provides no user account management interface or account deletion options.",
        "notes_fr": "Le site ne propose pas la suppression de compte.",
        "notes_it": "Il sito non possiede nessuna interfaccia di gestione utente o possibilità di eliminare l'account",
        "notes_pt_br": "O site não possui interface de gerenciamento da conta ou opções para remoção da conta.",
        "notes_cat": "La web no té opcions d'usuari o per esborrar el compte.",
        "notes_es": "La web no tiene opciones de usuario o para borrar la cuenta."
    },

    {
        "name": "WEB.DE",
        "url": "https://kundencenter.web.de/",
        "difficulty": "easy"
    },

    {
        "name": "Weather.com",
        "url": "http://registration.weather.com/ursa/profile/unsubscribe",
        "difficulty": "easy",
        "notes": "Site uses the term \"unsubscribe\" to describe completely deleting an account."
    },

    {
        "name": "WhatsApp",
        "url": "https://whatsapp.zendesk.com/entries/21119703-How-do-I-delete-my-account-",
        "difficulty": "medium",
        "notes": "From the app: Settings → Account → Delete your account.",
        "notes_fr": "Depuis l'app: Réglages -> Compte -> Supprimer mon compte.",
        "notes_it": "Dall'applicazione: Impostazioni → Account → Elimina il tuo account.",
        "notes_pt_br": "No aplicativo: Settings → Account → Delete your account.",
        "notes_cat": "Des de l'aplicació: Settings → Account → Delete your account.",
        "notes_es": "Desde la aplicación: Settings → Account → Delete your account."
    },

    {
        "name": "whistle.im",
        "url": "https://whistle.im/browser#vcard",
        "difficulty": "easy",
        "notes": "Menu →  Edit vCard →  Account management →  Delete everything (cannot be undone)",
        "notes_it": "Menu →  Modifica vCard →  Gestione Account →  Elimina tutto (non può essere annullato)",
        "notes_cat": "Menu →  Edit vCard →  Account management →  Delete everything (no es pot tornar endarrera)",
        "notes_es": "Menu →  Edit vCard →  Account management →  Delete everything (no se puede volver atras)"
    },

    {
        "name": "Wikipedia",
        "url": "https://en.wikipedia.org/wiki/Wikipedia:FAQ#How_do_I_change_my_username.2Fdelete_my_account.3F",
        "difficulty": "impossible",
        "notes": "'A username cannot be deleted.' However, they do have some suggestions.",
        "notes_fr": "Vous ne pouvez pas supprimer votre compte.",
        "notes_it": "'Un username non può essere eliminato.'. In ogni caso, ci sono alcuni consigli.",
        "notes_pt_br": "'Um usuário não pode ser deletado.' Entretanto, eles possuem algumas sugestões.",
        "notes_cat": "'No es poden esborrar els usuaris.' Però fan algunes suggerencies.",
        "notes_es": "'No se pueden borrar los usuarios.' Pero hacen algunas sugerencias."
    },

    {
        "name": "WordPress.com",
        "url": "http://en.support.wordpress.com/deleting-accounts/",
        "difficulty": "impossible",
        "notes": "“WordPress.com accounts cannot be deleted.” The best you can do is remove any identifying data from your account.",
        "notes_fr": "Les comptes Wordpress ne peuvent pas être supprimé. La meilleure chose à faire est de supprimer vos données perso.",
        "notes_it": "'Gli account WordPress.com non possono essere eliminati.'. Il massimo che puoi fare è eliminare qualsiasi informazione dall'account.",
        "notes_pt_br": "“Contas no WordPress.com não podem ser deletadas.” O melhor que você pode fazer é remover qualquer dado pessoal de sua conta.",
        "notes_cat": "“Els comptes de WordPress.com no poden ser esborrats.” La  millor millor opció és esborrar qualsevol dada personal del compte.",
        "notes_es": "”Las cuentas de WordPress.com no pueden ser borradas.” La mejor mejor opción es borrar cualquier dato personal de la cuenta."
    },

    {
        "name": "Wunderlist",
        "url": "https://www.wunderlist.com/#/preferences/account",
        "difficulty": "easy",
        "notes": "Click 'Delete Account' at the bottom of the account preferences panel.",
        "notes_fr": "Cliquez 'Supprimer mon compte' en bas de la page.",
        "notes_it": "Clicca 'Elimina Account' sul fondo della pagina delle impostazioni account.",
        "notes_pt_br": "Clique em 'Delete Account' no final do painel de preferências da conta.",
        "notes_cat": "Cliqui a 'Delete Account' al final del panell d'opcions del compte.",
        "notes_es": "Clique en 'Delete Account' al final del panel de opciones de la cuenta."
    },

    {
        "name": "Xing",
        "url": "https://www.xing.com/help/help-and-faqs-2/general-stuff-55/xing-memberships-153/general-stuff-803/canceling-free-basic-membership-185",
        "difficulty": "easy",
        "notes": "Select 'delete my profile' at the bottom of the page.",
        "notes_fr": "Selectionnez 'Supprimer mon compte' en bas de la page.",
        "notes_it": "Seleziona 'elimina il mio profilo' sul fondo della pagina.",
        "notes_pt_br": "Selecione 'delete my profile' no final da página.",
        "notes_cat": "Seleccioni 'delete my profile' al final de la pàgina.",
        "notes_es": "Seleccione 'delete my profile' al final de la página."
    },

    {
        "name": "Xobni",
        "url": "https://www.xobni.com/account/settings",
        "difficulty": "easy",
        "notes": "“Delete account” link at the bottom of the page.",
        "notes_fr": "'Supprimer mon compte' lien en bas de la page.",
        "notes_it": "Il link 'Elimina Account' si trova sul fondo della pagina.",
        "notes_pt_br": "Link “Delete account” no final da página.",
        "notes_cat": "Fes clic a l'enllaç “Delete account” al final de la pàgina.",
        "notes_es": "Haz clic en “Delete account” al final de la página."
    },

    {
        "name": "Yahoo!",
        "url": "https://edit.yahoo.com/config/delete_user",
        "difficulty": "easy"
    },

    {
        "name": "Yatado",
        "url": "http://about.yatedo.com/manage-your-digital-id/",
        "difficulty": "medium",
        "notes": "You must request deletion of your Yatado data before deleting the related social account.",
        "notes_it": "Devi richiedere l'eliminazione dei tuoi dati Yatado prima di eliminare il relativo account social.",
        "notes_pt_br": "Você deve pedir a remoção de seus dados antes de deletar sua conta social.",
        "notes_cat": "Haurà de demanar l'eliminació de les dades de Yatado abans d'esborrar el compte.",
        "notes_es": "Deberá pedir la eliminación de los datos de Yatado antes de borrar la cuenta."
    },

    {
        "name": "Yelp",
        "url": "http://www.yelp.co.uk/contact?topic=support&subtopic=close",
        "difficulty": "easy"
    },

    {
        "name": "YouTube",
        "url": "https://support.google.com/youtube/answer/55759",
        "difficulty": "impossible",
        "notes": "You can't delete your YouTube account without deleting your entire Google Account. But you can delete your channel.",
        "notes_cat": "No pots esborrar el teu compte de Youtube sense borrar tot el compte de Google, però pots borrar el teu canal.",
        "notes_fr": "Vous ne pouvez pas supprimer votre compte Youtube sans supprimer votre compte Google. Mais vous pouvez supprimer votre chaîne.",
        "notes_es": "No puedes borrar tu cuenta de Youtube sin borrar toda la cuenta de Google, pero puedes borrar tu canal."
    },

    {
        "name": "Zattoo",
        "url": "https://zattoo.com/account/delete",
        "difficulty": "easy"
    },

    {
        "name": "Zoho",
        "url": "https://accounts.zoho.com/u/h#setting/closeaccount",
        "difficulty": "easy"
    },

    {
        "name": "Zurker",
        "url": "https://my.zurker.com/destroy",
        "difficulty": "easy"
    }
]<|MERGE_RESOLUTION|>--- conflicted
+++ resolved
@@ -390,21 +390,19 @@
     },
 
     {
-<<<<<<< HEAD
-        "name": "CreditExpert",
-        "url": "http://experian.metafaq.com/help/CreditExpertBRS/Cancel_and_duration/CancelBRS",
-        "difficulty": "hard",
-        "notes": "You can cancel by email but only if your membership includes insurance. Otherwise, an email cancellation will be ignored. You have to call 0800 561 0083 to cancel your account. This is the only way."
-    },
-    
-=======
         "name": "CrashPlan",
         "url": "http://support.crashplan.com/",
         "difficulty": "medium",
-        "notes": "Start a live chat session and a representative will delete your account.",
-    },
-
->>>>>>> c33fa271
+        "notes": "Start a live chat session and a representative will delete your account."
+    },
+
+    {
+        "name": "CreditExpert",
+        "url": "http://experian.metafaq.com/help/CreditExpertBRS/Cancel_and_duration/CancelBRS",
+        "difficulty": "hard",
+        "notes": "You can cancel by email but only if your membership includes insurance. Otherwise, an email cancellation will be ignored. You have to call 0800 561 0083 to cancel your account. This is the only way."
+    },
+
     {
         "name": "Daily Mile",
         "url": "http://www.dailymile.com/account/settings/edit",
@@ -1921,7 +1919,7 @@
         "name": "Simple Machines",
         "url": "http://www.simplemachines.org/community/index.php?action=profile;area=deleteaccount",
         "difficulty": "hard",
-        "notes": "Enter your password to have your account marked for deletion by an administrator or moderator. You can do this for any other Simple Machines forums if the forum administrator allows.",
+        "notes": "Enter your password to have your account marked for deletion by an administrator or moderator. You can do this for any other Simple Machines forums if the forum administrator allows."
     },
 
     {
