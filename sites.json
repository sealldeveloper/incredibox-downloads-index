--- conflicted
+++ resolved
@@ -932,7 +932,6 @@
 	},
 
 	{
-<<<<<<< HEAD
 		"name" : "Odnoklassniki",
 		"url" : "http://www.odnoklassniki.ru/regulations",
 		"difficulty" : "easy",
@@ -986,12 +985,13 @@
         "name" : "MixCloud",
         "url" : "http://www.mixcloud.com/myaccount/account/",
         "difficulty" : "easy"
-    }
-=======
+    },
+
+    {
+
 		"name" : "Scriptogr.am",
 		"url" : "http://scriptogr.am/dashboard/#settings",
 		"difficulty" : "easy",
 		"notes" : "Click the link 'Delete your account' at the bottom. Note: On your dropbox, the content of this site will not be removed. If needed, you can delete the folder 'Apps/scriptogram' manually."
 	}
->>>>>>> c2083d0e
 ]