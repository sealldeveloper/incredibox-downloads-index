--- conflicted
+++ resolved
@@ -1200,36 +1200,12 @@
         "name": "Zoho",
         "url": "https://accounts.zoho.com/u/h#setting/closeaccount",
         "difficulty": "easy"
-<<<<<<< HEAD
-    }
-=======
-    },
-
-	{
-		"name" : "Slideshare",
-		"url" : "http://help.slideshare.com/entries/57912-How-do-I-delete-my-SlideShare-account-",
-		"difficulty" : "easy",
-        "notes" : "A direct link is not available as it is based on your username."
-	},
-
-	{
-		"name" : "Diaspora",
-		"url" : "https://diasp.eu/user/edit#close_account_pane",
-		"difficulty" : "easy",
-		"notes" : "Click close my account and confirm with your password."
-	},
-    
-	{
-		"name" : "Pastebin",
-		"url" : "http://pastebin.com/profile",
-		"difficulty" : "impossible",
-		"notes" : "You can remove your pastes, but there's no link to delete your account."
-	},
+    },
+
 	{
 		"name" : "Codepen",
 		"url" : "http://blog.codepen.io/documentation/faq/how-do-i-delete-my-account/",
 		"difficulty" : "easy",
-        	"notes" : "A direct link is not available as it is based on your username."
+        "notes" : "A direct link is not available as it is based on your username."
 	}
->>>>>>> 814be1d7
 ]