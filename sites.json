--- conflicted
+++ resolved
@@ -1146,20 +1146,18 @@
 		"difficulty" : "hard",
 		"notes" : "Request deletion from customer services."
 	},
-<<<<<<< HEAD
 	
 	{
 		"name" : "Good Noows",
 		"url" : "http://goodnoows.com",
 		"difficulty" : "easy",
 		"notes" : "On the top bar, click on 'Your name', then click on the 'Delete Account' button at the bottom of the dialog."
-=======
+	},
 
 	{
 		"name" : "Animal Crossing Community",
 		"url" : "http://www.animalcrossingcommunity.com/help_main.asp?HelpSectionID=5#Topic201",
 		"difficulty" : "impossible",
 		"notes" : "We do not 'delete' or 'terminate' accounts on ACC. If you no longer wish to use the site, you may delete all personal information from your profile and then stop logging in."
->>>>>>> b0ade54b
 	}
 ]