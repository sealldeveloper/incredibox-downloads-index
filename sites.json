[
    {
        "name": "4shared",
        "url": "http://www.4shared.com/web/account/settings#overview",
        "difficulty": "easy"
    },

    {
        "name": "500px",
        "url": "https://500px.com/settings",
        "difficulty": "easy"
    },
    
    
    {
        "name": "InfiBot",
        "url": "https://infibot.com/",
        "difficulty": "hard",
        "notes": "Email customer support. Requests are handled within 48 hours.",
        "email": "customersupport@infibot.com"
    },

    {
        "name": "9GAG",
        "url": "https://9gag.com/member/delete",
        "difficulty": "easy",
        "notes": "Login to your account, go to parameters, click Delete my account. Confirm by clicking I want to delete my account. And again by clicking Delete my 9GAG account.",
        "notes_fr": "Connectez vous, allez dans les parametres, cilquez sur supprimer mon compte. Confirmez en cliquant sur je supprimer mon compte. Et confirmez encore avec supprimer mon compte.",
        "notes_it": "Logga il tuo account, vai su parameters, clicca Delete my account. Conferma cliccando I want to delete my account. E ancora cliccando Delete my 9GAG account.",
        "notes_pt_br": "Faça login em sua conta, vá em parâmetros, clique em Delete my account. Confirme clicando em I want to delete my account. E novamente em Delete my 9GAG account.",
        "notes_cat": "Entra al teu compte, ves a paràmetres, fés clic a 'Delete my account'. Confirma clicant a 'I want to delete my account'. I novament a 'Delete my 9GAG account'."
    },

    {
        "name": "Abload",
        "url": "http://abload.de/settings.php",
        "difficulty": "easy"
    },

    {
        "name": "About.me",
        "url": "https://about.me/account",
        "difficulty": "easy"
    },

    {
        "name": "Adobe",
        "url": "https://learn.adobe.com/wiki/display/wel/Delete+your+account",
        "difficulty": "hard",
        "notes": "You have to call them in order to delete your account. Alternatively, you can send them an email.",
        "notes_fr": "Vous devez les appeler pour supprimer votre compte. Vous pouvez aussi envoyer un email.",
        "notes_it": "Per eliminare il tuo account dovrai contattarli via telefono. Alternativamente puoi spedire una mail",
        "notes_pt_br": "Você deve ligar para eles para deletar sua conta. De maneira alternativa, você pode enviá-los um e-mail.",
        "notes_cat": "S'ha de posar en cotacte amb ells. Mitjançant telèfon o e-mail."
    },

    {
        "name": "Airbnb",
        "url": "https://www.airbnb.com/users/settings",
        "difficulty": "easy"
    },

    {
        "name": "Amazon",
        "url": "https://www.amazon.com/gp/help/customer/contact-us/ref=cu_cf_email?ie=UTF8&mode=email#a",
        "difficulty": "hard",
        "notes": "To close your account, contact Amazon by email (via this contact form) and request that your account be closed.",
        "notes_fr": "Pour fermer votre compte, contactez Amazon par mail (par le formulaire de contact) et demandez la fermeture de votre compte.",
        "notes_it": "Per chiudere il tuo account, contatta amazon via mail (utilizzando il form contattaci) richiedendo di chiudere il tuo account",
        "notes_de": "Um deinen Account zu löschen, kontaktiere den Support über den Link und beantrage die Löschung dort.",
        "notes_pt_br": "Para fechar sua conta, contate Amazon por e-mail (usando este modelo de contato) e requira que sua conta seja fechada.",
        "notes_cat": "Per tancar el seu compte, contacti amb Amazon via e-mail (omplint aquest formulari de contacte) i demanant que es tanqui el seu compte."
    },

    {
        "name": "Animal Crossing Community",
        "url": "http://www.animalcrossingcommunity.com/help_main.asp?HelpSectionID=5#Topic201",
        "difficulty": "impossible",
        "notes": "We do not 'delete' or 'terminate' accounts on ACC. If you no longer wish to use the site, you may delete all personal information from your profile and then stop logging in.",
        "notes_fr": "ACC ne supprime pas les comptes. Cependant vous pouvez supprimer les informations qui sont dessus et arreter de vous connecter.",
        "notes_it": "Non è possibile chiudere o terminare un account su ACC. Se non desideri più utilizzare il sito, puoi comunque eliminare tutti i dati personali dal tuo profilo e non loggarci più",
        "notes_pt_br": "Nós não 'deletamos' ou 'terminamos' contas na ACC. Caso você não queira mais utilizar o site, você pode deletar todas as suas informações pessoas em seu perfil e então parar de logar-se.",
        "notes_cat": "Nosaltres no 'esborrem' o 'finalitzem' comptes d'ACC. En el cas que no vulgui utilitzar més el lloc, pot esborrar totes les teves dades personals del seu perfil i evitar entrar més."
    },

    {
        "name": "AOL / Instant Messenger",
        "url": "http://cancel.aol.com",
        "difficulty": "easy"
    },

    {
        "name": "App.net",
        "url": "https://account.app.net/settings/delete/",
        "difficulty": "easy"
    },

    {
        "name": "Artsy",
        "url": "http://artsy.net/user/delete",
        "difficulty": "easy"
    },

    {
        "name": "Ask.fm",
        "url": "http://ask.fm/feedbacks/new",
        "difficulty": "hard",
        "notes": "Request deletion from customer services.",
        "notes_fr": "Demandez la suppresion du compte par le support du site.",
        "notes_it": "Richiedi la cancellazione al servizio clienti",
        "notes_de": "Beantrage die Löschung beim Support.",
        "notes_pt_br": "Peça para que seja deletada pela assistência ao cliente.",
        "notes_cat": "Demani l'eliminació del compte al servei d'atenció al client."
    },

    {
        "name": "Assembla",
        "url": "https://www.assembla.com/user/edit/edit_account_settings",
        "difficulty": "easy"
    },

    {
        "name": "Bambuser",
        "url": "https://bambuser.com/settings",
        "difficulty": "easy",
        "notes": "Go to your Settings page and scroll down to find 'Deactivate' account. Click on 'Close Account' button, and confirm the account deletion.",
        "notes_fr": "Allez dans vos Parametres et allez jusqu'à Désactiver mon compte. Cliquez Fermer mon compte, et confirmez.",
        "notes_it": "Vai sulla pagina delle impostazioni e scorri giù fino a trovare 'Deactivate account'. Clicca su il pulsante 'Close Account', e conferma la cancellazione dell'account",
        "notes_pt_br": "Vá para a página Settings e desça até o final da página e ache 'Deactivate account'. Clique no botão 'Close Account', e confirme.",
        "notes_cat": "Vagi a la pàgina 'Settings', baixa fins a trobar 'Deactivate account'. Cliqui al botó 'Close Account', i confirmi-ho."
    },

    {
        "name": "Battle.net",
        "url": "https://eu.battle.net/support/en/ticket/submit",
        "difficulty": "hard",
        "notes": "Customer Support will require you to send a signed written letter confirming your wishes, your account details and a copy of legal identification (passport, drivers license) to your account region's office headquarters.",
        "notes_fr": "Le support vous demandera une lettre écrite demandant la suppresion du compte, dans cette lettre donnez vos details de compte ainsi qu'un justificatif d'identité.",
        "notes_it": "Il servizio clienti richiede di spedire una lettera firmata al quartier generale della tua nazione confermando le tue intenzioni, allegando i dettagli del tuo account e una copia di un documento (passaporto, patente)",
        "notes_pt_br": "A Assistência ao Cliente irá pedir que você envie uma carta assinada confirmando os seus desejos, os detalhes de sua conta e uma cópia autenticada de identificação (passaporte, carteira de motorista) para o escritório da região de sua conta.",
        "notes_cat": "L'Assistencia al Client li demanarà que envii una carta firmada confirmant els seus desitjos, els detalls de la seva conta i una copia d'identificació legal (Passaport, DNI, )."
    },

    {
        "name": "BBC iD",
        "url": "https://ssl.bbc.co.uk/id/settings/delete",
        "difficulty": "easy"
    },

    {
        "name": "Bitbucket",
        "url": "https://bitbucket.org/account/",
        "difficulty": "easy",
        "notes": "On the side menu, click on 'Delete Account' and on the confirmation page click 'Delete Account', all repositories and the account is immediately wiped.",
        "notes_fr": "Dans les parametres du compte cliquez sur supprimer le compte puis sur supprimer le compte. Tous les dépot ainsi que le compte seront immediatement supprimés.",
        "notes_it": "Nel menu al lato, clicca su 'Delete Account' e fai lo stesso sulla pagina di conferma, l'account e i repositories saranno cancellati",
        "notes_pt_br": "No menu lateral, clique em 'Delete Account' e na página de confirmação clique em 'Delete Account', todos os repositórios e contas serão imediatamente excluídos.",
        "notes_cat": "En el menú lateral, cliqui a 'Delete Account', a la pagina de confirmació cliqui 'Delete Account', tots els comptes i repositoris serán cancel·lats"
    },

    {
        "name": "bitly",
        "url": "http://support.bitly.com/knowledgebase/articles/105373-how-do-i-delete-my-account-",
        "difficulty": "impossible",
        "notes": "The best you can do is archive all of your links. Go to the link you want to archive and click the 'x' in the upper right of the shortlink to archive the link. You can also make all of your shortlinks private.",
        "notes_cat": "El millor que pots fer es arxivar tots els teus enllaços. Vés al enllaç que vols arxivar i fés clic a la 'x' a la cantonada superior dreta per arxivar l'enllaç. També els pots fer privats."
    },

    {
        "name": "Blogger",
        "url": "https://support.google.com/blogger/answer/41932",
        "difficulty": "impossible",
        "notes": "You can't delete your Blogger Account without deleting your entire Google Account. But you can delete your blog.",
        "notes_fr": "Vous ne pouvez pas supprimer votre compte Blogger sans supprimer votre compte Google, mais vous pouvez supprimer votre blog.",
        "notes_cat": "Hauries d'esborrar tot el compte de Google sencer, però si que pots eliminar el teu blog."
        
    },

    {
        "name": "Blue Apron",
        "url": "www.blueapron.com/cancel_subscription",
        "difficulty": "easy"
    },

    {
        "name": "BodyBuilding",
        "url": "http://www.bodybuilding.com/store/help/delete-bodyspace-account.htm",
        "difficulty": "impossible",
        "notes": "You can only deactivate your account by contacting support as they state on the help page. There is no way to permanently delete your account or data, and an inactive public profile will always be visible to public.",
        "notes_fr": "Vous pouvez seulement désactiver votre compte en contactant le support.",
        "notes_it": "Puoi solo disattivare l'account contattando il supporto. Non esiste modo di eliminare permanentemente il tuo account o i dati, e un account inattivo resterà comunque visibile al pubblico",
        "notes_pt_br": "Você pode apenas desativar sua conta contatando a assistência ao cliente como explicitado na página de ajuda. Não há como remover permanentemente sua conta ou seus dados, e um perfil publico inativo sempre estará visível ao público.",
        "notes_cat": "Només pots desactivar el compte contactant amb l'Assistencia al client. No podrás eliminar mai la conta, només desactivarla, les contes desactivades son visibles al públic."
    },

    {
        "name": "Box",
        "url": "https://app.box.com/settings",
        "difficulty": "easy"
    },

    {
        "name": "Boxee",
        "url": "http://bbx.boxee.tv/user/delete",
        "difficulty": "easy"
    },

    {
        "name": "C&M News by Rеss.at",
        "url": "http://www.ress.at/profil/profil_entfernen.php",
        "difficulty": "easy",
        "notes": "Just click 'Abschicken'",
        "notes_fr": "Cliquez juste 'Abschicken'.",
        "notes_it": "Clicca semplicemente 'Abschicken'",
        "notes_de": "Einfach auf 'Abschicken' klicken",
        "notes_pt_br": "Apenas clique em 'Abschicken'",
        "notes_cat": "Només cal clicar a 'Abschicken'"
    },

    {
        "name": "Change.org",
        "url": "https://www.change.org/account_settings",
        "difficulty": "easy"
    },

    {
        "name": "Channel 4",
        "url": "https://4id.channel4.com/account/remove",
        "difficulty": "easy"
    },

    {
        "name": "CloudApp",
        "url": "http://my.cl.ly/account/delete",
        "difficulty": "easy"
    },

    {
        "name": "CloudMagic",
        "url": "https://cloudmagic.com/a/v2/preferences",
        "difficulty": "easy"
    },

    {
        "name": "Code Red",
        "url": "https://cne.coderedweb.com",
        "difficulty": "impossible",
        "notes": "You can't delete yourself. You can only change your phone nr. to a bogus number.",
        "notes_fr": "Vous ne pouvez pas supprimer votre compte. Vous pouvez seulement donner un faux numéro.",
        "notes_it": "Non puoi eliminarti. Puoi solamente cambiare il tuo numero di telefono con uno inventato",
        "notes_pt_br": "Você não pode deletar sua conta. Você pode mudar o número de telefone para um número qualquer.",
        "notes_cat": "No podrá eliminar el compte. Només pots canviarte el número de telèfon."
    },

    {
        "name": "Code School",
        "url": "http://help.codeschool.com/kb/codeschool-faqs/account-questions",
        "difficulty": "medium",
        "notes": "Start a private discussion with them and they will 'take care of it'.",
        "notes_fr":"Posez leur la question pour qu'ils vous prennent en charge.",
        "notes_it": "Inizia una discussione privata con loro e se ne occuperanno loro",
        "notes_de": "Starte eine private Diskussion mit ihnen und sie 'Kümmern sich drum'.",
        "notes_pt_br": "Inicie uma discussão privada com eles e eles irão 'cuidar disso'.",
        "notes_cat": "Comenci una discusió privada amb ells i 'procurarán fer-ho'."
    },

    {
        "name": "Codecademy",
        "url": "http://help.codecademy.com/customer/portal/articles/416872",
        "difficulty": "hard",
        "notes": "For security reasons, we will need to verify that these requests have come from the email address that's on your Codecademy account.",
        "notes_it": "Per ragioni di sicurezza, dobbiamo verificare che queste richieste ci arrivino dall'email che è registrata sul tuo account Codacademy",
        "notes_pt_br": "Por razões de segurança, nós precisaremos verificar se estes pedidos vêm do endereço de e-mail que está na sua conta no Codecademy.",
        "notes_cat": "Per raons de seguretat, necessitem verificar si aquestes peticions provenen des del e-mail lligat al seu compte de Codacademy."
    },

    {
        "name": "Codepen",
        "url": "http://blog.codepen.io/documentation/faq/how-do-i-delete-my-account/",
        "difficulty": "easy"
    },
    
    {
        "name" : "Coderwall",
        "url" : "https://twitter.com/coderwall/status/250670074741022720",
        "difficulty": "hard",
        "notes" : "E-mail support@coderwall.com with username and ask for account deletion.",
        "notes_fr":" Envoyez un mail à support@coderwall.com en donnant votre identifiant et en demandant la suppresion du compte.",
        "notes_cat" : "Envia un e-mail a support@coderwall.com amb el nom d'usuari i una petició per esborrar el compte.",
        "email": "support@coderwall.com"
    },

    {
        "name": "Couchsurfing",
        "url": "https://www.couchsurfing.org/delete_profile.html?delete=1",
        "difficulty": "impossible",
        "notes": "Cannot be deleted fully, reactivation is always available. Fill out the form and select 'I understand. Please delete my profile.'.",
        "notes_fr":"Ne sera pas completement supprimé, reactivation toujours possible. Remplissez le formulaire et selectionnez 'I understand. Please delete my profile.",
        "notes_it": "Non può essere eliminato completamente, una riattivazione è sempre effettuabile. Riempi il modulo e scegli 'I understand. Please delete my profile.'.",
        "notes_de": "Kann nicht vollständig gelöscht werden, reaktivierung ist immer möglich. Fülle das Formular aus und wähle 'I understand. Please delete my profile.'.",
        "notes_pt_br": "Não pode ser totalmente deletada, reativação é sempre possível. Preencha o formulário e selecione 'I understand. Please delete my profile.'.",
        "notes_cat": "No pot ser completament eliminada, la reactivació será possible sempre. Ompli el formulari i seleccioni 'I understand. Please delete my profile.'."
    },

    {
        "name": "Coursera",
        "url": "https://www.coursera.org/about/contact",
        "difficulty": "hard",
        "notes": "Contact support and request they delete your account.",
        "notes_fr":"Contactez le support et demandez la suppression de vore compte.",
        "notes_it": "Contatta il supporto e richiedi la cancellazione del tuo account.",
        "notes_de": "Kontaktiere den Support und sie löschen deinen Account.",
        "notes_pt_br": "Contate o suporte e peça que eles deletem sua conta.",
        "notes_cat": "Contacti amb l'assistencia al client i demana que li esborrrin el compte."
    },

    {
        "name": "Craigslist",
        "url": "http://www.craigslist.org/about/help/user_accounts",
        "difficulty": "hard",
        "notes": "Send an email to abuse@craigslist.org and request deletion.",
        "notes_fr":"Envoyez un mail à abuse@craigslist.org et demandez la suppression du compte. ",
        "notes_it": "Spedisci un email a abuse@craigslist.org e richiedi la cancellazione",
        "notes_de": "Sende eine E-Mail an abuse@craigslist.org und beantrage die Löschung",
        "notes_pt_br": "Envie um e-mail para abuse@craigslist.org e peça a remoção.",
        "notes_cat": "Enviï un e-mail a abuse@craigslist.org i demana la supresió del compte.",
        "email": "abuse@craigslist.org"
    },

    {
        "name": "Daily Mile",
        "url": "http://www.dailymile.com/account/settings/edit",
        "difficulty": "easy",
        "notes": "Edit your account and select 'Remove my account'.",
        "notes_fr":"Modifiez vos infos et selectionnez Remove my account.",
        "notes_de": "Editiere deinen Account und wähle 'Remove my account'",
        "notes_it": "Edita il tuo account e clicca il pulsante 'Remove my account'",
        "notes_pt_br": "Edite sua conta e seleciona 'Remove my account'.",
        "notes_cat": "Editi el seu compte i seleccioni 'Remove my account'."
    },

    {
        "name": "Deadspin (Gawker Media)",
        "url": "http://legal.kinja.com/kinja-terms-of-use-90161644",
        "difficulty": "impossible",
        "notes": "You may discontinue your use of the Service at any time without informing us. We may, however, retain and continue to use any Content that you have submitted or uploaded through the Service.",
        "notes_it": "Puoi in qualsiasi momento smettere di usare il servizio. Tuttavia noi possiamo comunque accedere a qualsiasi contenuto che hai inviato attraverso il servizio.",
        "notes_pt_br": "Você pode parar de usar o serviço a qualquer momento. Nós, no entando, iremos manter e usar qualquer conteúdo enviado por você através do serviço.",
        "notes_cat": "Vosté pot parar de fer servir el servei en qualsevol moment. Nosaltres, si més no mantindrem i continuarem utilitzant qualsevol contingut que hagi enviat al nostre servei."
    },

    {
        "name": "Delicious",
        "url": "https://delicious.com/settings/deactivate",
        "difficulty": "easy"
    },

    {
        "name": "Desktoply",
        "url": "http://desktop.ly/settings",
        "difficulty": "easy"
    },

    {
        "name": "Desktoppr",
        "url": "https://www.desktoppr.co/settings",
        "difficulty": "easy"
    },

    {
        "name": "DeviantArt",
        "url": "https://www.deviantart.com/settings/deactivation",
        "difficulty": "easy",
        "notes": "All your data is ereased immediately. Accounts can be reactivated within 30 days. After that, Accounts can't be reactivated.",
        "notes_de": "Alle Daten sind sofort gelöscht. Accounts können innerhalb von 30 Tagen reaktiviert werden. Nach dieser Zeitspanne können sie nicht mehr wiederhergestellt werden.",
        "notes_it": "Tutti i dati saranno immediatamente cancellati. L'account potrà essere riattivato entro 30 giorni, dopodichè non sarà piu recuperabile.",
        "notes_pt_br": "Todos os dados são apagados imediatamente. Contas podem ser reativadas em até 30 dias, após este prazo não poderão mais ser recuperadas.",
        "notes_cat": "Totes les seves dades son borrades inmediatament. Els comptes poden ser reactivats abans de 30 dies, després d'aquest termini no podrà ser reactivada."
    },

    {
        "name": "DHL (Paket.de)",
        "url": "https://www.paket.de/pkp/appmanager/pkp/desktop?_nfpb=true&_nfxr=false&_pageLabel=pkp_portal_page_footer_cah_faqs",
        "difficulty": "impossible",
        "notes": "There's no information about account-deletion in their FAQ. The hotline also says that account-deletion isn't possible.",
        "notes_de": "Keine Informationen in den FAQ über Account-Löschung. Der Mitarbeiter an der Hotline bestätigte, dass die Löschung nicht möglich ist.",
        "notes_it": "Nessuna informazione nelle FAQ riguardo la cancellazione dell'account, l'operatore al telefono ha confermato che la cancellazione non è possibile.",
        "notes_pt_br": "Nenhuma informação no FAQ sobre remoção de contas, o operador no telefone disse que deletar não é possível.",
        "notes_cat": "No hi ha cap informació al FAQ sobre la cancel·lació de comptes, l'operador telefonic diu que no es poden borrar els comptes."
    },

    {
        "name": "Diaspora",
        "url": "https://diasp.eu/user/edit#close_account_pane",
        "difficulty": "easy",
        "notes": "Click close my account and confirm with your password.",
        "notes_fr":"Cliquez sur fermez mon compte et confirmer avec votre mot de passe.",
        "notes_it": "Clicca chiudi il mio account e conferma inserendo la tua password.",
        "notes_de": "Klicke auf 'close my account' und bestätige dies mit deinem Passwort.",
        "notes_pt_br": "Clique em 'close my account' e confirme com sua senha.",
        "notes_cat": "Cliqui a 'close my account' i confirmi-ho amb la seva contrasenya."
    },

    {
        "name": "Digg",
        "url": "http://digg.com/contact",
        "difficulty": "hard",
        "notes": "Contact Digg’s customer support and request for your account to be closed.",
        "notes_fr": "Contactez le support Digg et demandez la suppresion du compte.",
        "notes_it": "Contatta il servizio clienti e richiedi che il tuo account sia chiuso.",
        "notes_de": "Kontaktiere Digg's Kundensupport und beantrage die Löschung deines Accounts.",
        "notes_pt_br": "Contate a assistência ao cliente da Digg e peça que sua conta seja fechada.",
        "notes_cat": "Contacti amb l'assistència al client de Digg i demani que es clausuri el seu compte."
    },

    {
        "name": "Disqus",
        "url": "http://disqus.com/pages/dashboard/#account",
        "difficulty": "easy"
    },

    {
        "name": "Dribbble",
        "url": "http://dribbble.com/account",
        "difficulty": "easy"
    },

    {
        "name": "Dropbox",
        "url": "https://www.dropbox.com/account/delete",
        "difficulty": "easy"
    },

    {
        "name": "Droplr",
        "url": "https://droplr.com/settings",
        "difficulty": "easy"
    },

    {
        "name": "Dropmark",
        "url": "http://support.dropmark.com/customer/portal/questions/564826-deleting-my-account",
        "difficulty": "hard"
    },

    {
        "name": "Duolingo",
        "url": "http://www.duolingo.com/settings/deactivate",
        "difficulty": "easy"
    },

    {
        "name": "Dwolla",
        "url": "http://help.dwolla.com/customer/portal/articles/269223-how-can-i-delete-my-dwolla-account-",
        "difficulty": "hard",
        "notes": "All accounts stay in their system for at least 3 years. Remove any banking information before you delete.",
        "notes_de": "Alle Accounts bleiben 3 Tage lang in ihrem System. Lösche alle Bank-Informationen bevor du deinen Account löschst.",
        "notes_it": "Tutti gli account rimangono nei loro sistemi per almeno 3 anni. Rimuovi qualsiasi credenziale bancaria prima di cancellarti.",
        "notes_pt_br": "Todas as contas permanecem no sistema por pelo menos 3 anos. Remova qualquer informação de bancos antes de deletar.",
        "notes_cat": "Tots els comptes romandràn al sistema durant 3 anys. Esborri qualsevol informació relativa a les seves contes bancaries."
    },

    {
        "name": "EA Origin",
        "url": "https://help.ea.com/en/contact-us/ask",
        "difficulty": "hard",
        "notes": "Contact customer services to request deletion. If you're outside the US this must be by phone.",
        "notes_fr":"Contactez le support pour demander la suppression du compte. Si vous n'êtes pas americain cela se fait par téléphone.",
        "notes_it": "Contatta il sistema clienti per cancellarti. Se sei fuori dagli Stati Uniti questa azione va effettuata via telefono.",
        "notes_de": "Kontaktiere den Support um die Löschung zu beantragen. Wenn du außerhalb der USA bist, muss dies per Telefon geschehen.",
        "notes_pt_br": "Contate a assistência ao cliente e peça que sua conta seja deletada. Se você estiver fora dos EUA você deve fazer isso pelo telefone.",
        "notes_cat": "Contacti amb assistència al client i demani que es clausuri el seu compte. Si vius fora dels EEUU ho hauràs de fer per telèfon."
    },

    {
        "name": "eBay",
        "url": "http://cgi1.ebay.com/ws/eBayISAPI.dll?CloseAccount",
        "difficulty": "easy",
        "notes": "A few survey questions will be asked prior to account deletion.",
        "notes_de": "Ein paar Fragen werden dir vor dem Löschen gestellt.",
        "notes_it": "Ti sarà chiesto di compilare qualche questionario prima che l'account sia eliminato",
        "notes_pt_br": "Algumas perguntas serão feitas antes de deletar sua conta.",
        "notes_cat": "Se li farà un petit qüestionari abans de borrar el compte."
    },

    {
        "name": "EdX",
        "url": "https://www.edx.org/student-faq",
        "difficulty": "impossible",
        "notes": "There's no need to delete your account. An old, unused edX account with no course completions associated with it will disappear.",
        "notes_de": "Es gibt keine Notwendigkeit deinen Account zu löschen. Ein alter, unbenutzter edX Account ohne fertiggestellte Kurse wird automatisch gelöscht.",
        "notes_it": "Non è necessario cancellare il tuo account. Un vecchio, inusato edX account scomparirà da solo",
        "notes_pt_br": "Não há porque deletar sua conta. Uma conta antiga, e não usada sem cursos completos irá desaparecer.",
        "notes_cat": "No té perqué borrar el seu compte. Un compte antic no usada i sense cursos completats serà eliminada."
    },

    {
        "name": "Etsy",
        "url": "http://www.etsy.com/help/article/53",
        "difficulty": "hard",
        "notes": "You can't have any unpaid Etsy bills or an open non-delivery reports. Your email address will remain on file.",
        "notes_it": "Non puoi avere nessuna bolletta Etsy non pagata o un aperta segnalazione. La tua email rimarrà nei file",
        "notes_pt_br": "Você não pode ter dívidas com a Etsy ou uma denúncia de entrega aberta. Seu endereço de e-mail permanecerá armazenado."
    },

    {
        "name": "Eventbrite",
        "url": "https://www.eventbrite.com/account-close",
        "difficulty": "easy"
    },

    {
        "name": "Evernote",
        "url": "https://www.evernote.com/Deactivate.action",
        "difficulty": "impossible",
        "notes": "You cannot delete your Evernote account, just deactivate it temporarily. Deactivation does not remove your data so you will have to manually delete all notes and personal info, perform a sync and then deactivate the account.",
        "notes_it": "Non puoi eliminare il tuo account Evernote, solo disattivarlo temporaneamente. La disattivazione non cancella nessuno dei tuoi dati quindi dovrai cancellarli manualmente prima di effettuare la disattivazione.",
        "notes_de": "Du kannst deinen Evernote-Account nicht löschen, du kannst ihn nur temporär deaktivieren. Deaktivierung löscht nicht deine Daten, deshalb musst du manuell jede Notiz und persönliche Information löschen. Schließe dann eine Synchronisation ab und deaktiviere deinen Account dann.",
        "notes_pt_br": "Você não pode deletar sua conta Evernote, apenas desativá-la temporariamente. Desativação não remove seus dados então você terá que remover manualmente todas suas informações, realizar uma sincronização e então desativar sua conta.",
         "notes_cat": "No pot eliminar un compte d'Evernote, només pot desactivar-la temporalment. La desactivaciò no esborra les seves dades, ho haurà de fer manualment, després sincronitzar i desactivar."
    },

    {
        "name": "Facebook",
        "url": "https://www.facebook.com/help/delete_account?rdrhc",
        "difficulty": "medium",
        "notes": "While you can delete your account easily, some of the datas including chat- or group-messages are here to stay forever, just as stated in the website's Privacy.",
        "notes_it": "Mentre puoi eliminare il tuo account facilmente, qualche dato come le chat o i messaggi di gruppo rimarranno nei loro database, come scritto sul loro sito nella pagina Privacy",
        "notes_de": "Während du deinen Account leicht löschen kannst, bleiben einige deiner Daten dauerhaft. z.B. Chat- und Gruppennachrichten. Dies ist so in den Datenschutzbestimmungen bestimmt.",
        "notes_pt_br": "Você pode deletar sua conta facilmente, porém dados de conversas ficarão armazenados para sempre, como explicitado na Privacidade do site.",
        "notes_cat": "Pot borrar el compte facilment, algunes dades com el chat o missatges en grup son guardades per sempre, com s'explica als termes de privacitat del lloc."
    },

    {
        "name": "Feedly",
        "url": "https://getsatisfaction.com/feedly/topics/how_do_i_delete_my_feedly_account",
        "difficulty": "hard",
        "notes": "Email customer support to request deletion.",
        "notes_fr": "Contactez le support pour supprimer votre compte.",
        "notes_it": "Contatta il servizio clienti via email per richiedere la cancellazione.",
        "notes_de": "Schreibe eine mail an den Kundensupport um die Löschung zu beantragen",
        "notes_pt_br": "Envie um e-mail para a assistência ao cliente para pedir a remoção.",
        "notes_cat": "Enviï un e-mail a l'assistencia al client per demanar l'eliminació del compte."
    },

    {
        "name": "Finanzblick",
        "url": "https://finanzblick.de/webapp",
        "difficulty": "medium",
        "notes": "Click on your username (top left) &rarr; click on 'Profileinstellungen' &rarr; 'Account löschen'. All data is fully erased.",
        "notes_it": "Clicca sul tuo username (in alto a sinistra) &rarr; clicca su 'Profileinstellungen' &rarr; 'Account löschen'. Tutti i dati saranno cancellati.",
        "notes_de": "Klicke auf deinen username (oben rechts) &rarr; klicke auf 'Profileinstellungen' &rarr; 'Account löschen'. Alle Daten sind augenblicklich gelöscht.",
        "notes_pt_br": "Clique em seu usuário (topo esquerdo) &rarr; clique em 'Profileinstellungen' &rarr; 'Account löschen'. Todos os seus dados serão completamente apagados.",
        "notes_cat": "Cliqui al seu usuari (adalt esquerra) &rarr; cliqui a 'Profileinstellungen' &rarr; 'Account löschen'. Totes les seves dades seràn eliminades."
    },

    {
        "name": "Fitocracy",
        "url": "https://www.fitocracy.com/home/",
        "difficulty": "hard",
        "notes": "Send support a request to requests@fitocracy.com and they'll mark your account for deletion",
        "notes_de": "Sende dem Support eine E-Mail an requests@fitoracy.com und sie werden deinen Account für die Löschung markieren.",
        "notes_it": "Spedisci una email a requests@fitocracy.com e il tuo account verrà messo in coda per la cancellazione",
        "notes_pt_br": "Envie ao suporte um pedido para requests@fitocracy.com e eles irão marcar sua conta para remoção",
        "notes_cat": "Enviï a requests@fitocracy.com una petició per borrar el seu compte, ells marcaran la compte per ser borrada",
        "email": "requests@fitocracy.com"
    },

    {
        "name": "Flickr",
        "url": "http://www.flickr.com/profile_delete.gne",
        "difficulty": "easy"
    },

    {
        "name": "Flipboard",
        "url": "https://flipboard.com/support/",
        "difficulty": "easy",
        "notes": "Go to account management within the app",
        "notes_fr": "Allez dans les parametres du compte.",
        "notes_de": "Gehe auf 'Account Management' innerhalb der App.",
        "notes_it": "Vai su gestione account da dentro l'app",
        "notes_pt_br": "Vá em account managemente no aplicativo",
        "notes_cat": "Vés a 'Account Management' dins l'aplicació"
    },

    {
        "name": "Forka",
        "url": "http://www.fotka.pl/ustawienia/konto_usun",
        "difficulty": "medium",
        "notes": "To delete your account, you must not post anything for at least three days.",
        "notes_fr":"Pour supprimer votre compte, ne postez rien pendant 3 jours.",
        "notes_it": "Per eliminare il tuo account, non devi pubblicare niente per almeno tre giorni.",
        "notes_de": "Um deinen Account zu löschen, schreibe nichts für mindestens drei Tage.",
        "notes_pt_br": "Para deletar sua conta, você deve postar nada por pelo menos três dias.",
        "notes_cat": "Per borrar el seu compte no ha de pujar res en 3 dies."
    },

    {
        "name": "Forrst",
        "url": "http://forrst.com/settings",
        "difficulty": "easy"
    },

    {
        "name": "Foursquare",
        "url": "https://foursquare.com/delete_me",
        "difficulty": "easy"
    },

    {
        "name": "Freelancer",
        "url": "http://www.freelancer.com/report/contact.php",
        "difficulty": "hard",
        "notes": "Make sure your account balance is positive, then issue a support ticket requesting to close your account.",
        "notes_de": "Stelle sicher, dass der Kontostand positiv ist, dann erstelle ein Support-Ticket um deinen Account zur Löschung zu beantragen.",
        "notes_it": "Assicurati che il saldo sia positivo, quindi apri un ticket di supporto per chiudere il tuo account.",
        "notes_pt_br": "Certifique-se de que seu balanço é positivo, então crie um ticket no suporte pedindo que sua conta seja fechada",
        "notes_cat": "Fixa't si el balanç del compte es positiu, si ho és envía un 'ticket' a l'assistencia demanant que tanquin el seu compte"
    },

    {
        "name": "Freenode",
        "url": "https://ezcrypt.it/ML4n#ej6rorotmsxq7jF8ViyGjTVh",
        "difficulty": "easy",
        "notes": "/msg NickServ DROP nick password",
        "notes_fr":"/msg NickServ DROP pseudo mot-de-passe",
        "notes_de":"/msg NickServ DROP Nutzername Passwort",
        "notes_pt_br": "/msg NickServ DROP apelido senha",
        "notes_cat": "/msg NickServ DROP nom_usuari contrasenya"
    },

    {
        "name": "FriendFeed",
        "url": "https://friendfeed.com/account/delete",
        "difficulty": "easy"
    },

    {
        "name": "Gamespot",
        "url": "https://gamespot.custhelp.com/app/ask",
        "difficulty": "hard",
        "notes": "Account deletion requires contacting Customer Support.",
        "notes_fr": "Pour supprimer votre compte contactez le support.",
        "notes_it": "La cancellazione account richiede di contattare il servizio clienti.",
        "notes_de": "Account-Löschung erfordert es den Kundensupport zu kontaktieren",
        "notes_pt_br": "Para deletar a sua conta contate a assistência ao cliente",
        "notes_cat": "Per a borrar el seu compte contacti amb l'assistència al client"
    },

    {
        "name": "Gauges",
        "url": "http://get.gaug.es/tos/",
        "difficulty": "impossible",
        "notes": "If you wish to terminate your Gauges account, you may simply discontinue using Gauges.",
        "notes_de": "Wenn du deinen Gauges-Account löschen willst, solltest du aufhören Gauges zu nutzen.",
        "notes_it": "Se desideri cancellare il tuo Gauges account, devi semplicemente non usarlo più.",
        "notes_pt_br": "Se você deseja fechar sua conta em Gauges, apenas pare de usar Gauges.",
        "notes_cat": "Si desitja tancar el seu compte a Gauges, tant sols ha de deixar de fer-la servir."
    },

    {
        "name": "Gawker (Gawker Media)",
        "url": "http://legal.kinja.com/kinja-terms-of-use-90161644",
        "difficulty": "impossible",
        "notes": "You may discontinue your use of the Service at any time without informing us. We may, however, retain and continue to use any Content that you have submitted or uploaded through the Service.",
        "notes_de": "Du solltest aufhören den Service zu nutzen, ohne uns zu informieren. Wir behalten uns vor, dein Inhalt und deine Daten, die du durch unseren Service hochgeladen hast weiterhin zu nutzen.", 
        "notes_it": "Puoi in qualsiasi momento smettere di usare il servizio. Tuttavia noi possiamo comunque accedere a qualsiasi contenuto che hai inviato attraverso il servizio.",
        "notes_pt_br": "Você pode parar de usar o serviço a qualquer momento. Nós, no entando, iremos manter e usar qualquer conteúdo enviado por você através do serviço.",
        "notes_cat": "Pot deixar d'utilitzar el servei en qualsevol moment. Nosaltres, no obstant continuarém fent servir el Contingut que ha enviat."
    },

    {
        "name": "Geni",
        "url": "http://www.geni.com/account_settings",
        "difficulty": "medium",
        "notes": "Delete any of the information you would like removed from the site. Then select 'Account Settings' and 'Close Account'",
        "notes_de": "Lösche die Informationen, die du entfernt haben möchtest, von der Seite. Dann wähle 'Account Settings' und 'Close Account'",
        "notes_it": "Elimina qualsiasi informazione che desideri sia rimossa. Quindi seleziona 'Account Settings' e 'Close Account'",
        "notes_pt_br": "Delete qualquer informação que você deseja ser removida do site. Então selecione 'Account Settings' e 'Close Account'",
        "notes_cat": "Elimini qualsevol informació que vulgui que no apareixi al lloc web. Després seleccioni 'Account Settings' i 'Close Account'"
    },

    {
        "name": "Geocaching",
        "url": "http://support.groundspeak.com/index.php?pg=kb.page&id=102",
        "difficulty": "medium",
        "notes": "You must email support from the registered email to remove this account. Any outstanding Premium Memberships will not be refunded",
        "notes_it": "Devi spedire una email al servizio clienti dall'email con cui ti sei registrato. Non prevedono nessun rimborso per i membri Premium",
        "notes_de": "Du musst den Support von der E-Mail-Adresse aus kontaktieren, die registriert ist. Dann beantreage die Löschung. Eine bestehende Premium-Mitgliedschaft wird nicht erstattet.",
        "notes_pt_br": "Você deve enviar um e-mail ao suporte do seu e-mail registrado para remover a conta. Qualquer tipo de Premium Membership não será ressarcida",
        "notes_cat": "Ha d'enviar un e-mail a l'assistencia al client. Si es disposava de compte Premium no es tornaràn els diners."
    },

    {
        "name": "GitHub",
        "url": "https://github.com/settings/admin",
        "difficulty": "easy"
    },

    {
        "name": "Gitorious",
        "url": "https://gitorious.org",
        "difficulty": "easy"
    },

    {
        "name": "Gizmodo (Gawker Media)",
        "url": "http://legal.kinja.com/kinja-terms-of-use-90161644",
        "difficulty": "impossible",
        "notes": "You may discontinue your use of the Service at any time without informing us. We may, however, retain and continue to use any Content that you have submitted or uploaded through the Service.",
        "notes_de": "Du solltest aufhören den Service zu nutzen, ohne uns zu informieren. Wir behalten uns vor, dein Inhalt und deine Daten, die du durch unseren Service hochgeladen hast weiterhin zu nutzen.", 
        "notes_it": "Puoi in qualsiasi momento smettere di usare il servizio. Tuttavia noi possiamo comunque accedere a qualsiasi contenuto che hai inviato attraverso il servizio.",
        "notes_pt_br": "Você pode parar de usar o serviço a qualquer momento. Nós, no entando, iremos manter e usar qualquer conteúdo enviado por você através do serviço.",
        "notes_cat": "Pot parar d'utilitzar el servei en qualsevol moment. Nosaltres seguirem fent servir el Contingut que ha enviat al lloc."
    },

    {
        "name": "Glassboard",
        "url": "http://glassboard.com/support/",
        "difficulty": "hard",
        "notes": "Use the support email address to ask them to close your account.",
        "notes_de": "Nutze die Support-Mail-Adresse und beantrage die Löschung dort.",
        "notes_it": "Usa l'email del supporto per richiedere la cancellazione del tuo account.",
        "notes_pt_br": "Use o e-mail de suporte para pedir que encerrem sua conta.",
        "notes_cat": "Fagi servir l'e-mail d'assistència al client per demanar que tanquem el seu compte",
        "email": "support@sepialabs.com"
    },

    {
        "name": "Glassdoor",
        "url": "http://www.glassdoor.com/about/contact_input.htm?opt=cc",
        "difficulty": "hard",
        "notes": "Contact customer services and request deletion.",
        "notes_fr": "Contactez le support pour supprimer votre compte.",
        "notes_de": "Kontaktiere den Kundensupport und beantrage die Löschung",
        "notes_it": "Contatta il servizio clienti e richiedi la cancellazione.",
        "notes_pt_br": "Contate a assistência ao cliente e peça a remoção."
    },

    {
        "name": "GMX",
        "url": "http://www.gmx.net/",
        "difficulty": "impossible",
        "notes": "You can't delete your account, but you can deactivate it. (Start →  Mein Account →  Account stilllegen)",
        "notes_de": "Du kannst deinen Account nicht löschen, aber du kannst ihn deaktivieren (Start →  Mein Account →  Account stilllegen)",
        "notes_it": "Non puoi cancellare il tuo account, ma puoi disattivarlo. (Start →  Mein Account →  Account stilllegen)",
        "notes_pt_br": "Você não pode deletar sua conta, mas você pode desativá-la. (Start →  Mein Account →  Account stilllegen)",
        "notes_cat": "Vosté no pot borrar el seu compte, però pot desactivarla. (Start →  Mein Account →  Account stilllegen)"
    },

    {
        "name": "GoDaddy",
        "url": "http://support.godaddy.com/groups/go-daddy-customers/forum/topic/how-do-i-delete-my-account-with-godaddy/",
        "difficulty": "impossible",
        "notes": "GoDaddy Accounts are apparently retained “to comply with [their] legal obligations” though you are able to clear out most of your information by editing your profile.",
        "notes_it": "Gli account GoDaddy sono apparentemente mantenuti per “per rispettare i [loro] obblighi di legge.” ma puoi comunque eliminare la maggior parte delle tue informazioni editando il tuo profilo.",
        "notes_pt_br": "Contas do GoDaddy são aparentemente retidas “para comparecer com as obrigações legais [deles]” porém você pode remover grande parte de suas informações editando seu perfil.",
        "notes_cat": "Els comptes de GoDaddy son aparentment retingudes “per complir amb les [seves] obligacions legals ” pots borrar molta informació editant el teu perfil."
    },

    {
        "name": "Good Noows",
        "url": "http://goodnoows.com",
        "difficulty": "easy",
        "notes": "On the top bar, click on 'Your name', then click on the 'Delete Account' button at the bottom of the dialog.",
        "notes_it": "Sul menu in alto, clicca sul tuo nome, quindi clicca sul pulsante 'Delete Account' che è posizionato in fondo.",
        "notes_pt_br": "Na barra superior, clique em 'seu nome', então clique no botão 'Delete Account' no final do diálogo.",
        "notes_cat": "A la barra superior, cliqui al 'seu nom', després cliqui a 'Delete Account' al final del quadre de diàleg."
    },

    {
        "name": "Goodreads",
        "url": "http://www.goodreads.com/user/destroy",
        "difficulty": "easy"
    },

    {
        "name": "Google",
        "url": "https://www.google.com/accounts/Login",
        "difficulty": "easy"
    },

    {
        "name": "GoPetition",
        "url": "http://www.gopetition.com/",
        "difficulty": "easy",
        "notes": "Select a reason for closing and it'll take 2 clicks.",
        "notes_fr":"Choisissez la raison de la suppression et cela se fait en 2 cliques.",
        "notes_de": "Wähle einen Grund für die Löschung und es wird nur 2 Klicks benötigen.",
        "notes_it": "Seleziona un motivo perchè stai chiudendo il tuo account e fatto",
        "notes_pt_br": "Selecione um motivo para fechar a conta e irá levar dois cliques.",
        "notes_cat": "Seleccioni un motiu per tancar el compte, només seran 2 clics"
    },

    {
        "name": "GoSquared",
        "url": "https://www.gosquared.com/home/account/close",
        "difficulty": "easy",
        "notes": "Select a reason for closing and it'll take 2 clicks.",
        "notes_de": "Wähle einen Grund für die Löschung. Es braucht nur 2 clicks.",
        "notes_fr":"Choisissez la raison de la suppression et cela se fait en 2 cliques.",
        "notes_it": "Logga il tuo account, quindi clicca su 'My Profile'. Vedrai un link 'Close my account'. Cliccaci e segui le istruzioni.",
        "notes_pt_br": "Selecione um motivo para fechar a conta e irá levar dois cliques.",
        "notes_cat": "Seleccioni un motiu per tancar el compte, només seran 2 clics"
    },

    {
        "name": "Grammarly",
        "url": "https://ed.grammarly.com/accounts/me",
        "difficulty": "easy"
    },

    {
        "name": "Gravatar",
        "url": "http://gravatar.com",
        "difficulty": "impossible",
        "notes": "You can't delete your Gravatar Account without deleting your entire WordPress Account.",
        "notes_fr": "Gravatar appartient à Wordpress, ce qui veut dire que vous ne pouvez pas supprimer votre compte.",
        "notes_cat": "No es pot borrar el seu compte de Gravatar sense borrar tot el compte de WordPress."
    },

    {
        "name": "Grindr",
        "url": "http://help.grindr.com/entries/21377499-All-Devices-Clear-Your-Grindr-Profile",
        "difficulty": "medium",
        "notes": "You can remove your profile and chat history from within the app or you can email support with your UDID.",
        "notes_de": "Du kannst dein Profil und dein Chat-Verlauf innerhalb der App löschen oder du kanns den Support per mail mit deiner UDID kontaktieren.",
        "notes_it": "Puoi cancellare il tuo profilo e la cronologia chat dall'app o puoi inviare un email al supporto col tuo UDID.",
        "notes_pt_br": "Você pode remover seu perfil e o histórico de conversa através do aplicativo ou você pode enviar um e-mail ao suporte com seu UDID.",
        "notes_cat": "Pot borrar el seu perfil i historial de xat desde la mateixa aplicació o pot enviar un e-mail amb el seu UDID."
    },

    {
        "name": "Grooveshark",
        "url": "http://grooveshark.com/#!/settings/account",
        "difficulty": "easy"
    },

    {
        "name": "Gumroad",
        "url": "https://gumroad.com/",
        "difficulty": "hard",
        "notes": "No page explaining how to delete your account. You have to contact support directly (link at the bottom of the page) and they'll do it for you.",
        "notes_fr":"Aucune page n'explique comment supprimer votre compte. Vous devez contacter le support et ils le feront pour vous.",
        "notes_it": "Nessuna pagina spiega come eliminare l'account. Devi contattare il supporto direttamente (il link si trova in fondo alla pagina) e lo faranno al posto tuo.",
        "notes_pt_br": "Não há uma página explicando como deletar sua conta. Você terá de contatar o suporte diretamente (link no final da página) e eles irão deletá-la para você.",
        "notes_cat": "No s'explica com eliminar el compte. Haurà de contactar directament amb el servei d'assistència (link al final de la pàgina) i ells li borraran el compte."
    },

    {
        "name": "Gumtree",
        "url": "https://my.gumtree.com/manage/details/deactivate",
        "difficulty": "easy"
    },

    {
        "name": "Hacker News",
        "url": "http://jacquesmattheij.com/The+Unofficial+HN+FAQ#deleteaccount",
        "difficulty": "impossible",
        "notes": "Your contributions are there to stay, but you can at least clear out your profile -- even your email address.",
        "notes_fr":"Vos contributions resteront sur le site, mais vous pouvez 'vider' votre profil, même votre email.",
        "notes_it": "Le tue donazioni resteranno, ma puoi almeno pulire il tuo profilo -- anche il tuo indirizzo email",
        "notes_pt_br": "Suas contribuições serão mantidas, mas você pode limpar o seu perfil -- inclusive seu endereço de e-mail.",
        "notes_cat": "Les seves contribucions es mantindran, però pot neteijar el seu perfil -- incloent el seu e-mail."
    },

    {
        "name": "Heroku",
        "url": "https://dashboard.heroku.com/account",
        "difficulty": "easy",
        "notes": "“Close your account...” link at the bottom of the page.",
        "notes_fr":"Lien 'Fermez mon compte...' en bas de la page.",
        "notes_it": "“Close your account...” link in fondo alla pagina",
        "notes_pt_br": "Link “Close your account...” no final da página.",
        "notes_cat": "Link “Close your account...” al final de la pàgina."
    },

    {
        "name": "Hi5",
        "url": "http://www.hi5.com/account_cancel.html",
        "difficulty": "easy"
    },

    {
        "name": "HOL Virtual Hogwarts",
        "url": "http://hol.org.uk/profile.php?view=quithol",
        "difficulty": "impossible",
        "notes": "You can remove information and manually quit HOL, but your account stays forever.",
        "notes_fr":"Vous pouvez enlever vos infos perso. mais votre compte restera à vie.",
        "notes_it": "Puoi rimuovere le tue informazioni e effettuare il logout, ma il tuo account resterà li.",
        "notest_pt_br": "Você pode remover as informações e manualmente sair do HOL, mas sua conta é permanente.",
        "notest_cat": "Pot borrar la seva informaciò i manualment sortir d'HOL, però el seu compte es permanent."
    },

    {
        "name": "Hotmail",
        "url": "https://account.live.com/CloseAccount.aspx",
        "difficulty": "easy"
    },

    {
        "name": "Hulu",
        "url": "https://secure.hulu.com/users/delete",
        "difficulty": "easy"
    },

    {
        "name": "Hypejar",
        "url": "http://www.hypejar.com/settings/account",
        "difficulty": "easy"
    },

    {
        "name": "Iceber.gs",
        "url": "https://iceber.gs/home",
        "difficulty": "easy",
        "notes": "On top bar: 'Your name', 'My Account' and just click on 'Delete Account' link at bottom.",
        "notes_fr":"Sur la barre du haut 'Votre nom', 'Mon compte' et cliquez 'Supprimer mon compte.' ",
        "notes_it": "Nel menu in alto: 'Tuo nome', 'My Account', e clicca sul link 'Delete Account' in fondo.",
        "notes_pt_br": "Na barra superior: 'Seu nome', 'My Account' e clique no link 'Delete Account' no final.",
        "notes_cat": "A la barra superior: 'Seu nome', 'My Account' i faci click a 'Delete Account' al final."
    },

    {
        "name": "ICQ",
        "url": "http://www.icq.com/download/icq/knownissues/account/en",
        "difficulty": "impossible",
        "notes": "ICQ is now working on providing a delete feature which will be available in upcoming ICQ versions. Currently, there’s no such functionality.",
        "notes_fr":"ICQ travaille sur la possibilité de pouvoir supprimer votre compte. Mais pour le moment cette fonctionnalité n'est pas disponible.",
        "notes_it": "ICQ sta implementando la possibilità di eliminare il tuo account e sarà disponibile nelle prossime versioni di ICQ. Al momento non esiste modo di eliminare il tuo account.",
        "notes_de": "ICQ arbeitet an einer Löschfunktion. Diese wird in künftigen Versionen von ICQ verfügbar sein. Momentan gibt es diese Funktion nicht.",
        "notes_pt_br": "ICQ está trabalhando para providenciar uma funcionalidade para deletar contas que estará disponível nas próximas versões do ICQ. Atualmente, não há tal funcionalidade.",
        "notes_cat": "ICQ està treballant per oferir una funcionalitat per borrar comptes, estarà disponible a les pròximes versions. Actualment no existeix aquesta funcionalitat."
    },

    {
        "name": "IFTTT",
        "url": "https://ifttt.com/settings/deactivate",
        "difficulty": "easy"
    },

    {
        "name": "ImageShack",
        "url": "http://imageshack.us/prefs/",
        "difficulty": "easy"
    },

    {
        "name": "IMDb",
        "url": "https://secure.imdb.com/register-imdb/delete",
        "difficulty": "easy"
    },

    {
        "name": "Imgur",
        "url": "http://imgur.com/account/settings",
        "difficulty": "easy"
    },

    {
        "name": "InnoGames",
        "url": "http://goodbye.innogames.com/",
        "difficulty": "easy"
    },

    {
        "name": "Instacanvas",
        "url": "http://feedback.instacanv.as/knowledgebase/articles/117760-how-do-i-cancel-my-gallery-",
        "difficulty": "hard",
        "notes": "Email your username and email to customer services and they will delete your account.",
        "notes_fr":"Envoyez votre email et votre pseudo au support, et ils supprimeront votre compte.",
        "notes_it": "Spedisci un email al servizio clienti contenente l'username e elimineranno il tuo account.",
        "notes_pt_br": "Envie um e-mail com seu usuário e e-mail para a assistência ao cliente e eles deletarão sua conta.",
        "notes_cat": "Enviï un e-mail amb el seu nom d'usuari i e-mail a l'assistència al client i ells borraran el seu compte."
    },

    {
        "name": "Instagram",
        "url": "https://instagram.com/accounts/remove/request",
        "difficulty": "easy"
    },

    {
        "name": "Instapaper",
        "url": "https://www.instapaper.com/user/delete",
        "difficulty": "easy"
    },

    {
        "name": "IO9 (Gawker Media)",
        "url": "http://legal.kinja.com/kinja-terms-of-use-90161644",
        "difficulty": "impossible",
        "notes": "You may discontinue your use of the Service at any time without informing us. We may, however, retain and continue to use any Content that you have submitted or uploaded through the Service.",
        "notes_it": "Puoi in qualsiasi momento smettere di usare il servizio. Tuttavia noi possiamo comunque accedere a qualsiasi contenuto che hai inviato attraverso il servizio.",
        "notes_pt_br": "Você pode parar de usar o serviço a qualquer momento. Nós, no entando, iremos manter e usar qualquer conteúdo enviado por você através do serviço.",
        "notes_cat": "Pot parar de fer servir el servei en qualsevol moment. Nosaltres, si més no mantindrém i continuarem utilitzant el contingut que ha enviat amb el servei."
    },

    {
        "name": "iTunes / Apple ID",
        "url": "http://www.apple.com/support/itunes/contact/",
        "difficulty": "hard",
        "notes": "Contact customer services. You will lose access to any media you haven’t downloaded to your computer.",
        "notes_fr":"Contatcez le support. Vous perdrez l'accès à tout le contenu non téléchargé.",
        "notes_it": "Contatta il servizio clienti. Perderai l'accesso a qualsiasi file di cui non hai una copia sul computer.",
        "notes_de": "Kontaktiere den Kundenservice. Du wirst deinen Zugang zu allen Medien verlieren, die du nicht auf deinen Computer heruntergeladen hast.",
        "notes_cat": "Contacta amb el servei d'assistència. Perdrà l'accés a qualsevol contingut que no hagi descarregat al seu ordinador."
    },

    {
        "name": "Jalopnik (Gawker Media)",
        "url": "http://legal.kinja.com/kinja-terms-of-use-90161644",
        "difficulty": "impossible",
        "notes": "You may discontinue your use of the Service at any time without informing us. We may, however, retain and continue to use any Content that you have submitted or uploaded through the Service.",
        "notes_it": "Puoi in qualsiasi momento smettere di usare il servizio. Tuttavia noi possiamo comunque accedere a qualsiasi contenuto che hai inviato attraverso il servizio.",
        "notes_pt_br": "Você pode parar de usar o serviço a qualquer momento. Nós, no entando, iremos manter e usar qualquer conteúdo enviado por você através do serviço.",
        "notes_cat": "Pot parar de fer servir el servei en qualsevol moment. Nosaltres, si més no mantindrém i continuarem utilitzant el contingut que ha enviat amb el servei."
    },

    {
        "name": "Jezebel (Gawker Media)",
        "url": "http://legal.kinja.com/kinja-terms-of-use-90161644",
        "difficulty": "impossible",
        "notes": "You may discontinue your use of the Service at any time without informing us. We may, however, retain and continue to use any Content that you have submitted or uploaded through the Service.",
        "notes_it": "Puoi in qualsiasi momento smettere di usare il servizio. Tuttavia noi possiamo comunque accedere a qualsiasi contenuto che hai inviato attraverso il servizio.",
        "notes_pt_br": "Você pode parar de usar o serviço a qualquer momento. Nós, no entando, iremos manter e usar qualquer conteúdo enviado por você através do serviço.",
        "notes_cat": "Pot parar de fer servir el servei en qualsevol moment. Nosaltres, si més no mantindrém i continuarem utilitzant el contingut que ha enviat amb el servei."
    },

    {
        "name": "JoliCloud / JoliDrive",
        "url": "https://drive.jolicloud.com/#/settings/account",
        "difficulty": "easy",
        "notes": "Click 'Delete Account' at the botom of the account preference page",
        "notes_fr":"Cliquez 'Supprimer mon compte' en bas de la page.",
        "notes_it": "Clicca 'Delete Account' in fondo alla pagina delle preferenze.",
        "notes_pt_br": "Clique em 'Delete Accout' no final da página de preferências da conta",
        "notes_cat": "Cliqui a 'Delete Accout' al final de la pàgina de preferències del compte"
    },

    {
        "name": "Jottacloud",
        "url": "https://www.jottacloud.com/account/delete",
        "difficulty": "easy",
        "notes": "Log in. Type in password. Press 'delete'.",
        "notes_fr":"Loggez vous, tapez votre mot de passe, cliquez sur Delete.",
        "notes_it": "Log in. Digita la password. Premi 'delete'.",
        "notes_de": "Logge dich ein, tippe dein Passwort ein. Klicke auf 'delete'.",
        "notes_pt_br": "Logue-se. Digite sua senha. Pressione 'delete'.",
        "notes_cat": "Entri al compte. Posi la seva contrassenya. Presioni 'delete'."
    },

    {
        "name": "jsFiddle",
        "url": "http://doc.jsfiddle.net/meta/channels.html?highlight=contact",
        "difficulty": "hard",
        "notes": "Please send a request to support@jsfiddle.net if you'd like your account to be deleted. <a href='https://github.com/jsfiddle/jsfiddle-issues/issues/237'>More here</a>",
        "notes_it": "Spedisci una email a support@jsfiddle.net se desideri che il tuo account sia cancellato <a href='https://github.com/jsfiddle/jsfiddle-issues/issues/237'>More here</a>",
        "notes_pt_br": "Envie um pedido para support@jsfiddle.net se você deseja que sua conta seja deletada. <a href='https://github.com/jsfiddle/jsfiddle-issues/issues/237'>Mais aqui</a>",
        "notes_cat": "Enviï un mail a support@jsfiddle.net per demanar que eliminin el seu compte. <a href='https://github.com/jsfiddle/jsfiddle-issues/issues/237'>Més aquí</a>",
        "email": "support@jsfiddle.net"
    },

    {
        "name": "Justin.tv",
        "url": "http://www.justin.tv/user/close_account",
        "difficulty": "easy"
    },

    {
        "name": "Khan Academy",
        "url": "https://www.khanacademy.org/settings",
        "difficulty": "easy"
    },

    {
        "name": "Kik",
        "url": "https://kikinteractive.zendesk.com/entries/23593116-How-do-I-deactivate-my-account-",
        "difficulty": "impossible",
        "notes": "You can only deactivate your account. There appears to be no way to permanently delete your account or data.",
        "notes_it": "Puoi solo disattivare il tuo account. Non c'è modo di eliminare il tuo account o le informazioni.",
        "notes_pt_br": "Você apenas pode desativar sua conta. Aparentemente não há como deletar sua conta ou dados.",
        "notes_cat": "Només podrà inhabilitar el compte, no hi ha manera de fer-ho permanentment."
    },

    {
        "name": "Kinja (Gawker Media)",
        "url": "http://legal.kinja.com/kinja-terms-of-use-90161644",
        "difficulty": "impossible",
        "notes": "You may discontinue your use of the Service at any time without informing us. We may, however, retain and continue to use any Content that you have submitted or uploaded through the Service.",
        "notes_it": "Puoi in qualsiasi momento smettere di usare il servizio. Tuttavia noi possiamo comunque accedere a qualsiasi contenuto che hai inviato attraverso il servizio.",
        "notes_pt_br": "Você pode parar de usar o serviço a qualquer momento. Nós, no entando, iremos manter e usar qualquer conteúdo enviado por você através do serviço.",
        "notes_cat": "Pot parar de fer servir el servei en qualsevol moment. Nosaltres, si més no mantindrém i continuarem utilitzant el contingut que ha enviat amb el servei."
    },

    {
        "name": "Klout",
        "url": "http://klout.com/#/edit-settings/optout",
        "difficulty": "medium",
        "notes": "It can take up to 180 days for all your data to be removed from the system.",
        "notes_it": "La cancellazione dei dati dal sistema può richiedere fino a 180 giorni.",
        "notes_de": "Es kann bis zu 180 Tage dauern, bis all deine Daten aus dem System entfernt sind",
        "notes_pt_br": "Pode levar até 180 dias para que todos os seus dados sejam removidos do sistema.",
        "notes_cat": "Trigaran aproximadament 180 dies per eliminar les teves dades del sistema ."
    },

    {
        "name": "Kotaku (Gawker Media)",
        "url": "http://legal.kinja.com/kinja-terms-of-use-90161644",
        "difficulty": "impossible",
        "notes": "You may discontinue your use of the Service at any time without informing us. We may, however, retain and continue to use any Content that you have submitted or uploaded through the Service.",
        "notes_it": "Puoi in qualsiasi momento smettere di usare il servizio. Tuttavia noi possiamo comunque accedere a qualsiasi contenuto che hai inviato attraverso il servizio.",
        "notes_pt_br": "Você pode parar de usar o serviço a qualquer momento. Nós, no entando, iremos manter e usar qualquer conteúdo enviado por você através do serviço.",
        "notes_cat": "Pot parar de fer servir el servei en qualsevol moment. Nosaltres, si més no mantindrém i continuarem utilitzant el contingut que ha enviat amb el servei."
    },

    {
        "name": "Krrb",
        "url": "http://krrb.com/settings/disable-account",
        "difficulty": "easy"
    },

    {
        "name": "Last.fm",
        "url": "http://www.last.fm/settings/account",
        "difficulty": "easy",
        "notes": "May take up to 7 days to delete your data.",
        "notes_it": "La cancellazione dei dati dal sistema può richiedere fino a 7 giorni.",
        "notes_de": "Es kann bis zu 7 Tage dauern um deine Daten zu löschen.",
        "notes_pt_br": "Pode levar até 7 dias para deletar seus dados.",
        "notes_cat": "La desactivació pot trigar 7 dies a eliminar les teves dades"
    },

    {
        "name": "LastPass",
        "url": "https://lastpass.com/delete_account.php",
        "difficulty": "easy"
    },

    {
        "name": "Letterboxd",
        "url": "http://letterboxd.com/user/disableaccount/",
        "difficulty": "easy"
    },

    {
        "name": "LibraryThing",
        "url": "http://www.librarything.de/editprofile/change",
        "difficulty": "easy"
    },

    {
        "name": "Libre.fm",
        "url": "http://libre.fm/user-edit.php#",
        "difficulty": "easy",
        "notes": "Click 'Profile', then 'Edit', then 'Show advanced settings', and finally check the 'Delete my account' checkbox.",
        "notes_it": "Clicca 'Profile', quindi 'Edit', quindi 'Show advanced settings', e per ultimo fai un tick su 'Delete my account'",
        "notes_pt_br": "Clique em 'Profile', então 'Edit', então 'Show advanced settings', e finalmente marque a caixa 'Delete my account'.",
        "notes_cat": "Cliqui a 'Profile', després 'Edit', 'Show advanced settings', i finalment marqui 'Delete my account'."
    },

    {
        "name": "Lifehacker (Gawker Media)",
        "url": "http://legal.kinja.com/kinja-terms-of-use-90161644",
        "difficulty": "impossible",
        "notes": "You may discontinue your use of the Service at any time without informing us. We may, however, retain and continue to use any Content that you have submitted or uploaded through the Service.",
        "notes_it": "Puoi in qualsiasi momento smettere di usare il servizio. Tuttavia noi possiamo comunque accedere a qualsiasi contenuto che hai inviato attraverso il servizio.",
        "notes_pt_br": "Você pode parar de usar o serviço a qualquer momento. Nós, no entando, iremos manter e usar qualquer conteúdo enviado por você através do serviço.",
        "notes_cat": "Pot parar de fer servir el servei en qualsevol moment. Nosaltres, si més no mantindrém i continuarem utilitzant el contingut que ha enviat amb el servei."
    },

    {
        "name": "LinkedIn",
        "url": "http://help.linkedin.com/app/answers/detail/a_id/63/kw/delete%20account",
        "difficulty": "easy"
    },

    {
        "name": "LiveJournal",
        "url": "http://www.livejournal.com/accountstatus.bml",
        "difficulty": "medium",
        "notes": "Once you delete your journal you have 30 days to undelete it, in case you change your mind. After 30 days, the journal will be permanently deleted and there will be no way to recover it.",
        "notes_it": "Una volta eliminato il tuo Journal hai 30 giorni per recuperarlo, nel caso cambiassi idea. Dopo 30 giorni, il tuo Journal sarà permanentemente cancellato e non ci sarà modo di recuperarlo.",
        "notes_pt_br": "Uma vez que você tenha deletado seu jornal você tem 30 dias para desfazer a remoção, caso você mude de ideia. Após 30 dias, o seu jornal permanecerá deletado e não haverá como recuperá-lo.",
        "notes_cat": "Una vegada que hagi eliminat el seu Journal, tindrà 30 dies per tirar enderrera la decisiò. Després de 30 dies el seu contingut serà borrat permanentment i no es podrà recuperar."
    },

    {
        "name": "Lovefilm",
        "url": "https://www.lovefilm.com/account/cancel",
        "difficulty": "medium",
        "notes": "Requires any physical discs to be returned—account will be “cancellation pending” until received.",
        "notes_it": "Richiede che ogni disco fisico sia restituito-L'account verrà classificato come “In attesa di cancellazione” fino all'arrivo dei dischi.",
        "notes_pt_br": "Você precisa devolver todos os discos físico, sua conta estará em “cancelamento pendente” até que eles recebam os discos.",
        "notes_cat": "Ha de tornar tots els discs físics, el seu compte estarà en “cancelament pendent” fins que es rebin els discs."
    },

    {
        "name": "MailChimp",
        "url": "http://kb.mailchimp.com/article/how-do-i-close-my-account",
        "difficulty": "medium",
        "notes": "Account Settings → Account Settings Drop-down → Close my account → Type DELETE and press Delete Account button.",
        "notes_it": "Account Settings → Account Settings Drop-down → Close my account → Digita DELETE e premi il pulsante Delete Account.",
        "notes_pt_br": "Account Settings → Account Settings Drop-down → Close my account → Digite DELETE e pressione o botão Delete Account.",
        "notes_cat": "Account Settings → Account Settings Drop-down → Close my account → Marca DELETE i presioni e botò 'Delete Account'."
    },

    {
        "name": "MediaFire",
        "url": "https://www.mediafire.com/myaccount/accountbilling.php",
        "difficulty": "easy"
    },

    {
        "name": "Medium",
        "url": "https://medium.com/me/settings",
        "difficulty": "easy"
    },

    {
        "name": "Meetup",
        "url": "http://www.meetup.com/account/remove/",
        "difficulty": "easy"
    },

    {
        "name": "Microsoft Office 365",
        "url": "http://office.com/myaccount",
        "difficulty": "easy"
    },

    {
        "name": "Mint",
        "url": "https://mint.com",
        "difficulty": "easy",
        "notes": "Click 'Accounts' in the upper right, then select the 'Settings' tab.  Scroll to the bottom and click 'Delete Your Mint Account' and finally 'YES, delete my Mint account'.",
        "notes_it": "Clicca 'Accounts' nell'angolo in alto a destra, quindi seleziona 'Settings'.  Scorri in basso e clicca 'Delete Your Mint Account' e infine 'YES, delete my Mint account'.",
        "notes_pt_br": "Clique em 'Accounts' no topo à direita, então selecione a aba 'Settings'. Va até o final da página e clique em 'Delete Your Mint Account' e finalmente 'YES, delete my Mint account'.",
        "notes_cat": "Cliqui a 'Accounts' adalt a la dreta, després seleccioni 'Settings'. Vés al final de la pàgina i cliqui a 'Delete Your Mint Account' i finalment 'YES, delete my Mint account'."
    },

    {
        "name": "MixCloud",
        "url": "http://www.mixcloud.com/myaccount/account/",
        "difficulty": "easy"
    },

    {
        "name": "Mojang",
        "url": "https://account.mojang.com/me/settings",
        "difficulty": "easy",
        "notes": "If you have registered a Mojang account and would like to delete your account, please visit your account settings page. Please be aware that if your account is deleted, you will no longer be able to log into Mojang services, and will not be able to purchase future Mojang games.",
        "notes_it": "Se desideri cancellare il tuo account, visita la pagina impostazioni. Se elimini il tuo account, non potrai piu loggare nei servizi Mojang, e non potrai piu acquistare dei giochi Mojang in futuro.",
        "notes_pt_br": "Se você registrou uma conta Mojango e gostaria de deletá-la, visite a página de configurações da conta. Lembre-se de que se sua conta for deletada, você não poderá mais fazer login nos serviços Mojang, e não poderá adquirir futuros jogos da Mojang.",
        "notes_cat": "Si vostè es va registrar a Mojang i ara vol esborrar el seu compte, visiti la página de configuració del compte. Tingui en compte que si l'elimina no podrà entrar més amb els serveis de Mojang i no podrà adquirir futurs jocs de Mojang."
    },

    {
        "name": "Monster",
        "url": "http://my.monster.com/Account/CancelMembership",
        "difficulty": "easy"
    },

    {
        "name": "Mozilla Persona",
        "url": "https://login.persona.org/",
        "difficulty": "easy",
        "notes": "“Cancel your account” link at the bottom of the page.",
        "notes_it": "“Cancel your account” in fondo alla pagina.",
        "notes_pt_br": "Link “Cancel your account” no final da página.",
        "notes_cat": "“Cancel your account” al final de la pàgina."
    },

    {
        "name": "MyLife.com",
        "url": "http://www.mylife.com/showDeleteAccount.do",
        "difficulty": "easy"
    },

    {
        "name": "MyOpenID",
        "url": "https://www.myopenid.com/delete",
        "difficulty": "impossible",
        "notes": "Although it seems the account is deleted, you can reactivate so likely the data has not been deleted at all.",
        "notes_it": "Anche se pare che l'account sia cancellato, puoi riattivarlo quindi i dati non sono stati cancellati.",
        "notes_pt_br": "Apesar de parecer que sua conta foi deletada, você pode reativá-la então provavelmente os dados não foram removidos.",
        "notes_cat": "Malgrat que sembla que el seu compte hagi estat eliminat, podrà reactivar-lo, així que les seves dades no s'han borrat del tot"
    },

    {
        "name": "MySpace",
        "url": "https://new.myspace.com/settings/profile",
        "difficulty": "easy"
    },

    {
        "name": "Netflix",
        "url": "https://support.netflix.com/en/node/407",
        "difficulty": "impossible",
        "notes": "Contact customer services. Even then they may not delete your account under the premise that you might want to rejoin and keep your history and recommendations.",
        "notes_it": "Contatta il servizio clienti.",
        "notes_pt_br": "Contate a assistência ao cliente. Mesmo assim eles não deletarão sua conta sobre a premissa que talvez você queira retornar em manter seu histórico e recomendações."
    },

    {
        "name": "Netlog",
        "url": "http://en.netlog.com/go/login",
        "difficulty": "easy",
        "notes": "Select 'settings', then 'account', then 'delete'.",
        "notes_it": "Seleziona 'settings', quindi 'account' e infine 'delete'.",
        "notes_pt_br": "Selecione 'settings', então 'account', e 'delete'."
    },

    {
        "name": "New York Times",
        "url": "https://myaccount.nytimes.com/membercenter/help.html",
        "difficulty": "hard",
        "notes": "Use the form to write to customer services and ask them to close your account.",
        "notes_it": "Usa il modulo per scrivere all'assistenza clienti e chiedere la chiusura del tuo account.",
        "notes_pt_br": "Use o formulário para escrever à assistência ao cliente e peça-os para fechar sua conta."
    },

    {
        "name": "NewsBlur",
        "url": "https://www.newsblur.com/profile/delete_account",
        "difficulty": "easy"
    },

    {
        "name": "Odnoklassniki",
        "url": "http://www.odnoklassniki.ru/regulations",
        "difficulty": "easy",
        "notes": "Login to your account, scroll License Agreement down, click Delete profile, check any boxes you want, enter password and press Remove button.",
        "notes_it": "Fai il login, scorri il contratto, premi Delete profile, fai il tick sulle caselle che vuoi, inserisci la password e premi il pulsante Remove.",
        "notes_pt_br": "Faça login em sua conta, vá até o License Agreement, clique em Delete profile, marque as caixas que você quiser, digite sua senha e pressione o botão Remove."
    },

    {
        "name": "OkCupid",
        "url": "https://www.okcupid.com/settings",
        "difficulty": "easy",
        "notes": "Visit your settings page, and select 'Delete Account'",
        "notes_it": "Visita la pagina impostazioni, quindi seleziona 'Delete Account'",
        "notes_pt_br": "Visite a sua página de configurações, e selecione 'Delete Account'"
    },

    {
        "name": "OnlineTVRecorder.com",
        "url": "http://www.onlinetvrecorder.com/v2/index.php?go=account&do=cancel",
        "difficulty": "impossible",
        "notes": "You can deactivate your account with the link. But the data isn't deleted. Even if you contact the support they don't delete your data.",
        "notes_it": "Puoi disattivare il tuo account. Ma i dati non saranno cancellati neanche se contatti il supporto.",
        "notes_de": "Du kannst deinen Account mit dem Link deaktivieren, aber deine Daten werden nicht gelöscht. Auch wenn du den Support kontaktierst, können sie deine Daten nicht löschen.",
        "notes_pt_br": "Você pode desativar sua conta neste link. Mas os dados não são deletados. Mesmo se você contatar o suporte eles não irão apagar seus dados."
    },

    {
        "name": "OpenDNS",
        "url": "http://forums.opendns.com/comments.php?DiscussionID=8326",
        "difficulty": "hard",
        "notes": "You must open a ticket to completely get your account deleted at http://www.opendns.com/support/contact/",
        "notes_it": "Devi aprire un ticket alla pagina http://www.opendns.com/support/contact/ per eliminare completamente il tuo account",
        "notes_pt_br": "Você deve abrir um ticket para ter sua conta completamente apagada em http://www.opendns.com/support/contact/",
        "notes_cat": "Hauría d'enviar un ticket para que s'elimini completament el compte http://www.opendns.com/support/contact/"
    },

    {
        "name": "Orkut",
        "url": "https://accounts.google.com/DeleteService?service=orkut",
        "difficulty": "easy"
    },

    {
        "name": "Outlook",
        "url": "https://account.live.com/CloseAccount.aspx",
        "difficulty": "easy"
    },

    {
        "name": "Pandora",
        "url": "http://help.pandora.com/customer/portal/articles/24624-cancel-account",
        "difficulty": "hard",
        "notes": "You have to email support from the email associated with your account. If you do not have access to that, you need to provide the email address, birth year, and zip code on the account.",
        "notes_it": "Devi spedire un email al supporto usando l'email associata al tuo account. Se non hai accesso all'email, puoi fornire l'email, l'anno di nascita e il codice postale dell'account.",
        "notes_pt_br": "Você terá de enviar um e-mail para o suporte com o e-mail associado a sua conta. Se você não tiver acesso a isto, você precisa especificar seu e-mail, ano de nascimento e código postal da conta."
    },

    {
        "name": "Pastebin",
        "url": "http://pastebin.com/profile",
        "difficulty": "impossible",
        "notes": "You can remove your pastes, but there's no link to delete your account.",
        "notes_fr":"Vous pouvez supprimer vos pastes, mais il n'y aucun lien permettant de supprimer votre compte.",
        "notes_it": "Puoi cancellare completamente i tuoi paste, ma non esiste il modo di cancellare l'account.",
        "notes_pt_br": "Você pode remover seus pastes, mas não há um link para remover sua conta.",
        "notes_cat": "Pot esborrar els seus 'pastes', però no hi ha cap enllaç per esborrar el compte."
    },

    {
        "name": "Path",
        "url": "https://path.com",
        "difficulty": "medium",
        "notes": "You cannot delete your account from the website. Open the iOS/Android app, go to settings → about → disable account → delete account.",
        "notes_it": "Non puoi cancellare il tuou account. Apri l'app iOS/Android, vai su go to settings → about → disable account → delete account.",
        "notes_pt_br": "Você não pode deletar sua conta do site. Abra o aplicativo iOS/Android, vá em settings → about → disable account → delete account."
    },

    {
        "name": "Patrick-Krempf-Reminder",
        "url": "http://reminder.patrickkempf.de/manage.php?do=delaccount",
        "difficulty": "easy"
    },

    {
        "name": "Paukd",
        "url": "https://paukd.com",
        "difficulty": "easy",
        "notes": "Login to your account, go to settings (small gear next to your username), click Delete my account. You'll receive a confirmation link via e-mail.",
        "notes_it": "Entra nel tuo account, vai in impostazioni (piccolo ingranaggio affianco al tuo username9, clicca Elimina il mio account. Riceverai un link di conferma via e-mail.",
        "notes_pt_br": "Faça login em sua conta, vá em configurações (pequena engrenagem próximo ao seu usuário), clique Delete my acccount. Você receberá um link de confirmação por e-mail."
    },

    {
        "name": "PayPal",
        "url": "https://www.paypal.com/us/cgi-bin/webscr?cmd=_close-account",
        "difficulty": "easy"
    },

    {
        "name": "Picasa",
        "url": "http://picasaweb.google.com/",
        "difficulty": "impossible",
        "notes": "You can't delete your Google Account for Picasa Web Albums without deleting your entire Google Account.",
        "notes_it": "Non puoi eliminare il tuo account Picasa Web Albums senza eliminare l'intero Account Google.",
        "notes_pt_br": "Você não pode deletar sua conta Picasa sem deletar toda sua Conta Google.",
        "notes_cat": "No pot esborrar el seu compte a Picasa sense esborrar el seu compte de Google."
    },

    {
        "name": "Pingdom",
        "url": "https://my.pingdom.com/account/cancel/confirm",
        "difficulty": "easy"
    },

    {
        "name": "Pinterest",
        "url": "https://pinterest.com/settings/",
        "difficulty": "impossible",
        "notes": "Accounts can be deactivated, which means that your pins and profile are hidden but not deleted.",
        "notes_it": "Gli account possono essere disattivati, il che significa che i tuoi pin ed il tuoi profilo saranno nascosti ma non eliminati.",
        "notes_pt_br": "Contas podem ser desativadas, o que significa que seus pins e perfil são ocultados mas não deletados.",
        "notes_cat": "Comptes poden ser desactivat, el que significa que els seus pins i perfil seràn ocultats, però no esborrats."
    },

    {
        "name": "Pixoona",
        "url": "http://www.pixoona.com/dashboard#user/delete",
        "difficulty": "easy"
    },

    {
        "name": "Plenty of Fish",
        "url": "http://www.pof.com/deleteaccount.aspx",
        "difficulty": "easy",
        "notes": "Fill out the deletion form",
        "notes_it": "Completa il form per l'eliminazione.",
        "notes_pt_br": "Preencha o formulário de remoção"
    },

    {
        "name": "Pocket",
        "url": "http://getpocket.com/account_deletion/",
        "difficulty": "easy"
    },

    {
        "name": "Postcrossing",
        "url": "http://www.postcrossing.com/removal",
        "difficulty": "easy",
        "notes": "Log into your account -> Click the link (data fully deleted, not possible to revert this).",
        "notes_it": "Entra nel tuo account -> Clicca il link (informazioni completamente eliminate, operazione non reversibile).",
        "notes_pt_br": "Faça login em sua conta -> Clique no link (dados totalmente apagados, não é possível reverter)."
    },

    {
        "name": "Pushover",
        "url": "https://pushover.net/settings/delete_account",
        "difficulty": "easy"
    },

    {
        "name": "Quora",
        "url": "https://www.quora.com/settings/privacy",
        "difficulty": "easy"
    },

    {
        "name": "Rainforest QA",
        "url": "https://app.rainforestqa.com/settings",
        "difficulty": "easy",
        "notes": "Login, go to the settings page and click 'I want to delete my account'.",
        "notes_it": "Entra, recati nella pagina impostazioni e clicca 'Voglio eliminare il mio account'.",
        "notes_pt_br": "Faça login, vá na página de configurações e clique 'I want to delete my account'."
    },

    {
        "name": "Raptr",
        "url": "http://raptr.com/account/deactivation",
        "difficulty": "easy"
    },

    {
        "name": "Rdio",
        "url": "http://www.rdio.com/settings/advanced/",
        "difficulty": "easy"
    },

    {
        "name": "Readability",
        "url": "https://www.readability.com/account/delete",
        "difficulty": "impossible",
        "notes": "You can't delete your account, but you can deactivate it.",
        "notes_it": "Non puoi eliminare il tuo account ma puoi disattivarlo.",
        "notes_pt_br": "Você não pode deletar sua conta, mas você pode desativá-la."
    },

    {
        "name": "Reddit",
        "url": "https://ssl.reddit.com/prefs/delete/",
        "difficulty": "easy",
        "notes": "Increase your productivity by over 5 times with this one trick they don't want you to know about!",
        "notes_it": "Incrementa la tua produttività di oltre 5 volte con questi consigli che loro non vogliono farti sapere!",
        "notes_pt_br": "Aumente sua produtividade em 5 vezes com este truque que eles não querem que você saiba!",
        "notes_cat": "Augmenti la seva productivitat fins a 5 vegades amb aquest truc que ningú en vol sentir a parlar!"
    },

    {
        "name": "Redditgifts",
        "url": "http://redditgifts.com/privacy/",
        "difficulty": "hard",
        "notes": "If you decide you would like to delete your account you must email us at support@redditgifts.com. You must email us from the email address associated with your account and provide your reddit username.",
        "notes_it": "Per eliminare il tuo account invia un'e-mail a support@redditgifts.com. Invia l'e-mail dall'indirizzo associato al tuo account ed inserisci il tuo username reddit.",
        "notes_pt_br": "Caso você decida apagar sua conta você deve enviar um e-mail para support@redditgifts.com. O e-mail deve ser enviado pelo e-mail associado a sua conta e você deve especificar seu usuário reddit.",
        "email": "support@redditgifts.com"
    },

    {
        "name": "Remember The Milk",
        "url": "https://www.rememberthemilk.com/login/delete.rtm",
        "difficulty": "easy"
    },

    {
        "name": "Rotten Tomatoes",
        "url": "http://flixster.desk.com/customer/portal/articles/169347-how-do-i-cancel-my-account-",
        "difficulty": "hard",
        "notes": "You need to contact flixster to cancel a native RT profile, while Facebook linked or Flixster.com accounts are easier to cancel.",
        "notes_it": "Devi contattare flixster per eliminare il tuo profilo RT nativo, mentre il collegamento a Facebook o Flixter.com sono più facili da eliminare.",
        "notes_pt_br": "Você precisará contatar flixster para cancelar o perfile nativo RT, enquanto contas ligadas ao Facebook ou Flixter.com são mais facilmente canceladas."
    },

    {
        "name": "Rovio",
        "url": "https://account.rovio.com/",
        "difficulty": "easy",
        "notes": "Bottom link 'Delete Account'",
        "notes_it": "Link sul fondo 'Delete Account'.",
        "notes_pt_br": "Link no final 'Delete Account'"
    },

    {
        "name": "RunKeeper",
        "url": "http://runkeeper.com/I-Love-RunKeeper",
        "difficulty": "medium",
        "notes": "After clicking the button, you will have to enter your password, complete a capcha, click another button, AND a confirmation modal dialog.",
        "notes_it": "Dopo aver cliccato il bottone dovrai: inserire la tua password, completare un capcha, clicare un altro bottone E un dialogo di conferma.",
        "notes_pt_br": "Após clicar no botão, você terá que digitar sua senha, completar o captcha, clicar em outro botão, E a confirmar."
    },

    {
        "name": "ScanMyServer",
        "url": "https://scanmyserver.com/?suspend=1",
        "difficulty": "easy",
        "notes": "Login to your account and follow 'Account Suspension' instructions.",
        "notes_fr" : "Connectez vous et suivez les instructions de suspension du compte.",
        "notes_it": "Entra nel tuo account e segui le istruzioni 'Account Suspension'.",
        "notes_pt_br": "Faça login e siga as instruções de 'Account Suspension'."
    },

    {
        "name": "Scribd",
        "url": "http://www.scribd.com/account_settings/preferences",
        "difficulty": "easy"
    },

    {
        "name": "Scriptogr.am",
        "url": "http://scriptogr.am/dashboard/#settings",
        "difficulty": "easy",
        "notes": "Click the link 'Delete your account' at the bottom. Note: On your dropbox, the content of this site will not be removed. If needed, you can delete the folder 'Apps/scriptogram' manually.",
        "notes_it": "Clicca il link 'Delete your account' sul fondo. Nota: Su dropbox il contenuto di questo sito non verrà eliminato. Se necessario, devi eliminare la cartella 'Apps/scriptogram' manualmente",
        "notes_pt_br": "Clique no link 'Delete your account' no final da página. Nota: No seu dropbox, o conteúdo deste site não será removido. Caso necessário, você pode remover a pastas 'Apps/scriptogram' manualmente."
    },

    {
        "name": "Shopify",
        "url": "http://shopify.com/admin/settings/account",
        "difficulty": "easy",
        "notes": "Select 'Please cancel my account'. Choose a reason then select 'close my shopify store'.",
        "notes_fr" : "Selectionnez supprimer mon compte. Choisissez la raison et cliquez 'close my spotify store'",
        "notes_it": "Seleziona 'Please cancel my account'. Seleziona un motivo e seleziona 'close my shopify store'.",
        "notes_pt_br": "Selecione 'Please cancel my account'. Escolha um motivo e selecione 'close my shopify store'."
    },

    {
        "name": "Shutterfly",
        "url": "http://www.shutterfly.com/about/contact_details.jsp",
        "difficulty": "hard",
        "notes": "Contact customers services by email or live chat and request deletion.",
        "notes_it": "Contatta il servizio clienti via email o via chat e richiedi la cancellazione.",
        "notes_pt_br": "Contate a assistência ao cliente por e-mail ou chat ao vivo e peça a remoção."
    },

    {
        "name": "Skype",
        "url": "https://support.skype.com/en/faq/FA142/can-i-delete-my-skype-account",
        "difficulty": "hard",
        "notes": "Contact customer services. You’ll need to know 5 contacts from your contacts list, the month you created your account, and your signup email address.",
        "notes_it": "Contatta il servizio clienti. Devi conoscere 5 contatti dalla tua lista contatti, il mese di creazione dell'account e la email con cui ti sei registrato.",
        "notes_pt_br": "Contate a assistência ao cliente. Você precisará saber 5 contatos da sua lista de contatos, o mês em que sua conta foi criada, e seu e-mail de cadastro.",
        "notes_cat": "Contacti amb l'assistència al client. Haurà de coneixer 5 contactes de la seva llista, el mes que va ser creat el compte i el e-mail associat."
    },

    {
        "name": "Slashdot",
        "url": "http://slashdot.org/faq/accounts.shtml",
        "difficulty": "impossible"
    },

    {
        "name": "Slideshare",
        "url": "http://help.slideshare.com/entries/57912-How-do-I-delete-my-SlideShare-account-",
        "difficulty": "easy",
        "notes": "A direct link is not available as it is based on your username.",
        "notes_fr" : "Un lien direct n'est pas disponible comme le système est basé sur votre pseudo.",
        "notes_pt_br": "Um link direto não está disponível e é baseado no seu usuário."
    },

    {
        "name": "Snapchat",
        "url": "http://www.snapchat.com/a/delete_account",
        "difficulty": "easy",
        "notes": "Enter username and password and click 'Delete'.",
        "notes_fr" : "Entrez votre pseudo et votre mot de passe et cliquez sur supprimer.",
        "notes_it": "Inserisci username e password e clicca 'Delete'.",
        "notes_pt_br": "Digite seu usuário e senha e clique em 'Delete'."
    },

    {
        "name": "Sonico",
        "url": "http://www.sonico.com/tyc.php",
        "difficulty": "hard",
        "notes": "Send a request to legal@sonico.com and request deletion.",
        "notes_fr" : "Envoyez une demande de suppression à legal@sonico.com .",
        "notes_it": "Invia la richiesta a legal@sonico.com",
        "notes_pt_br": "Envie um pedido para legal@sonico.com e peça a remoção.",
        "email": "legal@sonico.com"
    },

    {
        "name": "Soundcloud",
        "url": "http://soundcloud.com/settings/account#delete-user",
        "difficulty": "easy"
    },

    {
        "name": "SourceForge",
        "url": "https://sourceforge.net/account/remove",
        "difficulty": "medium",
        "notes": "Data created by the user such as posts and tickets will remain and be attributed to the account, even if deleted. The username will not become available.",
        "notes_it": "I dati creati dall'utente come post e ticket rimarranno attribuiti all'account, anche se cancellato. L'username non sarà più disponibile.",
        "notes_pt_br": "Dados criads pelo usuário como posts e tickets se manterão atribuídos à conta, mesmo que deletada. O usuário não se tornará disponível.",
        "notes_cat": "Dades creades per l'usuari, com els posts i tickets es mantindran atribuits al compte, inclús si es eliminada. El nom d'usuari no estarà disponible."
    },

    {
        "name": "Speaker Deck",
        "url": "https://speakerdeck.com/tos",
        "difficulty": "impossible",
        "notes": "If you wish to terminate your Speaker Deck account, you may simply discontinue using Speaker Deck.",
        "notes_it": "Se desideri terminare il tuo Speaker Deck account, devi semplicemente non usarlo più.",
        "notes_pt_br": "Se você deseja terminar sua conta Speaker Deck, você pode apenas parar de usar Speaker Deck."
    },

    {
        "name": "Splitwise",
        "url": "https://secure.splitwise.com/account/settings",
        "difficulty": "easy"
    },

    {
        "name": "Spotify",
        "url": "https://www.spotify.com/se/about-us/contact/contact-spotify-support/?contact",
        "difficulty": "hard",
        "notes": "Contact Spotify’s customer services through their contact form and request for your account to be closed.",
        "notes_it": "Contatta l'assistenza clienta di Spotify attraverso il loro modulo e richiedi la cancellazione dell'account.",
        "notes_pt_br": "Contate a assistência ao cliente da Spotify através do formulário de contato e peça o fechamento da sua conta.",
        "notes_cat": "Contacti amb l'assistència al client d'Spotify a través del formulari de contacte i demana el clausurament del compte."
    },

    {
        "name": "StackOverflow",
        "url": "http://meta.stackoverflow.com/help/deleting-account",
        "difficulty": "hard",
        "notes": "If you haven't posted on the site, it's just one click. Otherwise, edit your 'About Me' bio to say 'please delete me' then contact support.",
        "notes_it": "Se non hai effettuato alcuna azione sul sito, basta un click. Altrimenti, edita il tuo 'About me' biografia in 'please delete me' quindi contatta il servizio clienti.",
        "notes_pt_br": "Se você não postou no site, apenas um clique é necessário. Caso contrário, edite a sua 'About Me' biografia e escreva 'please delete me' e então contate o suporte."
    },

    {
        "name": "Starbucks",
        "url": "http://customerservice.starbucks.com/app/contact/ask_starbucks_website/",
        "difficulty": "impossible",
        "notes": "They will not delete your account but upon request they can “scramble all of your information so that you don’t receive emails and none of your information is available to [them] for potential fraud”.",
        "notes_it": "Non elimineranno il tuo account ma su richiesta potranno cancellare tutte le tue informazioni.",
        "notes_pt_br": "Eles não irão deletar sua conta mas mediante pedido eles podem “bagunçar todas suas informações para que você não receba e-mails e nenhuma informação sua esteja disponível a [eles] potenciais fraudes”."
    },

    {
        "name": "StayFriends.de",
        "url": "http://www.stayfriends.de/j/ViewController?action=accountSettings&delEnabled=true",
        "difficulty": "easy",
        "notes": "The deletion of your entry can not be undone. All your profile data, contacts, messages and pictures will be permanently removed. Your classmates and contacts can no longer StayFriends contact you.",
        "notes_it": "La cancellazione non può essere annullata. Tutti i tuoi dati, contatti messaggi e foto verrano eliminati permanentemente.",
        "notes_de": "Die Löschung Ihres Eintrages kann nicht rückgängig gemacht werden. Alle Ihre Profildaten, Kontakte Nachrichten und Bilder werden unwiderruflich entfernt. Ihre Mitschüler und Kontakte können nicht mehr über StayFriends Kontakt zu Ihnen aufnehmen."
    },

    {
        "name": "Steam",
        "url": "https://support.steampowered.com/newticket.php",
        "difficulty": "impossible",
        "notes": "If you contact Steam support, they will most likely tell you just to not use the account. If your account has no games on it, it will be disabled after a while.",
        "notes_it": "Se contatti il supporto Steam, risponderanno semplicemente di non usare l'account. Se l'account non ha nessun gioco abbinato, sarà disabilitato automaticamente dopo un certo periodo di tempo",
        "notes_pt_br": "Se você contatar o suporte Steam, eles irão te dizer para apenas não usar a conta. Se você não tiver jogos na sua conta, ela será desabilitada após um tempo."
    },

    {
        "name": "Strava",
        "url": "https://www.strava.com/settings/privacy",
        "difficulty": "medium",
        "notes": "Upon deactivation, all of your activities will be deleted and you will be removed from all leaderboards. Strava will keep an archive of your raw GPS data as uploaded to Strava, but the archive cannot be used to restore your account.",
        "notes_it": "Disattivando l'account, tutte le attività verrano cancellate e verrai rimosso da tutte le leaderboars. Strava manterrà un'archivio dei tuoi dati GPS, ma non può essere usato per recuperare il tuo account.",
        "notes_pt_br": "Mediante desativação, todas suas atividades serão deletadas e você será removido de todas as leaderboards. Strava manterá um arquivo de seus dados GPS como enviados a Strava, mas o arquivo não poderá ser usado para restaurar sua conta."
    },

    {
        "name": "StumbleUpon",
        "url": "https://www.stumbleupon.com/settings/delete-account",
        "difficulty": "easy",
        "notes": "You can reactivate within 14 days. After that the account is deleted.",
        "notes_it": "Puoi riattivare il tuo account entro 14 giorni. Dopodichè sarà cancellato.",
        "notes_pt_br": "Você pode reativar em até 14 dias. Após este prazo sua conta é deletada."
    },

    {
        "name": "TeamViewer",
        "url": "https://login.teamviewer.com/",
        "difficulty": "easy",
        "notes": "Edit profile (menu item at the top right corner of the page) →  Delete account",
        "notes_it": "Modifica profilo (menu nell'angolo superiore destro della pagina) →  Delete account",
        "notes_pt_br": "Edit profile (menu no canto do topo à direita da página) →  Delete account"
    },

    {
        "name": "Ticketmaster",
        "url": "http://www.ticketmaster.com/h/help.html?tm_link=tm_i_help",
        "difficulty": "hard",
        "notes": "You must submit a request to close your account via the form.",
        "notes_it": "Devi inviare una richiesta attraverso il form per chiudere il tuo account.",
        "notes_pt_br": "Você deve enviar um pedido para fechar sua conta pelo formulário."
    },

    {
        "name": "Topface",
        "url": "http://topface.com/delete-profile/",
        "difficulty": "easy"
    },

    {
        "name": "Trakt",
        "url": "http://trakt.tv/settings/data",
        "difficulty": "easy"
    },

    {
        "name": "Transifex",
        "url": "http://support.transifex.com/customer/portal/articles/1052765-how-can-i-delete-my-account-",
        "difficulty": "impossible",
        "notes": "You can't delete your account, but you can contact them via email to deactivate it.",
        "notes_it": "Non puoi eliminare il tuo account, ma puoi contattarli tramite email per disattivarlo.",
        "notes_pt_br": "Você não pode deletar sua conta, mas você pode contatá-los via e-mail para desativá-la."
    },

    {
        "name": "Trello",
        "url": "https://trello.com/your/account",
        "difficulty": "easy",
        "notes": "Select 'Delete your account?' option to delete your account",
        "notes_fr" : "Selectionnez 'Supprimer mon compte?' pour le supprimer.",
        "notes_it": "Seleziona 'Eliminare il tuo account?' per eliminare il tuo account.",
        "notes_pt_br": "Selecione a opção 'Delete your account?' para deletar sua conta"
    },

    {
        "name": "TripIt",
        "url": "https://www.tripit.com/account/delete",
        "difficulty": "easy"
    },

    {
        "name": "Tumblr",
        "url": "http://www.tumblr.com/account/delete",
        "difficulty": "easy"
    },

    {
        "name": "Tweetdeck",
        "url": "https://www.tweetdeck.com/api/account-delete/",
        "difficulty": "easy"
    },

    {
        "name": "Twitch",
        "url": "http://www.twitch.tv/user/close_account",
        "difficulty": "easy"
    },

    {
        "name": "Twitter",
        "url": "https://twitter.com/settings/accounts/confirm_deactivation",
        "difficulty": "easy"
    },

    {
        "name": "Ubuntu One",
        "url": "https://one.ubuntu.com/help/faq/how-can-i-delete-my-account/",
        "difficulty": "hard",
        "notes": "Yes and no, it depends on which type(s) of accounts, and you will need to delete the accounts in the correct order. All accounts are tied to Ubuntu One's Single Sign-On (login.ubuntu.com), so that is the account you should close last. Everything else, such as Launchpad.net, cloud file storage, AskUbuntu, and other accounts should be closed first if possible. This is especially important if you have any paid services attached, to make sure you won't be billed for anything after closing the accounts. The last step is to delete your Single Sign-On (SSO) account. SSO accounts must be deleted manually by the Ubuntu One staff.",
        "notes_it": "Si e no, dipende dal tipo/i di account, e dovrai eliminare gli account nel giusto order. Tutti gli account sono collegati a Ubuntu One's Single Sign-On (login.ubuntu.com), quindi questo sarà l'ultimo account da chiudere. Tutto il resto, come Launchpad.net, cloud file storage, AskUbuntu e gli altri account devono essere chiusi prima, se possibile. Questo è importante soprattutto se hai qualche servizio a pagamento collegato, per essere sicuro di non ricevere richieste di pagamento dopo la chiusura degli account. L'ultimo passo è eliminare il tuo Single Sign-On (SSO) account. Questo deve essere eliminato manualmente dallo staff di Ubuntu One.",
        "notes_pt_br": "Sim e não, depende do(s) tipo(s) de conta(s), e você precisará deletar a(s) conta(s) na ordem correta. Todas as contas estão ligadas ao Single Sign-on (login.ubuntu.com) do Ubuntu One, então esta é a conta que você deve fechar por último. De resto, como Launchpad.net, armazenamento de arquivos na nuvem, AskUbuntu, e outras contas devem ser fechadas primeiro se possível. Isto é muito importante se você tem algum serviço pago ligado, para ter certeza que você não será cobrado por qualquer coisa após fechar suas contas. O último passo é fechar sua conta Single Sign-On (SSO). Contas SSO devem ser deletadas manualmente pela equipe do Ubuntu One.",
        "notes_cat": "Si i no, depén del tipo(s) de compte(s), i l'haurà d'eliminar en l'ordre correcte.  Tots els comptes estan relacionats amb l'inici de sessió únic (login.ubuntu.com) Ubuntu One, aleshores aquesta és el compte que ha de tancar passat. A més, com Launchpad.net, emmagatzematge d'arxius en el núvol, AskUbuntu i altres comptes s'han de tancar primer si és possible. Això és molt important si vostè té algun servei de pagament de, per assegurar-se que no se li cobrarà res després de tancar els seus comptes. L'últim pas és tancar el compte de Single Sign-On (SSO). Comptes d'SSO han de ser eliminats manualment pel personal d'Ubuntu One."
    },

    {
        "name": "Udacity",
        "url": "http://forums.udacity.com/answer_link/100044663/",
        "difficulty": "impossible",
        "notes": "A Udacity employee recommends that you stop using the account, which means there's currently no way of deleting the account.",
        "notes_it": "Un impiegato di Udacity consiglia di smettere di usare l'account, il che significa che non ci sono modi differenti per eliminare l'account.",
        "notes_pt_br": "Um empregado Udacity recomenda que você pare de usar a conta, o que significa que não há como deletar sua conta atualmente."
    },

    {
        "name": "Udemy",
        "url": "https://www.udemy.com/user/edit-danger-zone/",
        "difficulty": "medium",
        "notes": "In order to delete your account, you need to first unsubscribe from all of your courses.",
        "notes_it": "Per eliminare il tuo account devi prima dis-iscriverti da tutti i tuoi corsi.",
        "notes_pt_br": "Para deletar sua conta, você precisa se desinscrever de todos os seus cursos."
    },

    {
        "name": "UPS",
        "url": "https://www.ups.com/myups/deletereg",
        "difficulty": "easy"
    },

    {
        "name": "Ustream",
        "url": "http://www.ustream.tv/account/preferences",
        "difficulty": "easy",
        "notes": "Scroll down to the bottom of the 'Account Settings' page and click 'Delete Account'",
        "notes_fr" : "Tout en bas de la page il y a 'Parametre du compte' cliquez 'Supprimer mon compte'.",
        "notes_it": "Scrolla fino al fondo della pagina 'Impostazioni Accountì e clicca 'Elimina Account'",
        "notes_pt_br": "Vá até o final da página 'Account Settings' e clique em 'Delete Account'"
    },

    {
        "name": "Valleywag (Gawker Media)",
        "url": "http://legal.kinja.com/kinja-terms-of-use-90161644",
        "difficulty": "impossible",
        "notes": "You may discontinue your use of the Service at any time without informing us. We may, however, retain and continue to use any Content that you have submitted or uploaded through the Service.",
        "notes_it": "Puoi in qualsiasi momento smettere di usare il servizio. Tuttavia noi possiamo comunque accedere a qualsiasi contenuto che hai inviato attraverso il servizio.",
        "notes_pt_br": "Você pode parar de usar o serviço a qualquer momento. Nós, no entando, iremos manter e usar qualquer conteúdo enviado por você através do serviço.",
        "notes_cat": "Pot parar de fer servir el servei en qualsevol moment. Nosaltres, si més no mantindrém i continuarem utilitzant el contingut que ha enviat amb el servei."
    },

    {
        "name": "Viadeo",
        "url": "http://www.viadeo.com/settings/account/?language=fr&ga_from=Fu:%2Fsettings%2Faccount%2F;Fb%3Amenu_box_right%3BFe%3AL1-account-settings%3B",
        "difficulty": "easy",
        "notes": "There's a button on the right, just under the menu.",
        "notes_fr" : "La bouton de suppression se trouve sur la droite sous le menu.",
        "notes_it": "C'è un bottone sulla destra, proprio sotto il menu.",
        "notes_pt_br": "Existe um botão à direita, logo abaixo do menu."
    },

    {
        "name": "Vimeo",
        "url": "https://vimeo.com/settings/goodbye/forever",
        "difficulty": "easy"
    },

    {
        "name": "Vine",
        "url": "https://support.twitter.com/forms/vine",
        "difficulty": "hard",
        "notes": "The only way to delete your Vine account without deleting your Twitter account is to contact Twitter through their contact form.",
        "notes_it": "L'unico modo per eliminare il tuo account Vine senza eliminare il tuo account Twitter è contattare Twitter attraverso il loro form contatti.",
        "notes_pt_br": "A única maneira de deletar sua conta Vine sem deletar sua conta no Twitter é contatar o Twitter por meio do formulário de contato."
    },

    {
        "name": "VK/ВКонтакте",
        "url": "http://vk.com/settings?act=deactivate",
        "difficulty": "easy"
    },

    {
        "name": "Waze",
        "url": "http://www.waze.com/support/",
        "difficulty": "hard",
        "notes": "Send in a support ticket via the Quick Help form at Waze Support. Enter 'Delete Waze account' as the subject/question, then click the Email link. Complete filling out the form with your Waze username and registered email address.",
        "notes_it": "Invia un ticket di supporto a Waze attraverso Quick Help form. Inserisci 'Delete Waze account' come oggetto/domanda, successivamente clicca il link Email. Completa il resto del form con i tuoi dati Waze.",
        "notes_pt_br": "Envie um ticket de suporte via o Quick Help no Waze Support. Coloque 'Delete Waze account' como assunto/pergunta, então clique no link do e-mail. Complete preenchendo com seu usuário Waze e e-mail da conta."
    },

    {
        "name": "We the People",
        "url": "https://petitions.whitehouse.gov/",
        "difficulty": "impossible",
        "notes": "Site provides no user account management interface or account deletion options.",
        "notes_fr" : "Le site ne propose pas la suppression de compte.",
        "notes_it": "Il sito non possiede nessuna interfaccia di gestione utente o possibilità di eliminare l'account",
        "notes_pt_br": "O site não possui interface de gerenciamento da conta ou opções para remoção da conta."
    },

    {
        "name": "WEB.DE",
        "url": "https://kundencenter.web.de/",
        "difficulty": "easy"
    },

    {
        "name": "WhatsApp",
        "url": "https://whatsapp.zendesk.com/entries/21119703-How-do-I-delete-my-account-",
        "difficulty": "medium",
        "notes": "From the app: Settings → Account → Delete your account.",
        "notes_fr" : "Depuis l'app: Réglages -> Compte -> Supprimer mon compte.",
        "notes_it": "Dall'applicazione: Impostazioni → Account → Elimina il tuo account.",
        "notes_pt_br": "No aplicativo: Settings → Account → Delete your account.",
        "notes_cat": "Des de l'aplicació: Settings → Account → Delete your account."
    },

    {
        "name": "whistle.im",
        "url": "https://whistle.im/browser#vcard",
        "difficulty": "easy",
        "notes": "Menu →  Edit vCard →  Account management →  Delete everything (cannot be undone)",
        "notes_it": "Menu →  Modifica vCard →  Gestione Account →  Elimina tutto (non può essere annullato)"
    },

    {
        "name": "Wikipedia",
        "url": "https://en.wikipedia.org/wiki/Wikipedia:FAQ#How_do_I_change_my_username.2Fdelete_my_account.3F",
        "difficulty": "impossible",
        "notes": "'A username cannot be deleted.' However, they do have some suggestions.",
        "notes_fr" : "Vous ne pouvez pas supprimer votre compte.",
        "notes_it": "'Un username non può essere eliminato.'. In ogni caso, ci sono alcuni consigli.",
        "notes_pt_br": "'Um usuário não pode ser deletado.' Entretanto, eles possuem algumas sugestões.",
        "notes_cat": "'Un usuari no pot ser esborrat.' Però fan algunes suggerencies."
    },

    {
        "name": "WordPress.com",
        "url": "http://en.support.wordpress.com/deleting-accounts/",
        "difficulty": "impossible",
        "notes": "“WordPress.com accounts cannot be deleted.” The best you can do is remove any identifying data from your account.",
        "notes_fr": "Les comptes Wordpress ne peuvent pas être supprimé. La meilleure chose à faire est de supprimer vos données perso.",
        "notes_it": "'Gli account WordPress.com non possono essere eliminati.'. Il massimo che puoi fare è eliminare qualsiasi informazione dall'account.",
        "notes_pt_br": "“Contas no WordPress.com não podem ser deletadas.” O melhor que você pode fazer é remover qualquer dado pessoal de sua conta."
    },

    {
        "name": "Wunderlist",
        "url": "https://www.wunderlist.com/#/preferences/account",
        "difficulty": "easy",
        "notes": "Click 'Delete Account' at the bottom of the account preferences panel.",
        "notes_fr": "Cliquez 'Supprimer mon compte' en bas de la page.",
        "notes_it": "Clicca 'Elimina Account' sul fondo della pagina delle impostazioni account.",
        "notes_pt_br": "Clique em 'Delete Account' no final do painel de preferências da conta."
    },

    {
        "name": "Xing",
        "url": "https://www.xing.com/help/help-and-faqs-2/general-stuff-55/xing-memberships-153/general-stuff-803/canceling-free-basic-membership-185",
        "difficulty": "easy",
        "notes": "Select 'delete my profile' at the bottom of the page.",
        "notes_fr":"Selectionnez 'Supprimer mon compte' en bas de la page.",
        "notes_it": "Seleziona 'elimina il mio profilo' sul fondo della pagina.",
        "notes_pt_br": "Selecione 'delete my profile' no final da página."
    },

    {
        "name": "Xobni",
        "url": "https://www.xobni.com/account/settings",
        "difficulty": "easy",
        "notes": "“Delete account” link at the bottom of the page.",
        "notes_fr":"'Supprimer mon compte' lien en bas de la page." ,
        "notes_it": "Il link 'Elimina Account' si trova sul fondo della pagina.",
        "notes_pt_br": "Link “Delete account” no final da página."
    },

    {
        "name": "Yahoo!",
        "url": "https://edit.yahoo.com/config/delete_user",
        "difficulty": "easy"
    },

    {
        "name": "Yatado",
        "url": "http://about.yatedo.com/manage-your-digital-id/",
        "difficulty": "medium",
        "notes": "You must request deletion of your Yatado data before deleting the related social account.",
        "notes_it": "Devi richiedere l'eliminazione dei tuoi dati Yatado prima di eliminare il relativo account social.",
        "notes_pt_br": "Você deve pedir a remoção de seus dados antes de deletar sua conta social."
    },

    {
        "name": "Yelp",
        "url": "http://www.yelp.co.uk/contact?topic=support&subtopic=close",
        "difficulty": "easy"
    },

    {
        "name": "YouTube",
        "url": "https://support.google.com/youtube/answer/55759",
        "difficulty": "impossible",
        "notes": "You can't delete your YouTube account without deleting your entire Google Account. But you can delete your channel.",
<<<<<<< HEAD
        "notes_cat": "No pots esborrar el teu compte de Youtube sense borrar tot el compte de Google, però pots borrar el teu canal."
=======
        "notes_fr":"Vous ne pouvez pas supprimer votre compte Youtube sans supprimer votre compte Google. Mais vous pouvez supprimer votre chaîne.",
>>>>>>> 50f65105
    },

    {
        "name": "Zattoo",
        "url": "https://zattoo.com/account/delete",
        "difficulty": "easy"
    },

    {
        "name": "Zoho",
        "url": "https://accounts.zoho.com/u/h#setting/closeaccount",
        "difficulty": "easy"
    },

    {
        "name": "Zurker",
        "url": "https://my.zurker.com/destroy",
        "difficulty": "easy"
    }
]<|MERGE_RESOLUTION|>--- conflicted
+++ resolved
@@ -2048,11 +2048,8 @@
         "url": "https://support.google.com/youtube/answer/55759",
         "difficulty": "impossible",
         "notes": "You can't delete your YouTube account without deleting your entire Google Account. But you can delete your channel.",
-<<<<<<< HEAD
-        "notes_cat": "No pots esborrar el teu compte de Youtube sense borrar tot el compte de Google, però pots borrar el teu canal."
-=======
-        "notes_fr":"Vous ne pouvez pas supprimer votre compte Youtube sans supprimer votre compte Google. Mais vous pouvez supprimer votre chaîne.",
->>>>>>> 50f65105
+        "notes_cat": "No pots esborrar el teu compte de Youtube sense borrar tot el compte de Google, però pots borrar el teu canal.",
+        "notes_fr":"Vous ne pouvez pas supprimer votre compte Youtube sans supprimer votre compte Google. Mais vous pouvez supprimer votre chaîne."
     },
 
     {
